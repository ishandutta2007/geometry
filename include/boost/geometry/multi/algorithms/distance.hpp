--- conflicted
+++ resolved
@@ -23,148 +23,5 @@
 // it is used for backward compatinility and may be removed in the future
 
 #include <boost/geometry/algorithms/distance.hpp>
-<<<<<<< HEAD
-#include <boost/geometry/multi/algorithms/num_points.hpp>
-#include <boost/geometry/util/select_coordinate_type.hpp>
-
-
-namespace boost { namespace geometry
-{
-
-#ifndef DOXYGEN_NO_DETAIL
-namespace detail { namespace distance
-{
-
-
-template<typename Geometry, typename MultiGeometry, typename Strategy>
-struct distance_single_to_multi
-    : private dispatch::distance
-      <
-          Geometry,
-          typename range_value<MultiGeometry>::type,
-          Strategy
-      >
-{
-    typedef typename strategy::distance::services::return_type
-                     <
-                         Strategy,
-                         typename point_type<Geometry>::type,
-                         typename point_type<MultiGeometry>::type
-                     >::type return_type;
-
-    static inline return_type apply(Geometry const& geometry,
-                MultiGeometry const& multi,
-                Strategy const& strategy)
-    {
-        return_type mindist = return_type();
-        bool first = true;
-
-        for(typename range_iterator<MultiGeometry const>::type it = boost::begin(multi);
-                it != boost::end(multi);
-                ++it, first = false)
-        {
-            return_type dist = dispatch::distance
-                <
-                    Geometry,
-                    typename range_value<MultiGeometry>::type,
-                    Strategy
-                >::apply(geometry, *it, strategy);
-
-            if (first || dist < mindist)
-            {
-                mindist = dist;
-            }
-        }
-
-        return mindist;
-    }
-};
-
-template<typename Multi1, typename Multi2, typename Strategy>
-struct distance_multi_to_multi
-    : private distance_single_to_multi
-      <
-          typename range_value<Multi1>::type,
-          Multi2,
-          Strategy
-      >
-{
-    typedef typename strategy::distance::services::return_type
-                     <
-                         Strategy,
-                         typename point_type<Multi1>::type,
-                         typename point_type<Multi2>::type
-                     >::type return_type;
-
-    static inline return_type apply(Multi1 const& multi1,
-                Multi2 const& multi2, Strategy const& strategy)
-    {
-        return_type mindist = return_type();
-        bool first = true;
-
-        for(typename range_iterator<Multi1 const>::type it = boost::begin(multi1);
-                it != boost::end(multi1);
-                ++it, first = false)
-        {
-            return_type dist = distance_single_to_multi
-                <
-                    typename range_value<Multi1>::type,
-                    Multi2,
-                    Strategy
-                >::apply(*it, multi2, strategy);
-            if (first || dist < mindist)
-            {
-                mindist = dist;
-            }
-        }
-
-        return mindist;
-    }
-};
-
-
-}} // namespace detail::distance
-#endif
-
-
-#ifndef DOXYGEN_NO_DISPATCH
-namespace dispatch
-{
-
-template
-<
-    typename G1,
-    typename G2,
-    typename Strategy,
-    typename SingleGeometryTag
->
-struct distance
-<
-    G1, G2, Strategy,
-    SingleGeometryTag, multi_tag, strategy_tag_distance_point_point,
-    false
->
-    : detail::distance::distance_single_to_multi<G1, G2, Strategy>
-{};
-
-template <typename G1, typename G2, typename Strategy>
-struct distance
-<
-    G1, G2, Strategy,
-    multi_tag, multi_tag, strategy_tag_distance_point_point,
-    false
->
-    : detail::distance::distance_multi_to_multi<G1, G2, Strategy>
-{};
-
-} // namespace dispatch
-#endif
-
-
-
-}} // namespace boost::geometry
-
-=======
->>>>>>> 2ec55364
 
 #endif // BOOST_GEOMETRY_MULTI_ALGORITHMS_DISTANCE_HPP