// Boost.Geometry (aka GGL, Generic Geometry Library)

// Copyright (c) 2007-2012 Barend Gehrels, Amsterdam, the Netherlands.
// Copyright (c) 2008-2012 Bruno Lalande, Paris, France.
// Copyright (c) 2009-2012 Mateusz Loskot, London, UK.

// Parts of Boost.Geometry are redesigned from Geodan's Geographic Library
// (geolib/GGL), copyright (c) 1995-2010 Geodan, Amsterdam, the Netherlands.

// Use, modification and distribution is subject to the Boost Software License,
// Version 1.0. (See accompanying file LICENSE_1_0.txt or copy at
// http://www.boost.org/LICENSE_1_0.txt)


#ifndef BOOST_GEOMETRY_MULTI_GEOMETRIES_CONCEPTS_MULTI_LINESTRING_CONCEPT_HPP
#define BOOST_GEOMETRY_MULTI_GEOMETRIES_CONCEPTS_MULTI_LINESTRING_CONCEPT_HPP


<<<<<<< HEAD
#include <boost/concept_check.hpp>
#include <boost/range/concepts.hpp>
#include <boost/range/metafunctions.hpp>


#include <boost/geometry/geometries/concepts/linestring_concept.hpp>


namespace boost { namespace geometry { namespace concept
{


/*!
\brief multi-linestring concept
\ingroup concepts
\par Formal definition:
The multi linestring concept is defined as following:
- there must be a specialization of traits::tag defining multi_linestring_tag as
  type
- it must behave like a Boost.Range
- its range value must fulfil the Linestring concept

*/
template <typename Geometry>
class MultiLinestring
{
#ifndef DOXYGEN_NO_CONCEPT_MEMBERS
    typedef typename boost::range_value<Geometry>::type linestring_type;

    BOOST_CONCEPT_ASSERT( (concept::Linestring<linestring_type>) );
    BOOST_CONCEPT_ASSERT( (boost::RandomAccessRangeConcept<Geometry>) );


public :

    BOOST_CONCEPT_USAGE(MultiLinestring)
    {
        Geometry* mls = 0;
        traits::clear<Geometry>::apply(*mls);
        traits::resize<Geometry>::apply(*mls, 0); 
        linestring_type* ls = 0;
        traits::push_back<Geometry>::apply(*mls, *ls);
    }
#endif
};


/*!
\brief concept for multi-linestring (const version)
\ingroup const_concepts
*/
template <typename Geometry>
class ConstMultiLinestring
{
#ifndef DOXYGEN_NO_CONCEPT_MEMBERS
    typedef typename boost::range_value<Geometry>::type linestring_type;

    BOOST_CONCEPT_ASSERT( (concept::ConstLinestring<linestring_type>) );
    BOOST_CONCEPT_ASSERT( (boost::RandomAccessRangeConcept<Geometry>) );


public :

    BOOST_CONCEPT_USAGE(ConstMultiLinestring)
    {
    }
#endif
};

}}} // namespace boost::geometry::concept
=======
#include <boost/geometry/geometries/concepts/multi_linestring_concept.hpp>
>>>>>>> 2ec55364


#endif // BOOST_GEOMETRY_MULTI_GEOMETRIES_CONCEPTS_MULTI_LINESTRING_CONCEPT_HPP<|MERGE_RESOLUTION|>--- conflicted
+++ resolved
@@ -16,80 +16,7 @@
 #define BOOST_GEOMETRY_MULTI_GEOMETRIES_CONCEPTS_MULTI_LINESTRING_CONCEPT_HPP
 
 
-<<<<<<< HEAD
-#include <boost/concept_check.hpp>
-#include <boost/range/concepts.hpp>
-#include <boost/range/metafunctions.hpp>
-
-
-#include <boost/geometry/geometries/concepts/linestring_concept.hpp>
-
-
-namespace boost { namespace geometry { namespace concept
-{
-
-
-/*!
-\brief multi-linestring concept
-\ingroup concepts
-\par Formal definition:
-The multi linestring concept is defined as following:
-- there must be a specialization of traits::tag defining multi_linestring_tag as
-  type
-- it must behave like a Boost.Range
-- its range value must fulfil the Linestring concept
-
-*/
-template <typename Geometry>
-class MultiLinestring
-{
-#ifndef DOXYGEN_NO_CONCEPT_MEMBERS
-    typedef typename boost::range_value<Geometry>::type linestring_type;
-
-    BOOST_CONCEPT_ASSERT( (concept::Linestring<linestring_type>) );
-    BOOST_CONCEPT_ASSERT( (boost::RandomAccessRangeConcept<Geometry>) );
-
-
-public :
-
-    BOOST_CONCEPT_USAGE(MultiLinestring)
-    {
-        Geometry* mls = 0;
-        traits::clear<Geometry>::apply(*mls);
-        traits::resize<Geometry>::apply(*mls, 0); 
-        linestring_type* ls = 0;
-        traits::push_back<Geometry>::apply(*mls, *ls);
-    }
-#endif
-};
-
-
-/*!
-\brief concept for multi-linestring (const version)
-\ingroup const_concepts
-*/
-template <typename Geometry>
-class ConstMultiLinestring
-{
-#ifndef DOXYGEN_NO_CONCEPT_MEMBERS
-    typedef typename boost::range_value<Geometry>::type linestring_type;
-
-    BOOST_CONCEPT_ASSERT( (concept::ConstLinestring<linestring_type>) );
-    BOOST_CONCEPT_ASSERT( (boost::RandomAccessRangeConcept<Geometry>) );
-
-
-public :
-
-    BOOST_CONCEPT_USAGE(ConstMultiLinestring)
-    {
-    }
-#endif
-};
-
-}}} // namespace boost::geometry::concept
-=======
 #include <boost/geometry/geometries/concepts/multi_linestring_concept.hpp>
->>>>>>> 2ec55364
 
 
 #endif // BOOST_GEOMETRY_MULTI_GEOMETRIES_CONCEPTS_MULTI_LINESTRING_CONCEPT_HPP