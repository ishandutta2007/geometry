// Boost.Geometry (aka GGL, Generic Geometry Library)

// Copyright (c) 2007-2014 Barend Gehrels, Amsterdam, the Netherlands.

// This file was modified by Oracle on 2014-2022.
// Modifications copyright (c) 2014-2022 Oracle and/or its affiliates.

// Contributed and/or modified by Menelaos Karavelas, on behalf of Oracle
// Contributed and/or modified by Adam Wulkiewicz, on behalf of Oracle

// Use, modification and distribution is subject to the Boost Software License,
// Version 1.0. (See accompanying file LICENSE_1_0.txt or copy at
// http://www.boost.org/LICENSE_1_0.txt)

#ifndef BOOST_GEOMETRY_ALGORITHMS_UNION_HPP
#define BOOST_GEOMETRY_ALGORITHMS_UNION_HPP


#include <boost/range/value_type.hpp>

#include <boost/geometry/algorithms/detail/gc_group_elements.hpp>
#include <boost/geometry/algorithms/detail/intersection/gc.hpp>
#include <boost/geometry/algorithms/detail/intersection/multi.hpp>
#include <boost/geometry/algorithms/detail/overlay/intersection_insert.hpp>
#include <boost/geometry/algorithms/detail/overlay/linear_linear.hpp>
#include <boost/geometry/algorithms/detail/overlay/overlay.hpp>
#include <boost/geometry/algorithms/detail/overlay/pointlike_pointlike.hpp>
#include <boost/geometry/algorithms/not_implemented.hpp>
#include <boost/geometry/core/point_order.hpp>
#include <boost/geometry/core/reverse_dispatch.hpp>
#include <boost/geometry/geometries/adapted/boost_variant.hpp>
#include <boost/geometry/geometries/concepts/check.hpp>
#include <boost/geometry/policies/robustness/get_rescale_policy.hpp>
#include <boost/geometry/strategies/default_strategy.hpp>
#include <boost/geometry/strategies/detail.hpp>
#include <boost/geometry/strategies/relate/cartesian.hpp>
#include <boost/geometry/strategies/relate/geographic.hpp>
#include <boost/geometry/strategies/relate/spherical.hpp>
#include <boost/geometry/util/range.hpp>
#include <boost/geometry/util/type_traits_std.hpp>
#include <boost/geometry/views/detail/geometry_collection_view.hpp>
#include <boost/geometry/views/detail/random_access_view.hpp>


namespace boost { namespace geometry
{

#ifndef DOXYGEN_NO_DISPATCH
namespace dispatch
{

template
<
    typename Geometry1, typename Geometry2, typename GeometryOut,
    typename TagIn1 = typename tag<Geometry1>::type,
    typename TagIn2 = typename tag<Geometry2>::type,
    typename TagOut = typename detail::setop_insert_output_tag<GeometryOut>::type,
    typename CastedTagIn1 = typename geometry::tag_cast<TagIn1, areal_tag, linear_tag, pointlike_tag>::type,
    typename CastedTagIn2 = typename geometry::tag_cast<TagIn2, areal_tag, linear_tag, pointlike_tag>::type,
    typename CastedTagOut = typename geometry::tag_cast<TagOut, areal_tag, linear_tag, pointlike_tag>::type,
    bool Reverse = geometry::reverse_dispatch<Geometry1, Geometry2>::type::value
>
struct union_insert: not_implemented<TagIn1, TagIn2, TagOut>
{};


// If reversal is needed, perform it first

template
<
    typename Geometry1, typename Geometry2, typename GeometryOut,
    typename TagIn1, typename TagIn2, typename TagOut,
    typename CastedTagIn1, typename CastedTagIn2, typename CastedTagOut
>
struct union_insert
    <
        Geometry1, Geometry2, GeometryOut,
        TagIn1, TagIn2, TagOut,
        CastedTagIn1, CastedTagIn2, CastedTagOut,
        true
    >
{
    template <typename RobustPolicy, typename OutputIterator, typename Strategy>
    static inline OutputIterator apply(Geometry1 const& g1,
                                       Geometry2 const& g2,
                                       RobustPolicy const& robust_policy,
                                       OutputIterator out,
                                       Strategy const& strategy)
    {
        return union_insert
            <
                Geometry2, Geometry1, GeometryOut
            >::apply(g2, g1, robust_policy, out, strategy);
    }
};


template
<
    typename Geometry1, typename Geometry2, typename GeometryOut,
    typename TagIn1, typename TagIn2, typename TagOut
>
struct union_insert
    <
        Geometry1, Geometry2, GeometryOut,
        TagIn1, TagIn2, TagOut,
        areal_tag, areal_tag, areal_tag,
        false
    > : detail::overlay::overlay
        <
            Geometry1, Geometry2,
            detail::overlay::do_reverse<geometry::point_order<Geometry1>::value>::value,
            detail::overlay::do_reverse<geometry::point_order<Geometry2>::value>::value,
            detail::overlay::do_reverse<geometry::point_order<GeometryOut>::value>::value,
            GeometryOut,
            overlay_union
        >
{};


// dispatch for union of linear geometries
template
<
    typename Linear1, typename Linear2, typename LineStringOut,
    typename TagIn1, typename TagIn2
>
struct union_insert
    <
        Linear1, Linear2, LineStringOut,
        TagIn1, TagIn2, linestring_tag,
        linear_tag, linear_tag, linear_tag,
        false
    > : detail::overlay::linear_linear_linestring
        <
            Linear1, Linear2, LineStringOut, overlay_union
        >
{};


// dispatch for point-like geometries
template
<
    typename PointLike1, typename PointLike2, typename PointOut,
    typename TagIn1, typename TagIn2
>
struct union_insert
    <
        PointLike1, PointLike2, PointOut,
        TagIn1, TagIn2, point_tag,
        pointlike_tag, pointlike_tag, pointlike_tag,
        false
    > : detail::overlay::union_pointlike_pointlike_point
        <
            PointLike1, PointLike2, PointOut
        >
{};


template
<
    typename Geometry1, typename Geometry2, typename SingleTupledOut,
    typename TagIn1, typename TagIn2,
    typename CastedTagIn
>
struct union_insert
    <
        Geometry1, Geometry2, SingleTupledOut,
        TagIn1, TagIn2, detail::tupled_output_tag,
        CastedTagIn, CastedTagIn, detail::tupled_output_tag,
        false
    >
{
    using single_tag = typename geometry::detail::single_tag_from_base_tag
        <
            CastedTagIn
        >::type;

    using expect_check = detail::expect_output
        <
            Geometry1, Geometry2, SingleTupledOut, single_tag
        >;

    using access = typename geometry::detail::output_geometry_access
        <
            SingleTupledOut, single_tag, single_tag
        >;

    template <typename RobustPolicy, typename OutputIterator, typename Strategy>
    static inline OutputIterator apply(Geometry1 const& g1,
                                       Geometry2 const& g2,
                                       RobustPolicy const& robust_policy,
                                       OutputIterator out,
                                       Strategy const& strategy)
    {
        access::get(out) = union_insert
            <
                Geometry2, Geometry1, typename access::type
            >::apply(g2, g1, robust_policy, access::get(out), strategy);

        return out;
    }
};


template
<
    typename Geometry1, typename Geometry2, typename SingleTupledOut,
    typename SingleTag1, typename SingleTag2,
    bool Geometry1LesserTopoDim = (topological_dimension<Geometry1>::value
                                    < topological_dimension<Geometry2>::value)
>
struct union_insert_tupled_different
{
    using access1 = typename geometry::detail::output_geometry_access
        <
            SingleTupledOut, SingleTag1, SingleTag1
        >;

    using access2 = typename geometry::detail::output_geometry_access
        <
            SingleTupledOut, SingleTag2, SingleTag2
        >;

    template <typename RobustPolicy, typename OutputIterator, typename Strategy>
    static inline OutputIterator apply(Geometry1 const& g1,
                                       Geometry2 const& g2,
                                       RobustPolicy const& robust_policy,
                                       OutputIterator out,
                                       Strategy const& strategy)
    {
        access1::get(out) = geometry::dispatch::intersection_insert
            <
                Geometry1, Geometry2,
                typename access1::type,
                overlay_difference,
                geometry::detail::overlay::do_reverse<geometry::point_order<Geometry1>::value>::value,
                geometry::detail::overlay::do_reverse<geometry::point_order<Geometry2>::value, true>::value
            >::apply(g1, g2, robust_policy, access1::get(out), strategy);

        access2::get(out) = geometry::detail::convert_to_output
            <
                Geometry2,
                typename access2::type
            >::apply(g2, access2::get(out));

        return out;
    }
};


template
<
    typename Geometry1, typename Geometry2, typename SingleTupledOut,
    typename SingleTag1, typename SingleTag2
>
struct union_insert_tupled_different
    <
        Geometry1, Geometry2, SingleTupledOut, SingleTag1, SingleTag2, false
    >
{
    template <typename RobustPolicy, typename OutputIterator, typename Strategy>
    static inline OutputIterator apply(Geometry1 const& g1,
                                       Geometry2 const& g2,
                                       RobustPolicy const& robust_policy,
                                       OutputIterator out,
                                       Strategy const& strategy)
    {
        return union_insert_tupled_different
            <
                Geometry2, Geometry1, SingleTupledOut, SingleTag2, SingleTag1, true
            >::apply(g2, g1, robust_policy, out, strategy);
    }
};


template
<
    typename Geometry1, typename Geometry2, typename SingleTupledOut,
    typename TagIn1, typename TagIn2,
    typename CastedTagIn1, typename CastedTagIn2
>
struct union_insert
    <
        Geometry1, Geometry2, SingleTupledOut,
        TagIn1, TagIn2, detail::tupled_output_tag,
        CastedTagIn1, CastedTagIn2, detail::tupled_output_tag,
        false
    >
{
    using single_tag1 = typename geometry::detail::single_tag_from_base_tag
        <
            CastedTagIn1
        >::type;

    using expect_check1 = detail::expect_output
        <
            Geometry1, Geometry2, SingleTupledOut, single_tag1
        >;

    using single_tag2 = typename geometry::detail::single_tag_from_base_tag
        <
            CastedTagIn2
        >::type;

    using expect_check2 = detail::expect_output
        <
            Geometry1, Geometry2, SingleTupledOut, single_tag2
        >;

    template <typename RobustPolicy, typename OutputIterator, typename Strategy>
    static inline OutputIterator apply(Geometry1 const& g1,
                                       Geometry2 const& g2,
                                       RobustPolicy const& robust_policy,
                                       OutputIterator out,
                                       Strategy const& strategy)
    {
        return union_insert_tupled_different
            <
                Geometry1, Geometry2, SingleTupledOut, single_tag1, single_tag2
            >::apply(g1, g2, robust_policy, out, strategy);
    }
};


} // namespace dispatch
#endif // DOXYGEN_NO_DISPATCH

#ifndef DOXYGEN_NO_DETAIL
namespace detail { namespace union_
{

/*!
\brief_calc2{union}
\ingroup union
\details \details_calc2{union_insert, spatial set theoretic union}.
    \details_insert{union}
\tparam GeometryOut output geometry type, must be specified
\tparam Geometry1 \tparam_geometry
\tparam Geometry2 \tparam_geometry
\tparam OutputIterator output iterator
\param geometry1 \param_geometry
\param geometry2 \param_geometry
\param out \param_out{union}
\return \return_out
*/
template
<
    typename GeometryOut,
    typename Geometry1,
    typename Geometry2,
    typename OutputIterator
>
inline OutputIterator union_insert(Geometry1 const& geometry1,
            Geometry2 const& geometry2,
            OutputIterator out)
{
    concepts::check<Geometry1 const>();
    concepts::check<Geometry2 const>();
    geometry::detail::output_geometry_concept_check<GeometryOut>::apply();

    typename strategies::relate::services::default_strategy
        <
            Geometry1, Geometry2
        >::type strategy;

    using rescale_policy_type = typename geometry::rescale_overlay_policy_type
        <
            Geometry1,
            Geometry2
        >::type;

    rescale_policy_type robust_policy
            = geometry::get_rescale_policy<rescale_policy_type>(
                geometry1, geometry2, strategy);

    return dispatch::union_insert
           <
               Geometry1, Geometry2, GeometryOut
           >::apply(geometry1, geometry2, robust_policy, out, strategy);
}


<<<<<<< HEAD
=======
struct gc_element_id
{
    gc_element_id(unsigned int source_id_, std::size_t gc_id_)
        : source_id(source_id_), gc_id(gc_id_)
    {}

    unsigned int source_id;
    std::size_t gc_id;

    friend bool operator<(gc_element_id const& left, gc_element_id const& right)
    {
        return left.source_id < right.source_id
            || (left.source_id == right.source_id && left.gc_id < right.gc_id);
    }
};

template
<
    typename GC1View, typename GC2View, typename Strategy,
    typename IntersectingFun, typename DisjointFun
>
inline void gc_group_elements(GC1View const& gc1_view, GC2View const& gc2_view,
                              Strategy const& strategy,
                              IntersectingFun&& intersecting_fun,
                              DisjointFun&& disjoint_fun)
{
    // NOTE: could be replaced with unordered_map and unordered_set
    std::map<gc_element_id, std::set<gc_element_id>> adjacent;
    
    auto const rtree2 = detail::make_rtree_indexes(gc2_view, strategy);
    // Create adjacency list based on intersecting envelopes of GC elements
    for (std::size_t i = 0; i < boost::size(gc1_view); ++i)
    {
        traits::iter_visit<GC1View>::apply([&](auto const& g1)
        {
            using g1_t = util::remove_cref_t<decltype(g1)>;
            using box1_t = detail::make_rtree_box_t<g1_t>;
            box1_t b1 = geometry::return_envelope<box1_t>(g1, strategy);
            detail::expand_by_epsilon(b1);

            gc_element_id id1 = {0, i};
            for (auto qit = rtree2.qbegin(index::intersects(b1)); qit != rtree2.qend(); ++qit)
            {
                gc_element_id id2 = {1, qit->second};
                adjacent[id1].insert(id2);
                adjacent[id2].insert(id1);
            }
        }, boost::begin(gc1_view) + i);
    }

    // Traverse the graph and build connected groups i.e. groups of intersecting envelopes
    std::deque<gc_element_id> queue;
    std::array<std::vector<bool>, 2> visited = {
        std::vector<bool>(boost::size(gc1_view), false),
        std::vector<bool>(boost::size(gc2_view), false)
    };        
    for (auto const& elem : adjacent)
    {
        std::vector<gc_element_id> group;
        if (! visited[elem.first.source_id][elem.first.gc_id])
        {
            queue.push_back(elem.first);
            visited[elem.first.source_id][elem.first.gc_id] = true;
            group.push_back(elem.first);
            while (! queue.empty())
            {
                gc_element_id e = queue.front();
                queue.pop_front();
                for (auto const& n : adjacent[e])
                {
                    if (! visited[n.source_id][n.gc_id])
                    {
                        queue.push_back(n);
                        visited[n.source_id][n.gc_id] = true;
                        group.push_back(n);
                    }
                }
            }
        }
        if (! group.empty())
        {
            intersecting_fun(group);
        }
    }

    {
        std::vector<gc_element_id> group;
        for (std::size_t i = 0; i < visited[0].size(); ++i)
        {
            if (! visited[0][i])
            {
                group.emplace_back(0, i);
            }
        }
        for (std::size_t i = 0; i < visited[1].size(); ++i)
        {
            if (! visited[1][i])
            {
                group.emplace_back(1, i);
            }
        }
        if (! group.empty())
        {
            disjoint_fun(group);
        }
    }
}


>>>>>>> b6a36759
}} // namespace detail::union_
#endif // DOXYGEN_NO_DETAIL


namespace resolve_collection
{

template
<
    typename Geometry1, typename Geometry2, typename GeometryOut,
    typename Tag1 = typename geometry::tag<Geometry1>::type,
    typename Tag2 = typename geometry::tag<Geometry2>::type,
    typename TagOut = typename geometry::tag<GeometryOut>::type
>
struct union_
{
    template <typename Strategy>
    static void apply(Geometry1 const& geometry1, Geometry2 const& geometry2,
                      GeometryOut & geometry_out, Strategy const& strategy)
    {
        using single_out = typename geometry::detail::output_geometry_value
            <
                GeometryOut
            >::type;

        using rescale_policy_type = typename geometry::rescale_overlay_policy_type
            <
                Geometry1,
                Geometry2,
                typename Strategy::cs_tag
            >::type;

        rescale_policy_type robust_policy
                = geometry::get_rescale_policy<rescale_policy_type>(
                    geometry1, geometry2, strategy);

        dispatch::union_insert
           <
               Geometry1, Geometry2, single_out
           >::apply(geometry1, geometry2, robust_policy,
                    geometry::detail::output_geometry_back_inserter(geometry_out),
                    strategy);
    }
};

template
<
    typename Geometry1, typename Geometry2, typename GeometryOut
>
struct union_
    <
        Geometry1, Geometry2, GeometryOut,
        geometry_collection_tag, geometry_collection_tag, geometry_collection_tag
    >
{
    // NOTE: for now require all of the possible output types
    //       technically only a subset could be needed.
    using multi_point_t = typename util::sequence_find_if
        <
            typename traits::geometry_types<GeometryOut>::type,
            util::is_multi_point
        >::type;
    using multi_linestring_t = typename util::sequence_find_if
        <
            typename traits::geometry_types<GeometryOut>::type,
            util::is_multi_linestring
        >::type;
    using multi_polygon_t = typename util::sequence_find_if
        <
            typename traits::geometry_types<GeometryOut>::type,
            util::is_multi_polygon
        >::type;
    using tuple_out_t = boost::tuple<multi_point_t, multi_linestring_t, multi_polygon_t>;

    template <typename Strategy>
    static inline void apply(Geometry1 const& geometry1,
                             Geometry2 const& geometry2,
                             GeometryOut& geometry_out,
                             Strategy const& strategy)
    {
        detail::random_access_view<Geometry1 const> gc1_view(geometry1);
        detail::random_access_view<Geometry2 const> gc2_view(geometry2);
        
        detail::gc_group_elements(gc1_view, gc2_view, strategy,
            [&](auto const& inters_group)
            {
                tuple_out_t out;
                merge_group(gc1_view, gc2_view, strategy, inters_group, out);
                detail::intersection::gc_move_multi_back(geometry_out, boost::get<0>(out));
                detail::intersection::gc_move_multi_back(geometry_out, boost::get<1>(out));
                detail::intersection::gc_move_multi_back(geometry_out, boost::get<2>(out));
                return true;
            },
            [&](auto const& disjoint_group)
            {
                copy_disjoint(gc1_view, gc2_view, disjoint_group, geometry_out);
            });
    }

private:
    template <typename GC1View, typename GC2View, typename Strategy, typename Group>
    static inline void merge_group(GC1View const& gc1_view, GC2View const& gc2_view,
                                   Strategy const& strategy, Group const& inters_group,
                                   tuple_out_t& out)
    {
        for (auto const& id : inters_group)
        {
            if (id.source_id == 0)
            {
                traits::iter_visit<GC1View>::apply([&](auto const& g1)
                {
                    merge_one(out, g1, strategy);
                }, boost::begin(gc1_view) + id.gc_id);
            }
            else
            {
                traits::iter_visit<GC2View>::apply([&](auto const& g2)
                {
                    merge_one(out, g2, strategy);
                }, boost::begin(gc2_view) + id.gc_id);
            }
        }
        /*
        // L = L \ A
        {
            multi_linestring_t l;
            subtract_greater_topodim(boost::get<1>(out), boost::get<2>(out), l, strategy);
            boost::get<1>(out) = std::move(l);
        }
        // P = P \ A
        {
            multi_point_t p;
            subtract_greater_topodim(boost::get<0>(out), boost::get<2>(out), p, strategy);
            boost::get<0>(out) = std::move(p);
        }
        // P = P \ L
        {
            multi_point_t p;
            subtract_greater_topodim(boost::get<0>(out), boost::get<1>(out), p, strategy);
            boost::get<0>(out) = std::move(p);
        }
        */
    }

    template <typename G, typename Strategy, std::enable_if_t<util::is_pointlike<G>::value, int> = 0>
    static inline void merge_one(tuple_out_t& out, G const& g, Strategy const& strategy)
    {
        multi_point_t p;
        union_<multi_point_t, G, multi_point_t>::apply(boost::get<0>(out), g, p, strategy);
        boost::get<0>(out) = std::move(p);
    }

    template <typename G, typename Strategy, std::enable_if_t<util::is_linear<G>::value, int> = 0>
    static inline void merge_one(tuple_out_t& out, G const& g, Strategy const& strategy)
    {
        multi_linestring_t l;
        union_<multi_linestring_t, G, multi_linestring_t>::apply(boost::get<1>(out), g, l, strategy);
        boost::get<1>(out) = std::move(l);
    }

    template <typename G, typename Strategy, std::enable_if_t<util::is_areal<G>::value, int> = 0>
    static inline void merge_one(tuple_out_t& out, G const& g, Strategy const& strategy)
    {
        multi_polygon_t a;
        union_<multi_polygon_t, G, multi_polygon_t>::apply(boost::get<2>(out), g, a, strategy);
        boost::get<2>(out) = std::move(a);
    }

    template <typename GC1View, typename GC2View, typename Group>
    static inline void copy_disjoint(GC1View const& gc1_view, GC2View const& gc2_view,
                                     Group const& disjoint_group, GeometryOut& geometry_out)
    {
        for (auto const& id : disjoint_group)
        {
            if (id.source_id == 0)
            {
                traits::iter_visit<GC1View>::apply([&](auto const& g1)
                {
                    copy_one(g1, geometry_out);
                }, boost::begin(gc1_view) + id.gc_id);
            }
            else
            {
                traits::iter_visit<GC2View>::apply([&](auto const& g2)
                {
                    copy_one(g2, geometry_out);
                }, boost::begin(gc2_view) + id.gc_id);
            }
        }
    }

    template <typename G, std::enable_if_t<util::is_pointlike<G>::value, int> = 0>
    static inline void copy_one(G const& g, GeometryOut& geometry_out)
    {
        multi_point_t p;
        geometry::convert(g, p);
        detail::intersection::gc_move_multi_back(geometry_out, p);
    }

    template <typename G, std::enable_if_t<util::is_linear<G>::value, int> = 0>
    static inline void copy_one(G const& g, GeometryOut& geometry_out)
    {
        multi_linestring_t l;
        geometry::convert(g, l);
        detail::intersection::gc_move_multi_back(geometry_out, l);
    }

    template <typename G, std::enable_if_t<util::is_areal<G>::value, int> = 0>
    static inline void copy_one(G const& g, GeometryOut& geometry_out)
    {
        multi_polygon_t a;
        geometry::convert(g, a);
        detail::intersection::gc_move_multi_back(geometry_out, a);
    }
    /*
    template <typename Multi1, typename Multi2, typename Strategy>
    static inline void subtract_greater_topodim(Multi1 const& multi1, Multi2 const& multi2, Multi1& multi_out, Strategy const& strategy)
    {
        using rescale_policy_type = typename geometry::rescale_overlay_policy_type
            <
                Multi1, Multi2
            >::type;

        rescale_policy_type robust_policy
                = geometry::get_rescale_policy<rescale_policy_type>(
                    multi1, multi2, strategy);

        geometry::dispatch::intersection_insert
            <
                Multi1, Multi2,
                typename boost::range_value<Multi1>::type,
                overlay_difference,
                geometry::detail::overlay::do_reverse<geometry::point_order<Multi1>::value>::value,
                geometry::detail::overlay::do_reverse<geometry::point_order<Multi2>::value, true>::value
            >::apply(multi1, multi2, robust_policy, range::back_inserter(multi_out), strategy);
    }
    */
};

template
<
    typename Geometry1, typename Geometry2, typename GeometryOut, typename Tag1
>
struct union_
    <
        Geometry1, Geometry2, GeometryOut,
        Tag1, geometry_collection_tag, geometry_collection_tag
    >
{
    template <typename Strategy>
    static inline void apply(Geometry1 const& geometry1,
                             Geometry2 const& geometry2,
                             GeometryOut& geometry_out,
                             Strategy const& strategy)
    {
        using gc_view_t = geometry::detail::geometry_collection_view<Geometry1>;
        union_
            <
                gc_view_t, Geometry2, GeometryOut
            >::apply(gc_view_t(geometry1), geometry2, geometry_out, strategy);
    }
};

template
<
    typename Geometry1, typename Geometry2, typename GeometryOut, typename Tag2
>
struct union_
    <
        Geometry1, Geometry2, GeometryOut,
        geometry_collection_tag, Tag2, geometry_collection_tag
    >
{
    template <typename Strategy>
    static inline void apply(Geometry1 const& geometry1,
                             Geometry2 const& geometry2,
                             GeometryOut& geometry_out,
                             Strategy const& strategy)
    {
        using gc_view_t = geometry::detail::geometry_collection_view<Geometry2>;
        union_
            <
                Geometry1, gc_view_t, GeometryOut
            >::apply(geometry1, gc_view_t(geometry2), geometry_out, strategy);
    }
};

template
<
    typename Geometry1, typename Geometry2, typename GeometryOut, typename Tag1, typename Tag2
>
struct union_
    <
        Geometry1, Geometry2, GeometryOut,
        Tag1, Tag2, geometry_collection_tag
    >
{
    template <typename Strategy>
    static inline void apply(Geometry1 const& geometry1,
                             Geometry2 const& geometry2,
                             GeometryOut& geometry_out,
                             Strategy const& strategy)
    {
        using gc1_view_t = geometry::detail::geometry_collection_view<Geometry1>;
        using gc2_view_t = geometry::detail::geometry_collection_view<Geometry2>;
        union_
            <
                gc1_view_t, gc2_view_t, GeometryOut
            >::apply(gc1_view_t(geometry1), gc2_view_t(geometry2), geometry_out, strategy);
    }
};

} // namespace resolve_collection


namespace resolve_strategy {

template
<
    typename Strategy,
    bool IsUmbrella = strategies::detail::is_umbrella_strategy<Strategy>::value
>
struct union_
{
    template <typename Geometry1, typename Geometry2, typename Collection>
    static inline void apply(Geometry1 const& geometry1,
                             Geometry2 const& geometry2,
                             Collection & output_collection,
                             Strategy const& strategy)
    {
        resolve_collection::union_
            <
                Geometry1, Geometry2, Collection
            >::apply(geometry1, geometry2, output_collection, strategy);
    }
};

template <typename Strategy>
struct union_<Strategy, false>
{
    template <typename Geometry1, typename Geometry2, typename Collection>
    static inline void apply(Geometry1 const& geometry1,
                             Geometry2 const& geometry2,
                             Collection & output_collection,
                             Strategy const& strategy)
    {
        using strategies::relate::services::strategy_converter;

        union_
            <
                decltype(strategy_converter<Strategy>::get(strategy))
            >::apply(geometry1, geometry2, output_collection,
                     strategy_converter<Strategy>::get(strategy));
    }
};

template <>
struct union_<default_strategy, false>
{
    template <typename Geometry1, typename Geometry2, typename Collection>
    static inline void apply(Geometry1 const& geometry1,
                             Geometry2 const& geometry2,
                             Collection & output_collection,
                             default_strategy)
    {
        using strategy_type = typename strategies::relate::services::default_strategy
            <
                Geometry1,
                Geometry2
            >::type;

        union_
            <
                strategy_type
            >::apply(geometry1, geometry2, output_collection, strategy_type());
    }
};

} // resolve_strategy


namespace resolve_dynamic
{
    
template
<
    typename Geometry1, typename Geometry2,
    typename Tag1 = typename geometry::tag<Geometry1>::type,
    typename Tag2 = typename geometry::tag<Geometry2>::type
>
struct union_
{
    template <typename Collection, typename Strategy>
    static inline void apply(Geometry1 const& geometry1,
                             Geometry2 const& geometry2,
                             Collection& output_collection,
                             Strategy const& strategy)
    {
        concepts::check<Geometry1 const>();
        concepts::check<Geometry2 const>();
        //concepts::check<typename boost::range_value<Collection>::type>();
        geometry::detail::output_geometry_concept_check
            <
                typename geometry::detail::output_geometry_value
                    <
                        Collection
                    >::type
            >::apply();

        resolve_strategy::union_
            <
                Strategy
            >::apply(geometry1, geometry2, output_collection, strategy);
    }
};


template <typename DynamicGeometry1, typename Geometry2, typename Tag2>
struct union_<DynamicGeometry1, Geometry2, dynamic_geometry_tag, Tag2>
{
    template <typename Collection, typename Strategy>
    static inline void apply(DynamicGeometry1 const& geometry1, Geometry2 const& geometry2,
                             Collection& output_collection, Strategy const& strategy)
    {
        traits::visit<DynamicGeometry1>::apply([&](auto const& g1)
        {
            union_
                <
                    util::remove_cref_t<decltype(g1)>,
                    Geometry2
                >::apply(g1, geometry2, output_collection, strategy);
        }, geometry1);
    }
};


template <typename Geometry1, typename DynamicGeometry2, typename Tag1>
struct union_<Geometry1, DynamicGeometry2, Tag1, dynamic_geometry_tag>
{
    template <typename Collection, typename Strategy>
    static inline void apply(Geometry1 const& geometry1, DynamicGeometry2 const& geometry2,
                             Collection& output_collection, Strategy const& strategy)
    {
        traits::visit<DynamicGeometry2>::apply([&](auto const& g2)
        {
            union_
                <
                    Geometry1,
                    util::remove_cref_t<decltype(g2)>
                >::apply(geometry1, g2, output_collection, strategy);
        }, geometry2);
    }
};


template <typename DynamicGeometry1, typename DynamicGeometry2>
struct union_<DynamicGeometry1, DynamicGeometry2, dynamic_geometry_tag, dynamic_geometry_tag>
{
    template <typename Collection, typename Strategy>
    static inline void apply(DynamicGeometry1 const& geometry1, DynamicGeometry2 const& geometry2,
                             Collection& output_collection, Strategy const& strategy)
    {
        traits::visit<DynamicGeometry1, DynamicGeometry2>::apply([&](auto const& g1, auto const& g2)
        {
            union_
                <
                    util::remove_cref_t<decltype(g1)>,
                    util::remove_cref_t<decltype(g2)>
                >::apply(g1, g2, output_collection, strategy);
        }, geometry1, geometry2);
    }
};

    
} // namespace resolve_dynamic


/*!
\brief Combines two geometries which each other
\ingroup union
\details \details_calc2{union, spatial set theoretic union}.
\tparam Geometry1 \tparam_geometry
\tparam Geometry2 \tparam_geometry
\tparam Collection output collection, either a multi-geometry,
    or a std::vector<Geometry> / std::deque<Geometry> etc
\tparam Strategy \tparam_strategy{Union_}
\param geometry1 \param_geometry
\param geometry2 \param_geometry
\param output_collection the output collection
\param strategy \param_strategy{union_}
\note Called union_ because union is a reserved word.

\qbk{distinguish,with strategy}
\qbk{[include reference/algorithms/union.qbk]}
*/
template
<
    typename Geometry1,
    typename Geometry2,
    typename Collection,
    typename Strategy
>
inline void union_(Geometry1 const& geometry1,
                   Geometry2 const& geometry2,
                   Collection& output_collection,
                   Strategy const& strategy)
{
    resolve_dynamic::union_
        <
            Geometry1,
            Geometry2
        >::apply(geometry1, geometry2, output_collection, strategy);
}


/*!
\brief Combines two geometries which each other
\ingroup union
\details \details_calc2{union, spatial set theoretic union}.
\tparam Geometry1 \tparam_geometry
\tparam Geometry2 \tparam_geometry
\tparam Collection output collection, either a multi-geometry,
    or a std::vector<Geometry> / std::deque<Geometry> etc
\param geometry1 \param_geometry
\param geometry2 \param_geometry
\param output_collection the output collection
\note Called union_ because union is a reserved word.

\qbk{[include reference/algorithms/union.qbk]}
*/
template
<
    typename Geometry1,
    typename Geometry2,
    typename Collection
>
inline void union_(Geometry1 const& geometry1,
                   Geometry2 const& geometry2,
                   Collection& output_collection)
{
    resolve_dynamic::union_
        <
            Geometry1,
            Geometry2
        >::apply(geometry1, geometry2, output_collection, default_strategy());
}


}} // namespace boost::geometry


#endif // BOOST_GEOMETRY_ALGORITHMS_UNION_HPP<|MERGE_RESOLUTION|>--- conflicted
+++ resolved
@@ -380,118 +380,6 @@
 }
 
 
-<<<<<<< HEAD
-=======
-struct gc_element_id
-{
-    gc_element_id(unsigned int source_id_, std::size_t gc_id_)
-        : source_id(source_id_), gc_id(gc_id_)
-    {}
-
-    unsigned int source_id;
-    std::size_t gc_id;
-
-    friend bool operator<(gc_element_id const& left, gc_element_id const& right)
-    {
-        return left.source_id < right.source_id
-            || (left.source_id == right.source_id && left.gc_id < right.gc_id);
-    }
-};
-
-template
-<
-    typename GC1View, typename GC2View, typename Strategy,
-    typename IntersectingFun, typename DisjointFun
->
-inline void gc_group_elements(GC1View const& gc1_view, GC2View const& gc2_view,
-                              Strategy const& strategy,
-                              IntersectingFun&& intersecting_fun,
-                              DisjointFun&& disjoint_fun)
-{
-    // NOTE: could be replaced with unordered_map and unordered_set
-    std::map<gc_element_id, std::set<gc_element_id>> adjacent;
-    
-    auto const rtree2 = detail::make_rtree_indexes(gc2_view, strategy);
-    // Create adjacency list based on intersecting envelopes of GC elements
-    for (std::size_t i = 0; i < boost::size(gc1_view); ++i)
-    {
-        traits::iter_visit<GC1View>::apply([&](auto const& g1)
-        {
-            using g1_t = util::remove_cref_t<decltype(g1)>;
-            using box1_t = detail::make_rtree_box_t<g1_t>;
-            box1_t b1 = geometry::return_envelope<box1_t>(g1, strategy);
-            detail::expand_by_epsilon(b1);
-
-            gc_element_id id1 = {0, i};
-            for (auto qit = rtree2.qbegin(index::intersects(b1)); qit != rtree2.qend(); ++qit)
-            {
-                gc_element_id id2 = {1, qit->second};
-                adjacent[id1].insert(id2);
-                adjacent[id2].insert(id1);
-            }
-        }, boost::begin(gc1_view) + i);
-    }
-
-    // Traverse the graph and build connected groups i.e. groups of intersecting envelopes
-    std::deque<gc_element_id> queue;
-    std::array<std::vector<bool>, 2> visited = {
-        std::vector<bool>(boost::size(gc1_view), false),
-        std::vector<bool>(boost::size(gc2_view), false)
-    };        
-    for (auto const& elem : adjacent)
-    {
-        std::vector<gc_element_id> group;
-        if (! visited[elem.first.source_id][elem.first.gc_id])
-        {
-            queue.push_back(elem.first);
-            visited[elem.first.source_id][elem.first.gc_id] = true;
-            group.push_back(elem.first);
-            while (! queue.empty())
-            {
-                gc_element_id e = queue.front();
-                queue.pop_front();
-                for (auto const& n : adjacent[e])
-                {
-                    if (! visited[n.source_id][n.gc_id])
-                    {
-                        queue.push_back(n);
-                        visited[n.source_id][n.gc_id] = true;
-                        group.push_back(n);
-                    }
-                }
-            }
-        }
-        if (! group.empty())
-        {
-            intersecting_fun(group);
-        }
-    }
-
-    {
-        std::vector<gc_element_id> group;
-        for (std::size_t i = 0; i < visited[0].size(); ++i)
-        {
-            if (! visited[0][i])
-            {
-                group.emplace_back(0, i);
-            }
-        }
-        for (std::size_t i = 0; i < visited[1].size(); ++i)
-        {
-            if (! visited[1][i])
-            {
-                group.emplace_back(1, i);
-            }
-        }
-        if (! group.empty())
-        {
-            disjoint_fun(group);
-        }
-    }
-}
-
-
->>>>>>> b6a36759
 }} // namespace detail::union_
 #endif // DOXYGEN_NO_DETAIL
 
