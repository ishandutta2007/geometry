--- conflicted
+++ resolved
@@ -458,13 +458,6 @@
 {
     concept::check<Geometry>();
 
-<<<<<<< HEAD
-    BOOST_CONCEPT_ASSERT(
-        (concept::SimplifyStrategy<Strategy, typename point_type<Geometry>::type>)
-    );
-
-=======
->>>>>>> 2ec55364
     geometry::clear(out);
 
     resolve_variant::simplify<Geometry>::apply(geometry, out, max_distance, strategy);
@@ -522,12 +515,6 @@
                             Distance const& max_distance, Strategy const& strategy)
 {
     concept::check<Geometry const>();
-<<<<<<< HEAD
-    BOOST_CONCEPT_ASSERT(
-        (concept::SimplifyStrategy<Strategy, typename point_type<Geometry>::type>)
-    );
-=======
->>>>>>> 2ec55364
 
     resolve_strategy::simplify_insert::apply(geometry, out, max_distance, strategy);
 }
