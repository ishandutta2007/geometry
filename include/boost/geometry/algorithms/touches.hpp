// Boost.Geometry (aka GGL, Generic Geometry Library)

// Copyright (c) 2007-2015 Barend Gehrels, Amsterdam, the Netherlands.
// Copyright (c) 2008-2015 Bruno Lalande, Paris, France.
// Copyright (c) 2009-2015 Mateusz Loskot, London, UK.
// Copyright (c) 2013-2015 Adam Wulkiewicz, Lodz, Poland.

// This file was modified by Oracle on 2013, 2014, 2015, 2017.
// Modifications copyright (c) 2013-2017, Oracle and/or its affiliates.

// Contributed and/or modified by Adam Wulkiewicz, on behalf of Oracle

// Parts of Boost.Geometry are redesigned from Geodan's Geographic Library
// (geolib/GGL), copyright (c) 1995-2010 Geodan, Amsterdam, the Netherlands.

// Use, modification and distribution is subject to the Boost Software License,
// Version 1.0. (See accompanying file LICENSE_1_0.txt or copy at
// http://www.boost.org/LICENSE_1_0.txt)

#ifndef BOOST_GEOMETRY_ALGORITHMS_TOUCHES_HPP
#define BOOST_GEOMETRY_ALGORITHMS_TOUCHES_HPP


#include <deque>

#include <boost/variant/apply_visitor.hpp>
#include <boost/variant/static_visitor.hpp>
#include <boost/variant/variant_fwd.hpp>

#include <boost/geometry/geometries/concepts/check.hpp>
#include <boost/geometry/algorithms/detail/for_each_range.hpp>
#include <boost/geometry/algorithms/detail/overlay/overlay.hpp>
#include <boost/geometry/algorithms/detail/overlay/self_turn_points.hpp>
#include <boost/geometry/algorithms/disjoint.hpp>
#include <boost/geometry/algorithms/intersects.hpp>
#include <boost/geometry/algorithms/num_geometries.hpp>
#include <boost/geometry/algorithms/detail/sub_range.hpp>
#include <boost/geometry/policies/robustness/no_rescale_policy.hpp>

#include <boost/geometry/algorithms/relate.hpp>
#include <boost/geometry/algorithms/detail/relate/relate_impl.hpp>


namespace boost { namespace geometry
{

#ifndef DOXYGEN_NO_DETAIL
namespace detail { namespace touches
{

// Box/Box

template
<
    std::size_t Dimension,
    std::size_t DimensionCount
>
struct box_box_loop
{
    template <typename Box1, typename Box2>
    static inline bool apply(Box1 const& b1, Box2 const& b2, bool & touch)
    {
        typedef typename coordinate_type<Box1>::type coordinate_type1;
        typedef typename coordinate_type<Box2>::type coordinate_type2;

        coordinate_type1 const& min1 = get<min_corner, Dimension>(b1);
        coordinate_type1 const& max1 = get<max_corner, Dimension>(b1);
        coordinate_type2 const& min2 = get<min_corner, Dimension>(b2);
        coordinate_type2 const& max2 = get<max_corner, Dimension>(b2);

        // TODO assert or exception?
        //BOOST_GEOMETRY_ASSERT(min1 <= max1 && min2 <= max2);

        if (max1 < min2 || max2 < min1)
        {
            return false;
        }

        if (max1 == min2 || max2 == min1)
        {
            touch = true;
        }
        
        return box_box_loop
                <
                    Dimension + 1,
                    DimensionCount
                >::apply(b1, b2, touch);
    }
};

template
<
    std::size_t DimensionCount
>
struct box_box_loop<DimensionCount, DimensionCount>
{
    template <typename Box1, typename Box2>
    static inline bool apply(Box1 const& , Box2 const&, bool &)
    {
        return true;
    }
};

struct box_box
{
    template <typename Box1, typename Box2, typename Strategy>
    static inline bool apply(Box1 const& b1, Box2 const& b2, Strategy const& /*strategy*/)
    {
        BOOST_STATIC_ASSERT((boost::is_same
                                <
                                    typename geometry::coordinate_system<Box1>::type,
                                    typename geometry::coordinate_system<Box2>::type
                                >::value
                           ));
        assert_dimension_equal<Box1, Box2>();

        bool touches = false;
        bool ok = box_box_loop
                    <
                        0,
                        dimension<Box1>::type::value
                    >::apply(b1, b2, touches);

        return ok && touches;
    }
};

// Areal/Areal

struct areal_interrupt_policy
{
    static bool const enabled = true;
    bool found_touch;
    bool found_not_touch;

    // dummy variable required by self_get_turn_points::get_turns
    static bool const has_intersections = false;

    inline bool result()
    {
        return found_touch && !found_not_touch;
    }

    inline areal_interrupt_policy()
        : found_touch(false), found_not_touch(false)
    {}

    template <typename Range>
    inline bool apply(Range const& range)
    {
        // if already rejected (temp workaround?)
        if ( found_not_touch )
            return true;

        typedef typename boost::range_iterator<Range const>::type iterator;
        for ( iterator it = boost::begin(range) ; it != boost::end(range) ; ++it )
        {
            if ( it->has(overlay::operation_intersection) )
            {
                found_not_touch = true;
                return true;
            }

            switch(it->method)
            {
                case overlay::method_crosses:
                    found_not_touch = true;
                    return true;
                case overlay::method_equal:
                    // Segment spatially equal means: at the right side
                    // the polygon internally overlaps. So return false.
                    found_not_touch = true;
                    return true;
                case overlay::method_touch:
                case overlay::method_touch_interior:
                case overlay::method_collinear:
                    if ( ok_for_touch(*it) )
                    {
                        found_touch = true;
                    }
                    else
                    {
                        found_not_touch = true;
                        return true;
                    }
                    break;
                case overlay::method_none :
                case overlay::method_disjoint :
                case overlay::method_error :
                    break;
            }
        }

        return false;
    }

    template <typename Turn>
    inline bool ok_for_touch(Turn const& turn)
    {
        return turn.both(overlay::operation_union)
            || turn.both(overlay::operation_blocked)
            || turn.combination(overlay::operation_union, overlay::operation_blocked)
            ;
    }
};

template<typename Geometry, typename PointInRingStrategy>
struct check_each_ring_for_within
{
    bool has_within;
    Geometry const& m_geometry;
    PointInRingStrategy const& m_strategy;

    inline check_each_ring_for_within(Geometry const& g, PointInRingStrategy const& strategy)
        : has_within(false)
        , m_geometry(g)
        , m_strategy(strategy)
    {}

    template <typename Range>
    inline void apply(Range const& range)
    {
        typename geometry::point_type<Range>::type p;
        geometry::point_on_border(p, range);
        if ( !has_within && geometry::within(p, m_geometry, m_strategy) )
        {
            has_within = true;
        }
    }
};

template <typename FirstGeometry, typename SecondGeometry, typename IntersectionStrategy>
inline bool rings_containing(FirstGeometry const& geometry1,
                             SecondGeometry const& geometry2,
                             IntersectionStrategy const& strategy)
{
    // NOTE: This strategy could be defined inside IntersectionStrategy
    typedef typename IntersectionStrategy::template point_in_geometry_strategy
        <
            FirstGeometry, SecondGeometry
        >::type point_in_ring_strategy_type;

    point_in_ring_strategy_type point_in_ring_strategy
        = strategy.template get_point_in_geometry_strategy<FirstGeometry, SecondGeometry>();

    check_each_ring_for_within
        <
            FirstGeometry, point_in_ring_strategy_type
        > checker(geometry1, point_in_ring_strategy);
    geometry::detail::for_each_range(geometry2, checker);
    return checker.has_within;
}

template <typename Geometry1, typename Geometry2>
struct areal_areal
{
    template <typename IntersectionStrategy>
    static inline bool apply(Geometry1 const& geometry1,
                             Geometry2 const& geometry2,
                             IntersectionStrategy const& strategy)
    {
        typedef detail::no_rescale_policy rescale_policy_type;
        typedef typename geometry::point_type<Geometry1>::type point_type;
        typedef detail::overlay::turn_info
            <
                point_type,
                typename segment_ratio_type<point_type, rescale_policy_type>::type
            > turn_info;

        std::deque<turn_info> turns;
        detail::touches::areal_interrupt_policy policy;
        rescale_policy_type robust_policy;
        boost::geometry::get_turns
                <
                    detail::overlay::do_reverse<geometry::point_order<Geometry1>::value>::value,
                    detail::overlay::do_reverse<geometry::point_order<Geometry2>::value>::value,
                    detail::overlay::assign_null_policy
                >(geometry1, geometry2, strategy, robust_policy, turns, policy);

        return policy.result()
            && ! geometry::detail::touches::rings_containing(geometry1, geometry2, strategy)
            && ! geometry::detail::touches::rings_containing(geometry2, geometry1, strategy);
    }
};

// P/*

struct use_point_in_geometry
{
    template <typename Point, typename Geometry, typename Strategy>
    static inline bool apply(Point const& point, Geometry const& geometry, Strategy const& strategy)
    {
        return detail::within::point_in_geometry(point, geometry, strategy) == 0;
    }
};

}}
#endif // DOXYGEN_NO_DETAIL

#ifndef DOXYGEN_NO_DISPATCH
namespace dispatch {

// TODO: Since CastedTags are used is Reverse needed?

template
<
    typename Geometry1,
    typename Geometry2,
    typename Tag1 = typename tag<Geometry1>::type,
    typename Tag2 = typename tag<Geometry2>::type,
    typename CastedTag1 = typename tag_cast<Tag1, pointlike_tag, linear_tag, areal_tag>::type,
    typename CastedTag2 = typename tag_cast<Tag2, pointlike_tag, linear_tag, areal_tag>::type,
    bool Reverse = reverse_dispatch<Geometry1, Geometry2>::type::value
>
struct touches
    : not_implemented<Tag1, Tag2>
{};

// If reversal is needed, perform it
template
<
    typename Geometry1, typename Geometry2,
    typename Tag1, typename Tag2,
    typename CastedTag1, typename CastedTag2
>
struct touches<Geometry1, Geometry2, Tag1, Tag2, CastedTag1, CastedTag2, true>
    : touches<Geometry2, Geometry1, Tag2, Tag1, CastedTag2, CastedTag1, false>
{
    template <typename Strategy>
    static inline bool apply(Geometry1 const& g1, Geometry2 const& g2, Strategy const& strategy)
    {
        return touches<Geometry2, Geometry1>::apply(g2, g1, strategy);
    }
};

// P/P

template <typename Geometry1, typename Geometry2, typename Tag2>
struct touches<Geometry1, Geometry2, point_tag, Tag2, pointlike_tag, pointlike_tag, false>
{
    template <typename Strategy>
    static inline bool apply(Geometry1 const& , Geometry2 const& , Strategy const&)
    {
        return false;
    }
};

template <typename Geometry1, typename Geometry2, typename Tag2>
struct touches<Geometry1, Geometry2, multi_point_tag, Tag2, pointlike_tag, pointlike_tag, false>
{
    template <typename Strategy>
    static inline bool apply(Geometry1 const&, Geometry2 const&, Strategy const&)
    {
        return false;
    }
};

// P/*

template <typename Point, typename Geometry, typename Tag2, typename CastedTag2>
struct touches<Point, Geometry, point_tag, Tag2, pointlike_tag, CastedTag2, false>
    : detail::touches::use_point_in_geometry
{};

// TODO: support touches(MPt, Linear/Areal)

// Box/Box

template <typename Box1, typename Box2, typename CastedTag1, typename CastedTag2>
struct touches<Box1, Box2, box_tag, box_tag, CastedTag1, CastedTag2, false>
    : detail::touches::box_box
{};

template <typename Box1, typename Box2>
struct touches<Box1, Box2, box_tag, box_tag, areal_tag, areal_tag, false>
    : detail::touches::box_box
{};

// L/L

template <typename Linear1, typename Linear2, typename Tag1, typename Tag2>
struct touches<Linear1, Linear2, Tag1, Tag2, linear_tag, linear_tag, false>
    : detail::relate::relate_impl
    <
        detail::de9im::static_mask_touches_type,
        Linear1,
        Linear2
    >
{};

// L/A

template <typename Linear, typename Areal, typename Tag1, typename Tag2>
struct touches<Linear, Areal, Tag1, Tag2, linear_tag, areal_tag, false>
    : detail::relate::relate_impl
    <
        detail::de9im::static_mask_touches_type,
        Linear,
        Areal
    >
{};

// A/L
template <typename Linear, typename Areal, typename Tag1, typename Tag2>
struct touches<Areal, Linear, Tag1, Tag2, areal_tag, linear_tag, false>
    : detail::relate::relate_impl
    <
        detail::de9im::static_mask_touches_type,
        Areal,
        Linear
    >
{};

// A/A

template <typename Areal1, typename Areal2, typename Tag1, typename Tag2>
struct touches<Areal1, Areal2, Tag1, Tag2, areal_tag, areal_tag, false>
    : detail::relate::relate_impl
        <
            detail::de9im::static_mask_touches_type,
            Areal1,
            Areal2
        >
{};

template <typename Areal1, typename Areal2>
struct touches<Areal1, Areal2, ring_tag, ring_tag, areal_tag, areal_tag, false>
    : detail::touches::areal_areal<Areal1, Areal2>
{};

} // namespace dispatch
#endif // DOXYGEN_NO_DISPATCH


namespace resolve_strategy
{

struct touches
{
    template <typename Geometry1, typename Geometry2, typename Strategy>
    static inline bool apply(Geometry1 const& geometry1,
                             Geometry2 const& geometry2,
                             Strategy const& strategy)
    {
        return dispatch::touches
            <
                Geometry1, Geometry2
            >::apply(geometry1, geometry2, strategy);
    }

    template <typename Geometry1, typename Geometry2>
    static inline bool apply(Geometry1 const& geometry1,
                             Geometry2 const& geometry2,
                             default_strategy)
    {
        typedef typename strategy::relate::services::default_strategy
            <
                Geometry1,
                Geometry2
            >::type strategy_type;

        return dispatch::touches
            <
                Geometry1, Geometry2
            >::apply(geometry1, geometry2, strategy_type());
    }
};

} // namespace resolve_strategy


namespace resolve_variant {

template <typename Geometry1, typename Geometry2>
struct touches
{
    template <typename Strategy>
    static bool apply(Geometry1 const& geometry1, Geometry2 const& geometry2, Strategy const& strategy)
    {
        concepts::check<Geometry1 const>();
        concepts::check<Geometry2 const>();

        return resolve_strategy::touches::apply(geometry1, geometry2, strategy);
    }
};

template <BOOST_VARIANT_ENUM_PARAMS(typename T), typename Geometry2>
struct touches<boost::variant<BOOST_VARIANT_ENUM_PARAMS(T)>, Geometry2>
{
    template <typename Strategy>
    struct visitor: boost::static_visitor<bool>
    {
        Geometry2 const& m_geometry2;
        Strategy const& m_strategy;

        visitor(Geometry2 const& geometry2, Strategy const& strategy)
            : m_geometry2(geometry2)
            , m_strategy(strategy)
        {}

        template <typename Geometry1>
        bool operator()(Geometry1 const& geometry1) const
        {
            return touches<Geometry1, Geometry2>::apply(geometry1, m_geometry2, m_strategy);
        }
    };

    template <typename Strategy>
    static inline bool apply(boost::variant<BOOST_VARIANT_ENUM_PARAMS(T)> const& geometry1,
                             Geometry2 const& geometry2,
                             Strategy const& strategy)
    {
        return boost::apply_visitor(visitor<Strategy>(geometry2, strategy), geometry1);
    }
};

template <typename Geometry1, BOOST_VARIANT_ENUM_PARAMS(typename T)>
struct touches<Geometry1, boost::variant<BOOST_VARIANT_ENUM_PARAMS(T)> >
{
    template <typename Strategy>
    struct visitor: boost::static_visitor<bool>
    {
        Geometry1 const& m_geometry1;
        Strategy const& m_strategy;

        visitor(Geometry1 const& geometry1, Strategy const& strategy)
            : m_geometry1(geometry1)
            , m_strategy(strategy)
        {}

        template <typename Geometry2>
        bool operator()(Geometry2 const& geometry2) const
        {
            return touches<Geometry1, Geometry2>::apply(m_geometry1, geometry2, m_strategy);
        }
    };

    template <typename Strategy>
    static inline bool apply(Geometry1 const& geometry1,
                             boost::variant<BOOST_VARIANT_ENUM_PARAMS(T)> const& geometry2,
                             Strategy const& strategy)
    {
        return boost::apply_visitor(visitor<Strategy>(geometry1, strategy), geometry2);
    }
};

template <BOOST_VARIANT_ENUM_PARAMS(typename T1),
          BOOST_VARIANT_ENUM_PARAMS(typename T2)>
struct touches<boost::variant<BOOST_VARIANT_ENUM_PARAMS(T1)>,
               boost::variant<BOOST_VARIANT_ENUM_PARAMS(T2)> >
{
    template <typename Strategy>
    struct visitor: boost::static_visitor<bool>
    {
        Strategy const& m_strategy;

        visitor(Strategy const& strategy)
            : m_strategy(strategy)
        {}

        template <typename Geometry1, typename Geometry2>
        bool operator()(Geometry1 const& geometry1,
                        Geometry2 const& geometry2) const
        {
            return touches<Geometry1, Geometry2>::apply(geometry1, geometry2, m_strategy);
        }
    };

    template <typename Strategy>
    static inline bool apply(boost::variant<BOOST_VARIANT_ENUM_PARAMS(T1)> const& geometry1,
                             boost::variant<BOOST_VARIANT_ENUM_PARAMS(T2)> const& geometry2,
                             Strategy const& strategy)
    {
        return boost::apply_visitor(visitor<Strategy>(strategy), geometry1, geometry2);
    }
};

template <typename Geometry>
struct self_touches
{
    static bool apply(Geometry const& geometry)
    {
        concepts::check<Geometry const>();

        typedef typename strategy::relate::services::default_strategy
            <
                Geometry, Geometry
            >::type strategy_type;
        typedef detail::no_rescale_policy rescale_policy_type;
        typedef typename geometry::point_type<Geometry>::type point_type;
        typedef detail::overlay::turn_info
            <
                point_type,
                typename segment_ratio_type<point_type, rescale_policy_type>::type
            > turn_info;

        typedef detail::overlay::get_turn_info
        <
            detail::overlay::assign_null_policy
        > policy_type;

        std::deque<turn_info> turns;
        detail::touches::areal_interrupt_policy policy;
        strategy_type strategy;
        rescale_policy_type robust_policy;
        detail::self_get_turn_points::get_turns
        <
            policy_type
<<<<<<< HEAD
        >::apply(geometry, robust_policy, turns, policy, 0);
=======
        >::apply(geometry, strategy, robust_policy, turns, policy);
>>>>>>> ca00075d

        return policy.result();
    }
};

template <BOOST_VARIANT_ENUM_PARAMS(typename T)>
struct self_touches<boost::variant<BOOST_VARIANT_ENUM_PARAMS(T)> >
{
    struct visitor: boost::static_visitor<bool>
    {
        template <typename Geometry>
        bool operator()(Geometry const& geometry) const
        {
            return self_touches<Geometry>::apply(geometry);
        }
    };

    static inline bool
    apply(boost::variant<BOOST_VARIANT_ENUM_PARAMS(T)> const& geometry)
    {
        return boost::apply_visitor(visitor(), geometry);
    }
};

} // namespace resolve_variant


/*!
\brief \brief_check{has at least one touching point (self-tangency)}
\note This function can be called for one geometry (self-tangency) and
    also for two geometries (touch)
\ingroup touches
\tparam Geometry \tparam_geometry
\param geometry \param_geometry
\return \return_check{is self-touching}

\qbk{distinguish,one geometry}
\qbk{[def __one_parameter__]}
\qbk{[include reference/algorithms/touches.qbk]}
*/
template <typename Geometry>
inline bool touches(Geometry const& geometry)
{
    return resolve_variant::self_touches<Geometry>::apply(geometry);
}


/*!
\brief \brief_check2{have at least one touching point (tangent - non overlapping)}
\ingroup touches
\tparam Geometry1 \tparam_geometry
\tparam Geometry2 \tparam_geometry
\param geometry1 \param_geometry
\param geometry2 \param_geometry
\return \return_check2{touch each other}

\qbk{distinguish,two geometries}
\qbk{[include reference/algorithms/touches.qbk]}
 */
template <typename Geometry1, typename Geometry2>
inline bool touches(Geometry1 const& geometry1, Geometry2 const& geometry2)
{
    return resolve_variant::touches
        <
            Geometry1, Geometry2
        >::apply(geometry1, geometry2, default_strategy());
}

/*!
\brief \brief_check2{have at least one touching point (tangent - non overlapping)}
\ingroup touches
\tparam Geometry1 \tparam_geometry
\tparam Geometry2 \tparam_geometry
\tparam Strategy \tparam_strategy{Touches}
\param geometry1 \param_geometry
\param geometry2 \param_geometry
\param strategy \param_strategy{touches}
\return \return_check2{touch each other}

\qbk{distinguish,two geometries}
\qbk{[include reference/algorithms/touches.qbk]}
 */
template <typename Geometry1, typename Geometry2, typename Strategy>
inline bool touches(Geometry1 const& geometry1,
                    Geometry2 const& geometry2,
                    Strategy const& strategy)
{
    return resolve_variant::touches
        <
            Geometry1, Geometry2
        >::apply(geometry1, geometry2, strategy);
}


}} // namespace boost::geometry

#endif // BOOST_GEOMETRY_ALGORITHMS_TOUCHES_HPP<|MERGE_RESOLUTION|>--- conflicted
+++ resolved
@@ -607,11 +607,7 @@
         detail::self_get_turn_points::get_turns
         <
             policy_type
-<<<<<<< HEAD
-        >::apply(geometry, robust_policy, turns, policy, 0);
-=======
-        >::apply(geometry, strategy, robust_policy, turns, policy);
->>>>>>> ca00075d
+        >::apply(geometry, strategy, robust_policy, turns, policy, 0);
 
         return policy.result();
     }
