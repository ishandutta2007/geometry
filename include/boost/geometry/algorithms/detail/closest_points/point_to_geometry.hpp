// Boost.Geometry

// Copyright (c) 2021, Oracle and/or its affiliates.

// Contributed and/or modified by Vissarion Fysikopoulos, on behalf of Oracle

// Licensed under the Boost Software License version 1.0.
// http://www.boost.org/users/license.html

#ifndef BOOST_GEOMETRY_ALGORITHMS_DETAIL_CLOSEST_POINTS_POINT_TO_GEOMETRY_HPP
#define BOOST_GEOMETRY_ALGORITHMS_DETAIL_CLOSEST_POINTS_POINT_TO_GEOMETRY_HPP

#include <iterator>
#include <type_traits>

#include <boost/core/ignore_unused.hpp>
#include <boost/range/begin.hpp>
#include <boost/range/end.hpp>
#include <boost/range/size.hpp>
#include <boost/range/value_type.hpp>

#include <boost/geometry/algorithms/assign.hpp>
#include <boost/geometry/algorithms/detail/closest_feature/geometry_to_range.hpp>
#include <boost/geometry/algorithms/detail/closest_feature/point_to_range.hpp>
#include <boost/geometry/algorithms/detail/distance/is_comparable.hpp>
#include <boost/geometry/algorithms/detail/distance/iterator_selector.hpp>
#include <boost/geometry/algorithms/detail/distance/strategy_utils.hpp>
#include <boost/geometry/algorithms/detail/within/point_in_geometry.hpp>
#include <boost/geometry/algorithms/dispatch/distance.hpp>

#include <boost/geometry/core/closure.hpp>
#include <boost/geometry/core/point_type.hpp>
#include <boost/geometry/core/exterior_ring.hpp>
#include <boost/geometry/core/interior_rings.hpp>
#include <boost/geometry/core/radian_access.hpp>
#include <boost/geometry/core/tag.hpp>
#include <boost/geometry/core/tags.hpp>

#include <boost/geometry/strategies/distance.hpp>
#include <boost/geometry/strategies/relate/services.hpp>
#include <boost/geometry/strategies/tags.hpp>

#include <boost/geometry/util/math.hpp>


namespace boost { namespace geometry
{

#ifndef DOXYGEN_NO_DETAIL
namespace detail { namespace closest_points
{

struct point_to_point
{
    template <typename P1, typename P2, typename Segment, typename Strategies>
    static inline void apply(P1 const& p1, P2 const& p2,  
                             Segment& shortest_seg, Strategies const&)
    {
        set_segment_from_points::apply(p1, p2, shortest_seg);
    }
};

struct point_to_segment
{
    template <typename Point, typename Segment, typename OutputSegment, typename Strategies>
    static inline void apply(Point const& point, Segment const& segment,
                             OutputSegment& shortest_seg, Strategies const& strategies)
    {
        typename point_type<Segment>::type p[2];
        geometry::detail::assign_point_from_index<0>(segment, p[0]);
        geometry::detail::assign_point_from_index<1>(segment, p[1]);

        boost::ignore_unused(strategies);

        auto closest_point = strategies.closest_points(point, segment)
            .apply(point, p[0], p[1]);

        set_segment_from_points::apply(point, closest_point, shortest_seg);    
    }
};

/*
struct point_to_box
{
    template<typename Point, typename Box, typename Strategies>
static inline auto apply(Point const& point, Box const& box,
                             Strategies const& strategies)
    {
        boost::ignore_unused(strategies);
        return strategies.closest_points(point, box).apply(point, box);
    }
};
*/

template <closure_selector Closure>
class point_to_range
{
public:

    template <typename Point, typename Range, typename Segment, typename Strategies>
    static inline void apply(Point const& point, Range const& range,
                             Segment& shortest_seg,
                             Strategies const& strategies)
    {
        using point_to_point_range = detail::closest_feature::point_to_point_range
            <
                Point, Range, Closure
            >;

        if (boost::size(range) == 0)
        {
            set_segment_from_points::apply(point, point, shortest_seg);
            return;
        }

        closest_points::creturn_t<Point, Range, Strategies> cd_min;
        
        auto comparable_distance = strategy::distance::services::get_comparable
            <
                decltype(strategies.distance(point, range))
            >::apply(strategies.distance(point, range));
        
        auto closest_segment = point_to_point_range::apply(point, 
                                                           boost::begin(range),
                                                           boost::end(range), 
                                                           comparable_distance,
                                                           cd_min);
        
        auto closest_point = strategies.closest_points(point, range)
<<<<<<< HEAD
            .apply(point, *it_pair.first, *it_pair.second);
=======
            .apply(point, *closest_segment.first, *closest_segment.second);
>>>>>>> 20da3054d5f65b064aadfe310d4643adc9c6fef7

        set_segment_from_points::apply(point, closest_point, shortest_seg);        
    }
};


template<closure_selector Closure>
struct point_to_ring
{
    template <typename Point, typename Ring, typename Segment, typename Strategies>
    static inline auto apply(Point const& point,
                             Ring const& ring,
                             Segment& shortest_seg,
                             Strategies const& strategies)
    {
        if (within::within_point_geometry(point, ring, strategies))
        {
            set_segment_from_points::apply(point, point, shortest_seg); 
        }
        else
        {
            point_to_range
            <
                closure<Ring>::value
            >::apply(point, ring, shortest_seg, strategies);
        }
            
    }
};


template <closure_selector Closure>
class point_to_polygon
{
    template <typename Polygon>
    struct distance_to_interior_rings
    {
        template 
        <
            typename Point, 
            typename InteriorRingIterator, 
            typename Segment, 
            typename Strategies
        >
        static inline void apply(Point const& point,
                                 InteriorRingIterator first,
                                 InteriorRingIterator last,
                                 Segment& shortest_seg,
                                 Strategies const& strategies)
        {
            using per_ring = point_to_range<Closure>;

            for (InteriorRingIterator it = first; it != last; ++it)
            {
                if (within::within_point_geometry(point, *it, strategies))
                {
                    // the point is inside a polygon hole, so its distance
                    // to the polygon is its distance to the polygon's
                    // hole boundary
                    per_ring::apply(point, *it, shortest_seg, strategies);
                    return;
                }
            }
            set_segment_from_points::apply(point, point, shortest_seg); 
        }

        template 
        <
            typename Point, 
            typename InteriorRings, 
            typename Segment, 
            typename Strategies
        >
        static inline void apply(Point const& point, InteriorRings const& interior_rings,
                                 Segment& shortest_seg, Strategies const& strategies)
        {
            apply(point,
                  boost::begin(interior_rings),
                  boost::end(interior_rings),
                  shortest_seg,
                  strategies);
        }
    };


public:
    template 
    <
        typename Point, 
        typename Polygon, 
        typename Segment, 
        typename Strategies
    >
    static inline void apply(Point const& point,
                             Polygon const& polygon,
                             Segment& shortest_seg,
                             Strategies const& strategies)
    {
        using per_ring = point_to_range<Closure>;

        if (! within::covered_by_point_geometry(point, exterior_ring(polygon),
                                                strategies))
        {
            // the point is outside the exterior ring, so its distance
            // to the polygon is its distance to the polygon's exterior ring
            per_ring::apply(point, exterior_ring(polygon), shortest_seg, strategies);
            return;
        }

        // Check interior rings
        distance_to_interior_rings<Polygon>::apply(point,
                                                   interior_rings(polygon),
                                                   shortest_seg,
                                                   strategies);
    }
};


template
<
    typename MultiGeometry,
    bool CheckCoveredBy = std::is_same
        <
            typename tag<MultiGeometry>::type, multi_polygon_tag
        >::value
>
class point_to_multigeometry
{
private:
    using geometry_to_range = detail::closest_feature::geometry_to_range;

public:

    template 
    <
        typename Point,
        typename Segment,
        typename Strategies
    >
    static inline void apply(Point const& point,
                             MultiGeometry const& multigeometry,
                             Segment& shortest_seg,
                             Strategies const& strategies)
    {
        using selector_type = distance::iterator_selector<MultiGeometry const>;

        closest_points::creturn_t<Point, MultiGeometry, Strategies> cd;

        auto comparable_distance = strategy::distance::services::get_comparable
            <
                decltype(strategies.distance(point, multigeometry))
            >::apply(strategies.distance(point, multigeometry));

        typename selector_type::iterator_type it_min
            = geometry_to_range::apply(point,
                                       selector_type::begin(multigeometry),
                                       selector_type::end(multigeometry),
                                       comparable_distance,
                                       cd);
        
        dispatch::closest_points
            <
                Point,
                typename std::iterator_traits
                    <
                        typename selector_type::iterator_type
                    >::value_type
            >::apply(point, *it_min, shortest_seg, strategies);
    }
};


// this is called only for multipolygons, hence the change in the
// template parameter name MultiGeometry to MultiPolygon
template <typename MultiPolygon>
struct point_to_multigeometry<MultiPolygon, true>
{
    template 
    <
        typename Point,
        typename Segment,
        typename Strategies
    >
    static inline void apply(Point const& point,
                             MultiPolygon const& multipolygon,
                             Segment& shortest_seg,
                             Strategies const& strategies)
    {
        if (within::covered_by_point_geometry(point, multipolygon, strategies))
        {
            set_segment_from_points::apply(point, point, shortest_seg); 
            return;
        }

        return point_to_multigeometry
            <
                MultiPolygon, false
            >::apply(point, multipolygon, shortest_seg, strategies);
    }
};


}} // namespace detail::closest_points
#endif // DOXYGEN_NO_DETAIL




#ifndef DOXYGEN_NO_DISPATCH
namespace dispatch
{


template <typename P1, typename P2>
struct closest_points
    <
        P1, P2, point_tag, point_tag, false
    > : detail::closest_points::point_to_point
{};


template <typename Point, typename Linestring>
struct closest_points
    <
        Point, Linestring, point_tag, linestring_tag, false
    > : detail::closest_points::point_to_range<closed>
{};


template <typename Point, typename Ring>
struct closest_points
    <
        Point, Ring, point_tag, ring_tag, false
    > : detail::closest_points::point_to_ring
        <
            closure<Ring>::value
        >
{};


template <typename Point, typename Polygon>
struct closest_points
    <
        Point, Polygon, point_tag, polygon_tag, false
    > : detail::closest_points::point_to_polygon
        <
            closure<Polygon>::value
        >
{};


template <typename Point, typename Segment>
struct closest_points
    <
        Point, Segment, point_tag, segment_tag, false
    > : detail::closest_points::point_to_segment
{};

/*
template <typename Point, typename Box>
struct closest_points
    <
         Point, Box, point_tag, box_tag,
         strategy_tag_distance_point_box, false
    > : detail::closest_points::point_to_box<Point, Box>
{};
*/

template<typename Point, typename MultiPoint>
struct closest_points
    <
        Point, MultiPoint, point_tag, multi_point_tag, false
    > : detail::closest_points::point_to_multigeometry<MultiPoint>
{};


template<typename Point, typename MultiLinestring>
struct closest_points
    <
        Point, MultiLinestring, point_tag, multi_linestring_tag, false
    > : detail::closest_points::point_to_multigeometry<MultiLinestring>
{};


template<typename Point, typename MultiPolygon>
struct closest_points
    <
        Point, MultiPolygon, point_tag, multi_polygon_tag, false
    > : detail::closest_points::point_to_multigeometry<MultiPolygon>
{};


template <typename Point, typename Linear>
struct closest_points
    <
         Point, Linear, point_tag, linear_tag, false
    > : closest_points
        <
            Point, Linear,
            point_tag, typename tag<Linear>::type, false
        >
{};


template <typename Point, typename Areal>
struct closest_points
    <
         Point, Areal, point_tag, areal_tag, false
    > : closest_points
        <
            Point, Areal,
            point_tag, typename tag<Areal>::type, false
        >
{};


} // namespace dispatch
#endif // DOXYGEN_NO_DISPATCH


}} // namespace boost::geometry


#endif // BOOST_GEOMETRY_ALGORITHMS_DETAIL_CLOSEST_POINTS_POINT_TO_GEOMETRY_HPP<|MERGE_RESOLUTION|>--- conflicted
+++ resolved
@@ -127,11 +127,7 @@
                                                            cd_min);
         
         auto closest_point = strategies.closest_points(point, range)
-<<<<<<< HEAD
-            .apply(point, *it_pair.first, *it_pair.second);
-=======
             .apply(point, *closest_segment.first, *closest_segment.second);
->>>>>>> 20da3054d5f65b064aadfe310d4643adc9c6fef7
 
         set_segment_from_points::apply(point, closest_point, shortest_seg);        
     }
