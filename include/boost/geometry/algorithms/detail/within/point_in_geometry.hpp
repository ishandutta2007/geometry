--- conflicted
+++ resolved
@@ -200,18 +200,8 @@
 
         if (code == 1)
         {
-<<<<<<< HEAD
-            typename interior_return_type<Polygon const>::type
-                rings = interior_rings(polygon);
-
-            for (typename detail::interior_iterator<Polygon const>::type
-                 it = boost::begin(rings);
-                 it != boost::end(rings);
-                 ++it)
-=======
             auto const& rings = interior_rings(polygon);
             for (auto it = boost::begin(rings); it != boost::end(rings); ++it)
->>>>>>> 71b0dd61
             {
                 int const interior_code = point_in_geometry
                     <
