// Boost.Geometry (aka GGL, Generic Geometry Library)

// Copyright (c) 2017-2023 Adam Wulkiewicz, Lodz, Poland.

<<<<<<< HEAD
// Copyright (c) 2014-2023, Oracle and/or its affiliates.

=======
// Copyright (c) 2014-2021, Oracle and/or its affiliates.
>>>>>>> 592024e1
// Contributed and/or modified by Vissarion Fysikopoulos, on behalf of Oracle
// Contributed and/or modified by Menelaos Karavelas, on behalf of Oracle
// Contributed and/or modified by Adam Wulkiewicz, on behalf of Oracle

// Licensed under the Boost Software License version 1.0.
// http://www.boost.org/users/license.html

#ifndef BOOST_GEOMETRY_ALGORITHMS_DETAIL_IS_VALID_POLYGON_HPP
#define BOOST_GEOMETRY_ALGORITHMS_DETAIL_IS_VALID_POLYGON_HPP

#include <cstddef>
#ifdef BOOST_GEOMETRY_TEST_DEBUG
#include <iostream>
#endif // BOOST_GEOMETRY_TEST_DEBUG

#include <algorithm>
#include <deque>
#include <iterator>
#include <set>
#include <vector>

#include <boost/core/ignore_unused.hpp>
#include <boost/range/begin.hpp>
#include <boost/range/end.hpp>

#include <boost/geometry/core/assert.hpp>
#include <boost/geometry/core/exterior_ring.hpp>
#include <boost/geometry/core/interior_rings.hpp>
#include <boost/geometry/core/ring_type.hpp>
#include <boost/geometry/core/tags.hpp>

#include <boost/geometry/util/constexpr.hpp>
#include <boost/geometry/util/range.hpp>
#include <boost/geometry/util/sequence.hpp>

#include <boost/geometry/geometries/box.hpp>

#include <boost/geometry/iterators/point_iterator.hpp>

#include <boost/geometry/algorithms/covered_by.hpp>
#include <boost/geometry/algorithms/disjoint.hpp>
#include <boost/geometry/algorithms/expand.hpp>
#include <boost/geometry/algorithms/num_interior_rings.hpp>
#include <boost/geometry/algorithms/validity_failure_type.hpp>
#include <boost/geometry/algorithms/detail/point_on_border.hpp>
#include <boost/geometry/algorithms/within.hpp>

#include <boost/geometry/algorithms/detail/partition.hpp>

#include <boost/geometry/algorithms/detail/is_valid/complement_graph.hpp>
#include <boost/geometry/algorithms/detail/is_valid/has_valid_self_turns.hpp>
#include <boost/geometry/algorithms/detail/is_valid/is_acceptable_turn.hpp>
#include <boost/geometry/algorithms/detail/is_valid/ring.hpp>

#include <boost/geometry/algorithms/detail/is_valid/debug_print_turns.hpp>
#include <boost/geometry/algorithms/detail/is_valid/debug_validity_phase.hpp>
#include <boost/geometry/algorithms/detail/is_valid/debug_complement_graph.hpp>

#include <boost/geometry/algorithms/dispatch/is_valid.hpp>


// TEMP
#include <boost/geometry/strategies/envelope/cartesian.hpp>
#include <boost/geometry/strategies/envelope/geographic.hpp>
#include <boost/geometry/strategies/envelope/spherical.hpp>


namespace boost { namespace geometry
{


#ifndef DOXYGEN_NO_DETAIL
namespace detail { namespace is_valid
{


template <typename Polygon, bool CheckRingValidityOnly = false>
class is_valid_polygon
{
protected:

    template <typename VisitPolicy, typename Strategy>
    struct is_invalid_ring
    {
        is_invalid_ring(VisitPolicy& policy, Strategy const& strategy)
            : m_policy(policy)
            , m_strategy(strategy)
        {}

        template <typename Ring>
        inline bool operator()(Ring const& ring) const
        {
            return ! detail::is_valid::is_valid_ring
                <
                    Ring, false, true
                >::apply(ring, m_policy, m_strategy);
        }

        VisitPolicy& m_policy;
        Strategy const& m_strategy;
    };

    template <typename InteriorRings, typename VisitPolicy, typename Strategy>
    static bool has_valid_interior_rings(InteriorRings const& interior_rings,
                                         VisitPolicy& visitor,
                                         Strategy const& strategy)
    {
        return std::none_of(boost::begin(interior_rings),
                            boost::end(interior_rings),
                            is_invalid_ring<VisitPolicy, Strategy>(visitor, strategy));
    }

    struct has_valid_rings
    {
        template <typename VisitPolicy, typename Strategy>
        static inline bool apply(Polygon const& polygon,
                                 VisitPolicy& visitor,
                                 Strategy const& strategy)
        {
            typedef debug_validity_phase<Polygon> debug_phase;
            typedef typename ring_type<Polygon>::type ring_type;

            // check validity of exterior ring
            debug_phase::apply(1);

            if (! detail::is_valid::is_valid_ring
                     <
                         ring_type,
                         false // do not check self intersections
                     >::apply(exterior_ring(polygon), visitor, strategy))
            {
                return false;
            }

            // check validity of interior rings
            debug_phase::apply(2);

            return has_valid_interior_rings(geometry::interior_rings(polygon),
                                            visitor,
                                            strategy);
        }
    };


    // Iterator value_type is a Ring or Polygon
    template <typename Iterator, typename Box>
    struct partition_item
    {
        explicit partition_item(Iterator it)
            : m_it(it)
            , m_is_initialized(false)
        {}

        Iterator get() const
        {
            return m_it;
        }

        template <typename EnvelopeStrategy>
        Box const& get_envelope(EnvelopeStrategy const& strategy) const
        {
            if (! m_is_initialized)
            {
                m_box = geometry::return_envelope<Box>(*m_it, strategy);
                m_is_initialized = true;
            }
            return m_box;
        }

    private:
        Iterator m_it;
        mutable Box m_box;
        mutable bool m_is_initialized;
    };

    // structs for partition -- start
    template <typename Strategy>
    struct expand_box
    {
        explicit expand_box(Strategy const& strategy)
            : m_strategy(strategy)
        {}

        template <typename Box, typename Iterator>
        inline void apply(Box& total, partition_item<Iterator, Box> const& item) const
        {
            geometry::expand(total,
                             item.get_envelope(m_strategy),
                             m_strategy);
        }

        Strategy const& m_strategy;
    };

    template <typename Strategy>
    struct overlaps_box
    {
        explicit overlaps_box(Strategy const& strategy)
            : m_strategy(strategy)
        {}

        template <typename Box, typename Iterator>
        inline bool apply(Box const& box, partition_item<Iterator, Box> const& item) const
        {
            return ! geometry::disjoint(item.get_envelope(m_strategy),
                                        box,
                                        m_strategy);
        }

        Strategy const& m_strategy;
    };


    template <typename Strategy>
    struct item_visitor_type
    {
        bool items_overlap;
        Strategy const& m_strategy;

        explicit item_visitor_type(Strategy const& strategy)
            : items_overlap(false)
            , m_strategy(strategy)
        {}

        template <typename Iterator, typename Box>
        inline bool apply(partition_item<Iterator, Box> const& item1,
                          partition_item<Iterator, Box> const& item2)
        {
            typedef util::type_sequence
                <
                    geometry::de9im::static_mask<'T'>,
                    geometry::de9im::static_mask<'*', 'T'>,
                    geometry::de9im::static_mask<'*', '*', '*', 'T'>
                > relate_mask_t;

            if ( ! items_overlap
              && geometry::relate(*item1.get(), *item2.get(), relate_mask_t(), m_strategy) )
            {
                items_overlap = true;
                return false; // interrupt
            }
            return true;
        }
    };
    // structs for partition -- end


    template
    <
        typename RingIterator,
        typename ExteriorRing,
        typename TurnIterator,
        typename VisitPolicy,
        typename Strategy
    >
    static inline bool are_holes_inside(RingIterator rings_first,
                                        RingIterator rings_beyond,
                                        ExteriorRing const& exterior_ring,
                                        TurnIterator turns_first,
                                        TurnIterator turns_beyond,
                                        VisitPolicy& visitor,
                                        Strategy const& strategy)
    {
        boost::ignore_unused(visitor);

        // collect the interior ring indices that have turns with the
        // exterior ring
        std::set<signed_size_type> ring_indices;
        for (TurnIterator tit = turns_first; tit != turns_beyond; ++tit)
        {
            if (tit->operations[0].seg_id.ring_index == -1)
            {
                BOOST_GEOMETRY_ASSERT(tit->operations[1].seg_id.ring_index != -1);
                ring_indices.insert(tit->operations[1].seg_id.ring_index);
            }
            else if (tit->operations[1].seg_id.ring_index == -1)
            {
                BOOST_GEOMETRY_ASSERT(tit->operations[0].seg_id.ring_index != -1);
                ring_indices.insert(tit->operations[0].seg_id.ring_index);
            }
        }

        signed_size_type ring_index = 0;
        for (RingIterator it = rings_first; it != rings_beyond;
             ++it, ++ring_index)
        {
            // do not examine interior rings that have turns with the
            // exterior ring
            if (ring_indices.find(ring_index) == ring_indices.end()
                && ! geometry::covered_by(range::front(*it), exterior_ring, strategy))
            {
                return visitor.template apply<failure_interior_rings_outside>();
            }
        }

        // collect all rings (exterior and/or interior) that have turns
        for (TurnIterator tit = turns_first; tit != turns_beyond; ++tit)
        {
            ring_indices.insert(tit->operations[0].seg_id.ring_index);
            ring_indices.insert(tit->operations[1].seg_id.ring_index);
        }

        typedef geometry::model::box<typename point_type<Polygon>::type> box_type;
        typedef partition_item<RingIterator, box_type> item_type;

        // put iterators for interior rings without turns in a vector
        std::vector<item_type> ring_iterators;
        ring_index = 0;
        for (RingIterator it = rings_first; it != rings_beyond;
             ++it, ++ring_index)
        {
            if (ring_indices.find(ring_index) == ring_indices.end())
            {
                ring_iterators.push_back(item_type(it));
            }
        }

        // call partition to check if interior rings are disjoint from
        // each other
        item_visitor_type<Strategy> item_visitor(strategy);

        geometry::partition
            <
                box_type
            >::apply(ring_iterators, item_visitor,
                     expand_box<Strategy>(strategy),
                     overlaps_box<Strategy>(strategy));

        if (item_visitor.items_overlap)
        {
            return visitor.template apply<failure_nested_interior_rings>();
        }
        else
        {
            return visitor.template apply<no_failure>();
        }
    }

    template
    <
        typename InteriorRings,
        typename ExteriorRing,
        typename TurnIterator,
        typename VisitPolicy,
        typename Strategy
    >
    static inline bool are_holes_inside(InteriorRings const& interior_rings,
                                        ExteriorRing const& exterior_ring,
                                        TurnIterator first,
                                        TurnIterator beyond,
                                        VisitPolicy& visitor,
                                        Strategy const& strategy)
    {
        return are_holes_inside(boost::begin(interior_rings),
                                boost::end(interior_rings),
                                exterior_ring,
                                first,
                                beyond,
                                visitor,
                                strategy);
    }

    struct has_holes_inside
    {
        template <typename TurnIterator, typename VisitPolicy, typename Strategy>
        static inline bool apply(Polygon const& polygon,
                                 TurnIterator first,
                                 TurnIterator beyond,
                                 VisitPolicy& visitor,
                                 Strategy const& strategy)
        {
            return are_holes_inside(geometry::interior_rings(polygon),
                                    geometry::exterior_ring(polygon),
                                    first,
                                    beyond,
                                    visitor,
                                    strategy);
        }
    };




    struct has_connected_interior
    {
        template <typename TurnIterator, typename VisitPolicy, typename Strategy>
        static inline bool apply(Polygon const& polygon,
                                 TurnIterator first,
                                 TurnIterator beyond,
                                 VisitPolicy& visitor,
                                 Strategy const& )
        {
            boost::ignore_unused(visitor);

            typedef typename std::iterator_traits
                <
                    TurnIterator
                >::value_type turn_type;
            typedef complement_graph
                <
                    typename turn_type::point_type,
                    Strategy
                > graph;

            graph g(geometry::num_interior_rings(polygon) + 1);
            for (TurnIterator tit = first; tit != beyond; ++tit)
            {
                typename graph::vertex_handle v1 = g.add_vertex
                    ( tit->operations[0].seg_id.ring_index + 1 );
                typename graph::vertex_handle v2 = g.add_vertex
                    ( tit->operations[1].seg_id.ring_index + 1 );
                typename graph::vertex_handle vip = g.add_vertex(tit->point);

                g.add_edge(v1, vip);
                g.add_edge(v2, vip);
            }

#ifdef BOOST_GEOMETRY_TEST_DEBUG
            debug_print_complement_graph(std::cout, g);
#endif // BOOST_GEOMETRY_TEST_DEBUG

            if (g.has_cycles())
            {
                return visitor.template apply<failure_disconnected_interior>();
            }
            else
            {
                return visitor.template apply<no_failure>();
            }
        }
    };

public:
    template <typename VisitPolicy, typename Strategy>
    static inline bool apply(Polygon const& polygon,
                             VisitPolicy& visitor,
                             Strategy const& strategy)
    {
        if (! has_valid_rings::apply(polygon, visitor, strategy))
        {
            return false;
        }

        if BOOST_GEOMETRY_CONSTEXPR (CheckRingValidityOnly)
        {
            return true;
        }

        // compute turns and check if all are acceptable
        typedef debug_validity_phase<Polygon> debug_phase;
        debug_phase::apply(3);

        typedef has_valid_self_turns<Polygon, typename Strategy::cs_tag> has_valid_turns;

        std::deque<typename has_valid_turns::turn_type> turns;
        bool has_invalid_turns
            = ! has_valid_turns::apply(polygon, turns, visitor, strategy);
        debug_print_turns(turns.begin(), turns.end());

        if (has_invalid_turns)
        {
            return false;
        }

        // check if all interior rings are inside the exterior ring
        debug_phase::apply(4);

        if (! has_holes_inside::apply(polygon,
                                      turns.begin(), turns.end(),
                                      visitor,
                                      strategy))
        {
            return false;
        }

        // check whether the interior of the polygon is a connected set
        debug_phase::apply(5);

        return has_connected_interior::apply(polygon,
                                             turns.begin(),
                                             turns.end(),
                                             visitor,
                                             strategy);
    }
};


}} // namespace detail::is_valid
#endif // DOXYGEN_NO_DETAIL



#ifndef DOXYGEN_NO_DISPATCH
namespace dispatch
{


// A Polygon is always a simple geometric object provided that it is valid.
//
// Reference (for validity of Polygons): OGC 06-103r4 (6.1.11.1)
template <typename Polygon, bool AllowEmptyMultiGeometries>
struct is_valid
    <
        Polygon, polygon_tag, AllowEmptyMultiGeometries
    > : detail::is_valid::is_valid_polygon<Polygon>
{};


} // namespace dispatch
#endif // DOXYGEN_NO_DISPATCH


}} // namespace boost::geometry

#endif // BOOST_GEOMETRY_ALGORITHMS_DETAIL_IS_VALID_POLYGON_HPP<|MERGE_RESOLUTION|>--- conflicted
+++ resolved
@@ -2,12 +2,7 @@
 
 // Copyright (c) 2017-2023 Adam Wulkiewicz, Lodz, Poland.
 
-<<<<<<< HEAD
 // Copyright (c) 2014-2023, Oracle and/or its affiliates.
-
-=======
-// Copyright (c) 2014-2021, Oracle and/or its affiliates.
->>>>>>> 592024e1
 // Contributed and/or modified by Vissarion Fysikopoulos, on behalf of Oracle
 // Contributed and/or modified by Menelaos Karavelas, on behalf of Oracle
 // Contributed and/or modified by Adam Wulkiewicz, on behalf of Oracle
