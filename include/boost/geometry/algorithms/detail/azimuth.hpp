// Boost.Geometry (aka GGL, Generic Geometry Library)

// Copyright (c) 2007-2012 Barend Gehrels, Amsterdam, the Netherlands.

// This file was modified by Oracle on 2014, 2016, 2017.
// Modifications copyright (c) 2014-2017, Oracle and/or its affiliates.

// Contributed and/or modified by Vissarion Fysikopoulos, on behalf of Oracle
// Contributed and/or modified by Adam Wulkiewicz, on behalf of Oracle

// Use, modification and distribution is subject to the Boost Software License,
// Version 1.0. (See accompanying file LICENSE_1_0.txt or copy at
// http://www.boost.org/LICENSE_1_0.txt)

#ifndef BOOST_GEOMETRY_ALGORITHMS_DETAIL_AZIMUTH_HPP
#define BOOST_GEOMETRY_ALGORITHMS_DETAIL_AZIMUTH_HPP

#include <boost/geometry/core/cs.hpp>
#include <boost/geometry/core/access.hpp>
#include <boost/geometry/core/radian_access.hpp>
#include <boost/geometry/core/tags.hpp>

#include <boost/geometry/util/math.hpp>

#include <boost/geometry/algorithms/not_implemented.hpp>

#include <boost/geometry/formulas/spherical.hpp>
#include <boost/geometry/formulas/vincenty_inverse.hpp>

namespace boost { namespace geometry
{

// An azimuth is an angle between a vector/segment from origin to a point of
// interest and a reference vector. Typically north-based azimuth is used.
// North direction is used as a reference, angle is measured clockwise
// (North - 0deg, East - 90deg). For consistency in 2d cartesian CS
// the reference vector is Y axis, angle is measured clockwise.
// http://en.wikipedia.org/wiki/Azimuth

#ifndef DOXYGEN_NO_DISPATCH
namespace detail_dispatch
{

template <typename ReturnType, typename Tag>
struct azimuth
    : not_implemented<Tag>
{};

template <typename ReturnType>
struct azimuth<ReturnType, geographic_tag>
{
    template <typename P1, typename P2, typename Spheroid>
    static inline ReturnType apply(P1 const& p1, P2 const& p2, Spheroid const& spheroid)
    {
        return geometry::formula::vincenty_inverse<ReturnType, false, true>().apply
                    ( get_as_radian<0>(p1), get_as_radian<1>(p1),
                      get_as_radian<0>(p2), get_as_radian<1>(p2),
                      spheroid ).azimuth;
    }

    template <typename P1, typename P2>
    static inline ReturnType apply(P1 const& p1, P2 const& p2)
    {
        return apply(p1, p2, srs::spheroid<ReturnType>());
    }
};

template <typename ReturnType>
struct azimuth<ReturnType, spherical_equatorial_tag>
{
    template <typename P1, typename P2, typename Sphere>
    static inline ReturnType apply(P1 const& p1, P2 const& p2, Sphere const& /*unused*/)
    {
<<<<<<< HEAD
        return geometry::formula::sph_azimuth<ReturnType>(
                    get_as_radian<0>(p1), get_as_radian<1>(p1),
                    get_as_radian<0>(p2), get_as_radian<1>(p2));
=======
        return geometry::formula::spherical_azimuth<ReturnType, false>
                    ( get_as_radian<0>(p1), get_as_radian<1>(p1),
                      get_as_radian<0>(p2), get_as_radian<1>(p2)).azimuth;
>>>>>>> 98a655bf
    }

    template <typename P1, typename P2>
    static inline ReturnType apply(P1 const& p1, P2 const& p2)
    {
        return apply(p1, p2, 0); // dummy model
    }
};

template <typename ReturnType>
struct azimuth<ReturnType, spherical_polar_tag>
    : azimuth<ReturnType, spherical_equatorial_tag>
{};

template <typename ReturnType>
struct azimuth<ReturnType, cartesian_tag>
{
    template <typename P1, typename P2, typename Plane>
    static inline ReturnType apply(P1 const& p1, P2 const& p2, Plane const& /*unused*/)
    {
        ReturnType x = get<0>(p2) - get<0>(p1);
        ReturnType y = get<1>(p2) - get<1>(p1);

        // NOTE: azimuth 0 is at Y axis, increasing right
        // as in spherical/geographic where 0 is at North axis
        return atan2(x, y);
    }

    template <typename P1, typename P2>
    static inline ReturnType apply(P1 const& p1, P2 const& p2)
    {
        return apply(p1, p2, 0); // dummy model
    }
};

} // detail_dispatch
#endif // DOXYGEN_NO_DISPATCH

#ifndef DOXYGEN_NO_DETAIL
namespace detail
{

/// Calculate azimuth between two points.
/// The result is in radians.
template <typename ReturnType, typename Point1, typename Point2>
inline ReturnType azimuth(Point1 const& p1, Point2 const& p2)
{
    return detail_dispatch::azimuth
            <
                ReturnType,
                typename geometry::cs_tag<Point1>::type
            >::apply(p1, p2);
}

/// Calculate azimuth between two points.
/// The result is in radians.
template <typename ReturnType, typename Point1, typename Point2, typename Model>
inline ReturnType azimuth(Point1 const& p1, Point2 const& p2, Model const& model)
{
    return detail_dispatch::azimuth
            <
                ReturnType,
                typename geometry::cs_tag<Point1>::type
            >::apply(p1, p2, model);
}

} // namespace detail
#endif // DOXYGEN_NO_DETAIL

}} // namespace boost::geometry

#endif // BOOST_GEOMETRY_ALGORITHMS_DETAIL_AZIMUTH_HPP<|MERGE_RESOLUTION|>--- conflicted
+++ resolved
@@ -71,15 +71,9 @@
     template <typename P1, typename P2, typename Sphere>
     static inline ReturnType apply(P1 const& p1, P2 const& p2, Sphere const& /*unused*/)
     {
-<<<<<<< HEAD
-        return geometry::formula::sph_azimuth<ReturnType>(
-                    get_as_radian<0>(p1), get_as_radian<1>(p1),
-                    get_as_radian<0>(p2), get_as_radian<1>(p2));
-=======
         return geometry::formula::spherical_azimuth<ReturnType, false>
                     ( get_as_radian<0>(p1), get_as_radian<1>(p1),
                       get_as_radian<0>(p2), get_as_radian<1>(p2)).azimuth;
->>>>>>> 98a655bf
     }
 
     template <typename P1, typename P2>
