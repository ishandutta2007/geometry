// Boost.Geometry (aka GGL, Generic Geometry Library)

// Copyright (c) 2007-2012 Barend Gehrels, Amsterdam, the Netherlands.

// This file was modified by Oracle on 2013, 2014.
// Modifications copyright (c) 2013-2014 Oracle and/or its affiliates.

// Use, modification and distribution is subject to the Boost Software License,
// Version 1.0. (See accompanying file LICENSE_1_0.txt or copy at
// http://www.boost.org/LICENSE_1_0.txt)

// Contributed and/or modified by Adam Wulkiewicz, on behalf of Oracle

#ifndef BOOST_GEOMETRY_ALGORITHMS_DETAIL_RELATE_TURNS_HPP
#define BOOST_GEOMETRY_ALGORITHMS_DETAIL_RELATE_TURNS_HPP

#include <boost/geometry/strategies/distance.hpp>
#include <boost/geometry/algorithms/detail/overlay/get_turns.hpp>
#include <boost/geometry/algorithms/detail/overlay/get_turn_info.hpp>
#include <boost/geometry/algorithms/detail/overlay/calculate_distance_policy.hpp>

#include <boost/type_traits/is_base_of.hpp>

namespace boost { namespace geometry {

#ifndef DOXYGEN_NO_DETAIL
namespace detail { namespace relate { namespace turns {

// TURN_INFO

// distance_info
// enriched_distance_info
// distance_enriched_info
// distance_enrichment_info

template<typename P>
struct enriched_info
{
    typedef typename strategy::distance::services::return_type
        <
            typename strategy::distance::services::comparable_type
                <
                    typename strategy::distance::services::default_strategy
                        <
                            point_tag,
                            P
                        >::type
                >::type,
            P, P
        >::type distance_type;

    inline enriched_info()
        : distance(distance_type())
    {}

    distance_type distance; // distance-measurement from segment.first to IP
};

// turn_operation_linear_with_distance
// distance_enriched_turn_operation_linear

template <typename P>
struct enriched_turn_operation_linear
    : public overlay::turn_operation_linear
{
    enriched_info<P> enriched;
};

// GET_TURNS

template <typename Geometry1,
          typename Geometry2,
          typename GetTurnPolicy
            = detail::get_turns::get_turn_info_type<Geometry1, Geometry2, overlay::calculate_distance_policy> >
struct get_turns
{
    typedef typename geometry::point_type<Geometry1>::type point1_type;

    typedef overlay::turn_info
        <
            point1_type,
            enriched_turn_operation_linear<point1_type>
        > turn_info;

    template <typename Turns>
    static inline void apply(Turns & turns,
                             Geometry1 const& geometry1,
                             Geometry2 const& geometry2)
    {
        detail::get_turns::no_interrupt_policy interrupt_policy;

        apply(turns, geometry1, geometry2, interrupt_policy);
    }

    template <typename Turns, typename InterruptPolicy>
    static inline void apply(Turns & turns,
                             Geometry1 const& geometry1,
                             Geometry2 const& geometry2,
                             InterruptPolicy & interrupt_policy)
    {
        static const bool reverse1 = detail::overlay::do_reverse<geometry::point_order<Geometry1>::value>::value;
        static const bool reverse2 = detail::overlay::do_reverse<geometry::point_order<Geometry2>::value>::value;

        dispatch::get_turns
            <
                typename geometry::tag<Geometry1>::type,
                typename geometry::tag<Geometry2>::type,
                Geometry1,
                Geometry2,
                reverse1,
                reverse2,
                GetTurnPolicy
            >::apply(0, geometry1, 1, geometry2, detail::no_rescale_policy(), turns, interrupt_policy);
    }
};

// TURNS SORTING AND SEARCHING

<<<<<<< HEAD
struct less_ignore_other {};
struct less_greater_op_for_other_same_m_diff_r {};

// sort turns by G1 - source_index == 0 by:
// seg_id -> distance -> operation
template <int N = 0, int U = 1, int I = 2, int B = 3, int C = 4, int O = 0,
          std::size_t OpId = 0,
          typename HandleOtherTag = less_greater_op_for_other_same_m_diff_r>
struct less_seg_dist_op
=======
template <int N = 0, int U = 1, int I = 2, int B = 3, int C = 4, int O = 0>
struct op_to_int
>>>>>>> ccc40d3a
{
    template <typename Op>
    inline int operator()(Op const& op) const
    {
        switch(op.operation)
        {
        case detail::overlay::operation_none : return N;
        case detail::overlay::operation_union : return U;
        case detail::overlay::operation_intersection : return I;
        case detail::overlay::operation_blocked : return B;
        case detail::overlay::operation_continue : return C;
        case detail::overlay::operation_opposite : return O;
        }
        return -1;
    }
};

template <typename OpToInt = op_to_int<> >
struct less_greater_op_for_other_same_m_diff_r
{
    template <typename Op>
    inline bool operator()(Op const& left, Op const& right)
    {
        static OpToInt op_to_int;

        if ( left.other_id.multi_index == right.other_id.multi_index )
        {
            if ( left.other_id.ring_index == right.other_id.ring_index )
                return op_to_int(left) < op_to_int(right);
            else
                return op_to_int(left) > op_to_int(right);
        }
        else
        {
            return op_to_int(left) < op_to_int(right);
        }
    }
};

<<<<<<< HEAD
    template <typename Op> static inline
    bool use_other_multi_ring_id_dispatch(Op const& left, Op const& right,
                                          less_ignore_other)
    {
        return less_operation(left, right);
    }

    template <typename Op> static inline
    bool use_other_multi_ring_id_dispatch(Op const& left, Op const& right,
                                          less_greater_op_for_other_same_m_diff_r)
    {
        if ( left.other_id.multi_index == right.other_id.multi_index )
        {
            if ( left.other_id.ring_index == right.other_id.ring_index )
                return less_operation(left, right);
            else
                return greater_operation(left, right);
        }
        else
        {
            return less_operation(left, right);
        }
    }

    template <typename Op> static inline
    bool use_other_multi_ring_id(Op const& left, Op const& right)
    {
        return use_other_multi_ring_id_dispatch(left, right, HandleOtherTag());

        // VER1
        //return left.other_id.ring_index < right.other_id.ring_index;
        
        // VER2
        //if ( left.other_id.ring_index == -1 )
        //{
        //    if ( right.other_id.ring_index == -1 )
        //        return less_operation(left, right); // sort by operation
        //    else
        //        return true; // right always greater
        //}
        //else // left.other_id.ring_index != -1
        //{
        //    if ( right.other_id.ring_index == -1 )
        //        return false; // left always greater

        //    // here both ring_indexes are greater than -1
        //    // so first, sort also by multi_index
        //    return left.other_id.multi_index < right.other_id.multi_index || (
        //               left.other_id.multi_index == right.other_id.multi_index && (
        //               left.other_id.ring_index < right.other_id.ring_index || (
        //                   left.other_id.ring_index == right.other_id.ring_index &&
        //                   less_operation(left, right) )
        //            )
        //        );
        //}
=======
struct less_op_areal_areal
{
    template <typename Op>
    inline bool operator()(Op const& left, Op const& right)
    {
        static op_to_int<0, 1, 2, 3, 4, 0> op_to_int_uixc;
        static op_to_int<0, 2, 1, 3, 4, 0> op_to_int_iuxc;

        if ( left.other_id.multi_index == right.other_id.multi_index )
        {
            if ( left.other_id.ring_index == right.other_id.ring_index )
            {
                return op_to_int_uixc(left) < op_to_int_uixc(right);
            }
            else
            {
                if ( left.other_id.ring_index == -1 )
                {
                    if ( left.operation == overlay::operation_union )
                        return false;
                    else if ( left.operation == overlay::operation_intersection )
                        return true;
                }
                else if ( right.other_id.ring_index == -1 )
                {
                    if ( right.operation == overlay::operation_union )
                        return true;
                    else if ( right.operation == overlay::operation_intersection )
                        return false;
                }
                
                return op_to_int_iuxc(left) < op_to_int_iuxc(right);
            }
        }
        else
        {
            return op_to_int_uixc(left) < op_to_int_uixc(right);
        }
>>>>>>> ccc40d3a
    }
};

// sort turns by G1 - source_index == 0 by:
// seg_id -> distance -> operation
template <std::size_t OpId = 0,
          typename LessOp = less_greater_op_for_other_same_m_diff_r<> >
struct less
{
    BOOST_STATIC_ASSERT(OpId < 2);

    template <typename Op> static inline
    bool use_distance(Op const& left, Op const& right)
    {
        static LessOp less_op;

        if ( geometry::math::equals(left.enriched.distance, right.enriched.distance) )
            return less_op(left, right);
        else
            return left.enriched.distance < right.enriched.distance;
    }

    template <typename Turn>
    inline bool operator()(Turn const& left, Turn const& right) const
    {
        segment_identifier const& sl = left.operations[OpId].seg_id;
        segment_identifier const& sr = right.operations[OpId].seg_id;

        return sl < sr || ( sl == sr && use_distance(left.operations[OpId], right.operations[OpId]) );
    }
};

}}} // namespace detail::relate::turns
#endif // DOXYGEN_NO_DETAIL

}} // namespace boost::geometry

#endif // BOOST_GEOMETRY_ALGORITHMS_DETAIL_RELATE_TURNS_HPP<|MERGE_RESOLUTION|>--- conflicted
+++ resolved
@@ -116,20 +116,8 @@
 
 // TURNS SORTING AND SEARCHING
 
-<<<<<<< HEAD
-struct less_ignore_other {};
-struct less_greater_op_for_other_same_m_diff_r {};
-
-// sort turns by G1 - source_index == 0 by:
-// seg_id -> distance -> operation
-template <int N = 0, int U = 1, int I = 2, int B = 3, int C = 4, int O = 0,
-          std::size_t OpId = 0,
-          typename HandleOtherTag = less_greater_op_for_other_same_m_diff_r>
-struct less_seg_dist_op
-=======
 template <int N = 0, int U = 1, int I = 2, int B = 3, int C = 4, int O = 0>
 struct op_to_int
->>>>>>> ccc40d3a
 {
     template <typename Op>
     inline int operator()(Op const& op) const
@@ -169,63 +157,6 @@
     }
 };
 
-<<<<<<< HEAD
-    template <typename Op> static inline
-    bool use_other_multi_ring_id_dispatch(Op const& left, Op const& right,
-                                          less_ignore_other)
-    {
-        return less_operation(left, right);
-    }
-
-    template <typename Op> static inline
-    bool use_other_multi_ring_id_dispatch(Op const& left, Op const& right,
-                                          less_greater_op_for_other_same_m_diff_r)
-    {
-        if ( left.other_id.multi_index == right.other_id.multi_index )
-        {
-            if ( left.other_id.ring_index == right.other_id.ring_index )
-                return less_operation(left, right);
-            else
-                return greater_operation(left, right);
-        }
-        else
-        {
-            return less_operation(left, right);
-        }
-    }
-
-    template <typename Op> static inline
-    bool use_other_multi_ring_id(Op const& left, Op const& right)
-    {
-        return use_other_multi_ring_id_dispatch(left, right, HandleOtherTag());
-
-        // VER1
-        //return left.other_id.ring_index < right.other_id.ring_index;
-        
-        // VER2
-        //if ( left.other_id.ring_index == -1 )
-        //{
-        //    if ( right.other_id.ring_index == -1 )
-        //        return less_operation(left, right); // sort by operation
-        //    else
-        //        return true; // right always greater
-        //}
-        //else // left.other_id.ring_index != -1
-        //{
-        //    if ( right.other_id.ring_index == -1 )
-        //        return false; // left always greater
-
-        //    // here both ring_indexes are greater than -1
-        //    // so first, sort also by multi_index
-        //    return left.other_id.multi_index < right.other_id.multi_index || (
-        //               left.other_id.multi_index == right.other_id.multi_index && (
-        //               left.other_id.ring_index < right.other_id.ring_index || (
-        //                   left.other_id.ring_index == right.other_id.ring_index &&
-        //                   less_operation(left, right) )
-        //            )
-        //        );
-        //}
-=======
 struct less_op_areal_areal
 {
     template <typename Op>
@@ -264,7 +195,6 @@
         {
             return op_to_int_uixc(left) < op_to_int_uixc(right);
         }
->>>>>>> ccc40d3a
     }
 };
 
