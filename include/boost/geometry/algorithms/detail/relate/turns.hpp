--- conflicted
+++ resolved
@@ -68,7 +68,7 @@
 
 template <bool IncludeDegenerate = false>
 struct assign_policy
-    : overlay::calculate_distance_policy
+    : overlay::assign_null_policy
 {
     static bool const include_degenerate = IncludeDegenerate;
 };
@@ -78,11 +78,7 @@
 template <typename Geometry1,
           typename Geometry2,
           typename GetTurnPolicy
-<<<<<<< HEAD
             = detail::get_turns::get_turn_info_type<Geometry1, Geometry2, assign_policy<> > >
-=======
-            = detail::get_turns::get_turn_info_type<Geometry1, Geometry2, overlay::assign_null_policy> >
->>>>>>> 9e78d642
 struct get_turns
 {
     typedef typename geometry::point_type<Geometry1>::type point1_type;
