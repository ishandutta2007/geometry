// Boost.Geometry (aka GGL, Generic Geometry Library)

// Copyright (c) 2007-2015 Barend Gehrels, Amsterdam, the Netherlands.
// Copyright (c) 2008-2015 Bruno Lalande, Paris, France.
// Copyright (c) 2009-2015 Mateusz Loskot, London, UK.

// This file was modified by Oracle on 2015.
// Modifications copyright (c) 2015, Oracle and/or its affiliates.

// Contributed and/or modified by Menelaos Karavelas, on behalf of Oracle

// Parts of Boost.Geometry are redesigned from Geodan's Geographic Library
// (geolib/GGL), copyright (c) 1995-2010 Geodan, Amsterdam, the Netherlands.

// Use, modification and distribution is subject to the Boost Software License,
// Version 1.0. (See accompanying file LICENSE_1_0.txt or copy at
// http://www.boost.org/LICENSE_1_0.txt)

#ifndef BOOST_GEOMETRY_ALGORITHMS_DETAIL_ENVELOPE_LINESTRING_HPP
#define BOOST_GEOMETRY_ALGORITHMS_DETAIL_ENVELOPE_LINESTRING_HPP

#include <cstddef>
#include <iterator>
#include <vector>

#include <boost/geometry/core/access.hpp>
#include <boost/geometry/core/assert.hpp>
#include <boost/geometry/core/coordinate_system.hpp>
#include <boost/geometry/core/coordinate_type.hpp>
#include <boost/geometry/core/cs.hpp>
#include <boost/geometry/core/tags.hpp>

#include <boost/geometry/iterators/segment_iterator.hpp>

#include <boost/geometry/util/math.hpp>

#include <boost/geometry/algorithms/is_empty.hpp>

#include <boost/geometry/algorithms/detail/envelope/initialize.hpp>
#include <boost/geometry/algorithms/detail/envelope/range.hpp>
#include <boost/geometry/algorithms/detail/envelope/range_of_boxes.hpp>

#include <boost/geometry/algorithms/dispatch/envelope.hpp>


namespace boost { namespace geometry
{

#ifndef DOXYGEN_NO_DETAIL
namespace detail { namespace envelope
{


template <std::size_t DimensionCount>
struct envelope_linear_on_spheroid
{
    template <typename Units, typename Longitude, typename OutputIterator>
    static inline OutputIterator push_interval(Longitude const& lon1,
                                               Longitude const& lon2,
                                               OutputIterator oit)
    {
        typedef longitude_interval<Longitude> interval_type;

        typedef math::detail::constants_on_spheroid
            <
                Longitude, Units
            > constants;

        BOOST_GEOMETRY_ASSERT(! math::larger(lon1, lon2));
        BOOST_GEOMETRY_ASSERT(! math::larger(lon1, constants::max_longitude()));

        if (math::larger(lon2, constants::max_longitude()))
        {
            *oit++ = interval_type(lon1, constants::max_longitude());
            *oit++ = interval_type(constants::min_longitude(),
                                   lon2 - constants::period());
        }
        else
        {
            *oit++ = interval_type(lon1, lon2);
        }
        return oit;
    }

    template <typename Linear, typename Box>
    static inline void apply(Linear const& linear, Box& mbr)
    {
        typedef typename coordinate_type<Box>::type box_coordinate_type;
        typedef longitude_interval<box_coordinate_type> interval_type;

        typedef typename geometry::segment_iterator
            <
                Linear const
            > iterator_type;

<<<<<<< HEAD
        if (geometry::is_empty(linear))
        {
            initialize<Box, 0, DimensionCount>::apply(mbr);
            return;
        }

        initialize<Box, 0, 2>::apply(mbr);
=======
        BOOST_GEOMETRY_ASSERT(! geometry::is_empty(linear));
>>>>>>> bc70826b

        std::vector<interval_type> longitude_intervals;
        std::back_insert_iterator
            <
                std::vector<interval_type>
            > oit(longitude_intervals);

        box_coordinate_type lat_min = 0, lat_max = 0;
        bool first = true;
        for (iterator_type seg_it = geometry::segments_begin(linear);
             seg_it != geometry::segments_end(linear);
             ++seg_it, first = false)
        {
            Box segment_mbr;
            dispatch::envelope
                <
                    typename std::iterator_traits<iterator_type>::value_type,
                    0,
                    DimensionCount
                >::apply(*seg_it, segment_mbr);

            oit = push_interval
                <
                    typename coordinate_system<Box>::type::units
                >(geometry::get<min_corner, 0>(segment_mbr),
                  geometry::get<max_corner, 0>(segment_mbr),
                  oit);

            if (first)
            {
                lat_min = geometry::get<min_corner, 1>(segment_mbr);
                lat_max = geometry::get<max_corner, 1>(segment_mbr);
            }

            // update min and max latitude, if needed
            if (math::smaller(geometry::get<min_corner, 1>(segment_mbr),
                              lat_min))
            {
                lat_min = geometry::get<min_corner, 1>(segment_mbr);
            }

            if (math::larger(geometry::get<max_corner, 1>(segment_mbr),
                             lat_max))
            {
                lat_max = geometry::get<max_corner, 1>(segment_mbr);
            }
        }

        box_coordinate_type lon_min = 0, lon_max = 0;
        envelope_range_of_longitudes
            <
                typename coordinate_system<Box>::type::units
            >::apply(longitude_intervals, lon_min, lon_max);

        geometry::set<min_corner, 0>(mbr, lon_min);
        geometry::set<min_corner, 1>(mbr, lat_min);
        geometry::set<max_corner, 0>(mbr, lon_max);
        geometry::set<max_corner, 1>(mbr, lat_max);

        dispatch::envelope
            <
                Linear, 2, DimensionCount
            >::apply(linear, mbr);
    }
};


template <std::size_t Dimension, std::size_t DimensionCount>
struct envelope_linestring_on_spheroid
    : envelope_range<Dimension, DimensionCount>
{};

template <std::size_t DimensionCount>
struct envelope_linestring_on_spheroid<0, DimensionCount>
    : envelope_linear_on_spheroid<DimensionCount>
{};


}} // namespace detail::envelope
#endif // DOXYGEN_NO_DETAIL


#ifndef DOXYGEN_NO_DISPATCH
namespace dispatch
{


template
<
    typename Linestring,
    std::size_t Dimension,
    std::size_t DimensionCount,
    typename CS_Tag
>
struct envelope<Linestring, Dimension, DimensionCount, linestring_tag, CS_Tag>
    : detail::envelope::envelope_range<Dimension, DimensionCount>
{};

template
<
    typename Linestring,
    std::size_t Dimension,
    std::size_t DimensionCount
>
struct envelope
    <
        Linestring, Dimension, DimensionCount,
        linestring_tag, spherical_equatorial_tag
    > : detail::envelope::envelope_linestring_on_spheroid
        <
            Dimension, DimensionCount
        >
{};


} // namespace dispatch
#endif // DOXYGEN_NO_DISPATCH


}} // namespace boost::geometry

#endif // BOOST_GEOMETRY_ALGORITHMS_DETAIL_ENVELOPE_LINESTRING_HPP<|MERGE_RESOLUTION|>--- conflicted
+++ resolved
@@ -93,7 +93,6 @@
                 Linear const
             > iterator_type;
 
-<<<<<<< HEAD
         if (geometry::is_empty(linear))
         {
             initialize<Box, 0, DimensionCount>::apply(mbr);
@@ -101,9 +100,6 @@
         }
 
         initialize<Box, 0, 2>::apply(mbr);
-=======
-        BOOST_GEOMETRY_ASSERT(! geometry::is_empty(linear));
->>>>>>> bc70826b
 
         std::vector<interval_type> longitude_intervals;
         std::back_insert_iterator
