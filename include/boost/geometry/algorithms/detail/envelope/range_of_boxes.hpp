--- conflicted
+++ resolved
@@ -117,27 +117,16 @@
                                                           max_gap_left,
                                                           max_gap_right);
 
-<<<<<<< HEAD
-                BOOST_ASSERT(! math::larger(lon_min, lon_max));
-                BOOST_ASSERT(! math::larger(lon_max,
-                                            constants::max_longitude()));
-                BOOST_ASSERT(! math::smaller(lon_min,
-                                             constants::min_longitude()));
-
-                BOOST_ASSERT(! math::larger(max_gap_left, max_gap_right));
-                BOOST_ASSERT(! math::larger(max_gap_right,
-                                            constants::max_longitude()));
-                BOOST_ASSERT(! math::smaller(max_gap_left,
-                                             constants::min_longitude()));
-=======
                 BOOST_GEOMETRY_ASSERT(! math::larger(lon_min, lon_max));
                 BOOST_GEOMETRY_ASSERT(! math::larger(lon_max, max_longitude));
                 BOOST_GEOMETRY_ASSERT(! math::smaller(lon_min, min_longitude));
 
-                BOOST_GEOMETRY_ASSERT(! math::larger(max_gap_left, max_gap_right));
-                BOOST_GEOMETRY_ASSERT(! math::larger(max_gap_right, max_longitude));
-                BOOST_GEOMETRY_ASSERT(! math::smaller(max_gap_left, min_longitude));
->>>>>>> bc70826b
+                BOOST_GEOMETRY_ASSERT
+                    (! math::larger(max_gap_left, max_gap_right));
+                BOOST_GEOMETRY_ASSERT
+                    (! math::larger(max_gap_right, max_longitude));
+                BOOST_GEOMETRY_ASSERT
+                    (! math::smaller(max_gap_left, min_longitude));
 
                 if (math::larger(max_gap, zero))
                 {
