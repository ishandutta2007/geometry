--- conflicted
+++ resolved
@@ -42,21 +42,7 @@
 };
 
 template <>
-<<<<<<< HEAD
 struct is_self_turn_check<overlay_dissolve>
-=======
-struct is_self_turn_check<overlay_dissolve_union>
-{
-    template <typename Turn>
-    static inline bool apply(Turn const& /*turn*/)
-    {
-        return false;
-    }
-};
-
-template <>
-struct is_self_turn_check<overlay_dissolve_intersection>
->>>>>>> 6b637c91
 {
     template <typename Turn>
     static inline bool apply(Turn const& /*turn*/)
