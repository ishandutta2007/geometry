--- conflicted
+++ resolved
@@ -80,16 +80,11 @@
     std::size_t m_source_index;
 
     inline self_section_visitor(Geometry const& g,
-<<<<<<< HEAD
-            RobustPolicy const& rp,
-            Turns& turns, InterruptPolicy& ip,
-            std::size_t source_index)
-=======
                                 IntersectionStrategy const& is,
                                 RobustPolicy const& rp,
                                 Turns& turns,
-                                InterruptPolicy& ip)
->>>>>>> ca00075d
+                                InterruptPolicy& ip,
+                                std::size_t source_index)
         : m_geometry(g)
         , m_intersection_strategy(is)
         , m_rescale_policy(rp)
@@ -163,13 +158,8 @@
         self_section_visitor
             <
                 Geometry,
-<<<<<<< HEAD
-                Turns, TurnPolicy, RobustPolicy, InterruptPolicy
-            > visitor(geometry, robust_policy, turns, interrupt_policy, source_index);
-=======
                 Turns, TurnPolicy, IntersectionStrategy, RobustPolicy, InterruptPolicy
-            > visitor(geometry, intersection_strategy, robust_policy, turns, interrupt_policy);
->>>>>>> ca00075d
+            > visitor(geometry, intersection_strategy, robust_policy, turns, interrupt_policy, source_index);
 
         try
         {
@@ -302,15 +292,10 @@
     typename InterruptPolicy
 >
 inline void self_turns(Geometry const& geometry,
-<<<<<<< HEAD
-            RobustPolicy const& robust_policy,
-            Turns& turns, InterruptPolicy& interrupt_policy,
-            std::size_t source_index = 0)
-=======
                        IntersectionStrategy const& strategy,
                        RobustPolicy const& robust_policy,
-                       Turns& turns, InterruptPolicy& interrupt_policy)
->>>>>>> ca00075d
+                       Turns& turns, InterruptPolicy& interrupt_policy,
+                       std::size_t source_index = 0)
 {
     concepts::check<Geometry const>();
 
@@ -321,11 +306,7 @@
                 typename tag<Geometry>::type,
                 Geometry,
                 turn_policy
-<<<<<<< HEAD
-            >::apply(geometry, robust_policy, turns, interrupt_policy, source_index);
-=======
-            >::apply(geometry, strategy, robust_policy, turns, interrupt_policy);
->>>>>>> ca00075d
+            >::apply(geometry, strategy, robust_policy, turns, interrupt_policy, source_index);
 }
 
 
