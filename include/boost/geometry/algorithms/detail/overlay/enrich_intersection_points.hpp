// Boost.Geometry (aka GGL, Generic Geometry Library)

// Copyright (c) 2007-2012 Barend Gehrels, Amsterdam, the Netherlands.

// This file was modified by Oracle on 2017.
// Modifications copyright (c) 2017 Oracle and/or its affiliates.

// Contributed and/or modified by Adam Wulkiewicz, on behalf of Oracle

// Use, modification and distribution is subject to the Boost Software License,
// Version 1.0. (See accompanying file LICENSE_1_0.txt or copy at
// http://www.boost.org/LICENSE_1_0.txt)

#ifndef BOOST_GEOMETRY_ALGORITHMS_DETAIL_OVERLAY_ENRICH_HPP
#define BOOST_GEOMETRY_ALGORITHMS_DETAIL_OVERLAY_ENRICH_HPP

#include <cstddef>
#include <algorithm>
#include <map>
#include <set>
#include <vector>

#ifdef BOOST_GEOMETRY_DEBUG_ENRICH
#  include <iostream>
#  include <boost/geometry/algorithms/detail/overlay/debug_turn_info.hpp>
#  include <boost/geometry/io/wkt/wkt.hpp>
#  if ! defined(BOOST_GEOMETRY_DEBUG_IDENTIFIER)
#    define BOOST_GEOMETRY_DEBUG_IDENTIFIER
  #endif
#endif

#include <boost/range.hpp>

#include <boost/geometry/algorithms/detail/ring_identifier.hpp>
#include <boost/geometry/algorithms/detail/overlay/handle_colocations.hpp>
#include <boost/geometry/algorithms/detail/overlay/handle_self_turns.hpp>
#include <boost/geometry/algorithms/detail/overlay/is_self_turn.hpp>
#include <boost/geometry/algorithms/detail/overlay/less_by_segment_ratio.hpp>
#include <boost/geometry/algorithms/detail/overlay/overlay_type.hpp>
#include <boost/geometry/policies/robustness/robust_type.hpp>

#ifdef BOOST_GEOMETRY_DEBUG_ENRICH
#  include <boost/geometry/algorithms/detail/overlay/check_enrich.hpp>
#endif


namespace boost { namespace geometry
{

#ifndef DOXYGEN_NO_DETAIL
namespace detail { namespace overlay
{


// Sorts IP-s of this ring on segment-identifier, and if on same segment,
//  on distance.
// Then assigns for each IP which is the next IP on this segment,
// plus the vertex-index to travel to, plus the next IP
// (might be on another segment)
template
<
    bool Reverse1, bool Reverse2,
    typename Operations,
    typename Turns,
    typename Geometry1, typename Geometry2,
    typename RobustPolicy,
    typename SideStrategy
>
inline void enrich_sort(Operations& operations,
            Turns const& turns,
            Geometry1 const& geometry1,
            Geometry2 const& geometry2,
            RobustPolicy const& robust_policy,
            SideStrategy const& strategy)
{
    std::sort(boost::begin(operations),
            boost::end(operations),
            less_by_segment_ratio
                <
                    Turns,
                    typename boost::range_value<Operations>::type,
                    Geometry1, Geometry2,
                    RobustPolicy,
                    SideStrategy,
                    Reverse1, Reverse2
                >(turns, geometry1, geometry2, robust_policy, strategy));
}


template <typename Operations, typename Turns>
inline void enrich_assign(Operations& operations, Turns& turns)
{
    typedef typename boost::range_value<Turns>::type turn_type;
    typedef typename turn_type::turn_operation_type op_type;
    typedef typename boost::range_iterator<Operations>::type iterator_type;


    if (operations.size() > 0)
    {
        // Assign travel-to-vertex/ip index for each turning point.
        // Iterator "next" is circular

        geometry::ever_circling_range_iterator<Operations const> next(operations);
        ++next;

        for (iterator_type it = boost::begin(operations);
             it != boost::end(operations); ++it)
        {
            turn_type& turn = turns[it->turn_index];
            op_type& op = turn.operations[it->operation_index];

            // Normal behaviour: next should point at next turn:
            if (it->turn_index == next->turn_index)
            {
                ++next;
            }

            // Cluster behaviour: next should point after cluster, unless
            // their seg_ids are not the same
            while (turn.is_clustered()
                   && it->turn_index != next->turn_index
                   && turn.cluster_id == turns[next->turn_index].cluster_id
                   && op.seg_id == turns[next->turn_index].operations[next->operation_index].seg_id)
            {
                ++next;
            }

            turn_type const& next_turn = turns[next->turn_index];
            op_type const& next_op = next_turn.operations[next->operation_index];

            op.enriched.travels_to_ip_index
                    = static_cast<signed_size_type>(next->turn_index);
            op.enriched.travels_to_vertex_index
                    = next->subject->seg_id.segment_index;

            if (op.seg_id.segment_index == next_op.seg_id.segment_index
                    && op.fraction < next_op.fraction)
            {
                // Next turn is located further on same segment
                // assign next_ip_index
                // (this is one not circular therefore fraction is considered)
                op.enriched.next_ip_index = static_cast<signed_size_type>(next->turn_index);
            }
        }
    }

    // DEBUG
#ifdef BOOST_GEOMETRY_DEBUG_ENRICH
    {
        for (iterator_type it = boost::begin(operations);
             it != boost::end(operations);
             ++it)
        {
            op_type const& op = turns[it->turn_index]
                .operations[it->operation_index];

            std::cout << it->turn_index
                << " cl=" << turns[it->turn_index].cluster_id
                << " meth=" << method_char(turns[it->turn_index].method)
                << " seg=" << op.seg_id
                << " dst=" << op.fraction // needs define
                << " op=" << operation_char(turns[it->turn_index].operations[0].operation)
                << operation_char(turns[it->turn_index].operations[1].operation)
                << " (" << operation_char(op.operation) << ")"
                << " nxt=" << op.enriched.next_ip_index
                << " / " << op.enriched.travels_to_ip_index
                << " [vx " << op.enriched.travels_to_vertex_index << "]"
                << std::boolalpha << turns[it->turn_index].discarded
                << std::endl;
                ;
        }
    }
#endif
    // END DEBUG

}


template <typename Turns, typename MappedVector>
inline void create_map(Turns const& turns, MappedVector& mapped_vector)
{
    typedef typename boost::range_value<Turns>::type turn_type;
    typedef typename turn_type::container_type container_type;
    typedef typename MappedVector::mapped_type mapped_type;
    typedef typename boost::range_value<mapped_type>::type indexed_type;

    std::size_t index = 0;
    for (typename boost::range_iterator<Turns const>::type
            it = boost::begin(turns);
         it != boost::end(turns);
         ++it, ++index)
    {
        // Add all (non discarded) operations on this ring
        // Blocked operations or uu on clusters (for intersection)
        // should be included, to block potential paths in clusters
        turn_type const& turn = *it;
        if (turn.discarded)
        {
            continue;
        }

        std::size_t op_index = 0;
        for (typename boost::range_iterator<container_type const>::type
                op_it = boost::begin(turn.operations);
            op_it != boost::end(turn.operations);
            ++op_it, ++op_index)
        {
            ring_identifier const ring_id
                (
                    op_it->seg_id.source_index,
                    op_it->seg_id.multi_index,
                    op_it->seg_id.ring_index
                );
            mapped_vector[ring_id].push_back
                (
                    indexed_type(index, op_index, *op_it,
                        it->operations[1 - op_index].seg_id)
                );
        }
    }
}

template <typename Point1, typename Point2>
inline typename geometry::coordinate_type<Point1>::type
        distance_measure(Point1 const& a, Point2 const& b)
{
    // TODO: use comparable distance for point-point instead - but that
    // causes currently cycling include problems
    typedef typename geometry::coordinate_type<Point1>::type ctype;
    ctype const dx = get<0>(a) - get<0>(b);
    ctype const dy = get<1>(a) - get<1>(b);
    return dx * dx + dy * dy;
}

template <typename Turns>
inline void calculate_remaining_distance(Turns& turns)
{
    typedef typename boost::range_value<Turns>::type turn_type;
    typedef typename turn_type::turn_operation_type op_type;

    for (typename boost::range_iterator<Turns>::type
            it = boost::begin(turns);
         it != boost::end(turns);
         ++it)
    {
        turn_type& turn = *it;

        op_type& op0 = turn.operations[0];
        op_type& op1 = turn.operations[1];

        if (op0.remaining_distance != 0
         || op1.remaining_distance != 0)
        {
            continue;
        }

        int const to_index0 = op0.enriched.get_next_turn_index();
        int const to_index1 = op1.enriched.get_next_turn_index();
        if (to_index0 >= 0
                && to_index1 >= 0
                && to_index0 != to_index1)
        {
            op0.remaining_distance = distance_measure(turn.point, turns[to_index0].point);
            op1.remaining_distance = distance_measure(turn.point, turns[to_index1].point);
        }
    }
}


}} // namespace detail::overlay
#endif //DOXYGEN_NO_DETAIL



/*!
\brief All intersection points are enriched with successor information
\ingroup overlay
\tparam Turns type of intersection container
            (e.g. vector of "intersection/turn point"'s)
\tparam Clusters type of cluster container
\tparam Geometry1 \tparam_geometry
\tparam Geometry2 \tparam_geometry
\tparam SideStrategy side strategy type
\param turns container containing intersection points
\param clusters container containing clusters
\param geometry1 \param_geometry
\param geometry2 \param_geometry
\param robust_policy policy to handle robustness issues
\param strategy strategy
 */
template
<
    bool Reverse1, bool Reverse2,
    overlay_type OverlayType,
    typename Turns,
    typename Clusters,
    typename Geometry1, typename Geometry2,
    typename RobustPolicy,
    typename SideStrategy
>
inline void enrich_intersection_points(Turns& turns,
    Clusters& clusters,
    Geometry1 const& geometry1, Geometry2 const& geometry2,
    RobustPolicy const& robust_policy,
    SideStrategy const& strategy)
{
    static const detail::overlay::operation_type target_operation
            = detail::overlay::operation_from_overlay<OverlayType>::value;
    static const detail::overlay::operation_type opposite_operation
            = target_operation == detail::overlay::operation_union
            ? detail::overlay::operation_intersection
            : detail::overlay::operation_union;
    static const bool is_dissolve = OverlayType == overlay_dissolve_union || OverlayType == overlay_dissolve_intersection;

    typedef typename boost::range_value<Turns>::type turn_type;
    typedef typename turn_type::turn_operation_type op_type;
    typedef detail::overlay::indexed_turn_operation
        <
            op_type
        > indexed_turn_operation;

    typedef std::map
        <
            ring_identifier,
            std::vector<indexed_turn_operation>
        > mapped_vector_type;

    bool has_cc = false;
    bool const has_colocations
        = detail::overlay::handle_colocations<Reverse1, Reverse2, OverlayType>(turns,
        clusters, geometry1, geometry2);

    // Discard turns not part of target overlay
    for (typename boost::range_iterator<Turns>::type
            it = boost::begin(turns);
         it != boost::end(turns);
         ++it)
    {
        turn_type& turn = *it;

        if (turn.both(detail::overlay::operation_none)
            || turn.both(opposite_operation)
            || (detail::overlay::is_self_turn<OverlayType>(turn)
                && ! turn.is_clustered()
                && ! turn.both(target_operation)))
        {
            // For intersections, remove uu to avoid the need to travel
            // a union (during intersection) in uu/cc clusters (e.g. #31,#32,#33)

            // Similarly, for union, discard ii

            // Only keep self-uu-turns or self-ii-turns

            // Blocked (or combination with blocked is still needed for difference)
            turn.discarded = true;
            turn.cluster_id = -1;
            continue;
        }

        if (! turn.discarded
            && turn.both(detail::overlay::operation_continue))
        {
            has_cc = true;
        }
    }

    if (! is_dissolve)
    {
        detail::overlay::discard_closed_turns
            <
                OverlayType,
                target_operation
            >::apply(turns, clusters, geometry1, geometry2);
        detail::overlay::discard_open_turns
            <
                OverlayType,
                target_operation
            >::apply(turns, clusters, geometry1, geometry2);
    }

    // Create a map of vectors of indexed operation-types to be able
    // to sort intersection points PER RING
    mapped_vector_type mapped_vector;

    detail::overlay::create_map(turns, mapped_vector);

    // No const-iterator; contents of mapped copy is temporary,
    // and changed by enrich
    for (typename mapped_vector_type::iterator mit
        = mapped_vector.begin();
        mit != mapped_vector.end();
        ++mit)
    {
#ifdef BOOST_GEOMETRY_DEBUG_ENRICH
    std::cout << "ENRICH-sort Ring "
        << mit->first << std::endl;
#endif
        detail::overlay::enrich_sort<Reverse1, Reverse2>(
                    mit->second, turns,
                    geometry1, geometry2,
                    robust_policy, strategy);
    }

    for (typename mapped_vector_type::iterator mit
        = mapped_vector.begin();
        mit != mapped_vector.end();
        ++mit)
    {
#ifdef BOOST_GEOMETRY_DEBUG_ENRICH
    std::cout << "ENRICH-assign Ring "
        << mit->first << std::endl;
#endif
        detail::overlay::enrich_assign(mit->second, turns);
    }

<<<<<<< HEAD
    if (! is_dissolve)
    {
        // Check some specific type of self-turns (after getting enriched info)
        detail::overlay::discard_self_turns_which_loop<OverlayType>(turns);
    }

=======
>>>>>>> 26a50a2b
    if (has_colocations)
    {
        // First gather cluster properties (using even clusters with
        // discarded turns - for open turns), then clean up clusters
        detail::overlay::gather_cluster_properties
            <
                Reverse1,
                Reverse2,
                OverlayType
            >(clusters, turns, target_operation,
              geometry1, geometry2, strategy);

        detail::overlay::cleanup_clusters(turns, clusters);
    }

    if (has_cc)
    {
        detail::overlay::calculate_remaining_distance(turns);
    }

#ifdef BOOST_GEOMETRY_DEBUG_ENRICH
    //detail::overlay::check_graph(turns, for_operation);
#endif

}

}} // namespace boost::geometry

#endif // BOOST_GEOMETRY_ALGORITHMS_DETAIL_OVERLAY_ENRICH_HPP<|MERGE_RESOLUTION|>--- conflicted
+++ resolved
@@ -413,15 +413,6 @@
         detail::overlay::enrich_assign(mit->second, turns);
     }
 
-<<<<<<< HEAD
-    if (! is_dissolve)
-    {
-        // Check some specific type of self-turns (after getting enriched info)
-        detail::overlay::discard_self_turns_which_loop<OverlayType>(turns);
-    }
-
-=======
->>>>>>> 26a50a2b
     if (has_colocations)
     {
         // First gather cluster properties (using even clusters with
