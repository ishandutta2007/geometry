// Boost.Geometry (aka GGL, Generic Geometry Library)

// Copyright (c) 2007-2012 Barend Gehrels, Amsterdam, the Netherlands.

// Use, modification and distribution is subject to the Boost Software License,
// Version 1.0. (See accompanying file LICENSE_1_0.txt or copy at
// http://www.boost.org/LICENSE_1_0.txt)

#ifndef BOOST_GEOMETRY_ALGORITHMS_DETAIL_OVERLAY_TRAVERSE_HPP
#define BOOST_GEOMETRY_ALGORITHMS_DETAIL_OVERLAY_TRAVERSE_HPP

#include <cstddef>

#include <boost/range.hpp>

#include <boost/geometry/algorithms/detail/overlay/backtrack_check_si.hpp>
#include <boost/geometry/algorithms/detail/overlay/copy_segments.hpp>
#include <boost/geometry/algorithms/detail/overlay/sort_by_side.hpp>
#include <boost/geometry/algorithms/detail/overlay/turn_info.hpp>
#include <boost/geometry/algorithms/num_points.hpp>
#include <boost/geometry/core/access.hpp>
#include <boost/geometry/core/assert.hpp>
#include <boost/geometry/core/closure.hpp>
#include <boost/geometry/core/coordinate_dimension.hpp>
#include <boost/geometry/geometries/concepts/check.hpp>

#if defined(BOOST_GEOMETRY_DEBUG_INTERSECTION) \
    || defined(BOOST_GEOMETRY_OVERLAY_REPORT_WKT) \
    || defined(BOOST_GEOMETRY_DEBUG_TRAVERSE)
#  include <string>
#  include <boost/geometry/algorithms/detail/overlay/debug_turn_info.hpp>
#  include <boost/geometry/io/wkt/wkt.hpp>
#endif

namespace boost { namespace geometry
{

#ifndef DOXYGEN_NO_DETAIL
namespace detail { namespace overlay
{

template <typename Turn, typename Operation>
#ifdef BOOST_GEOMETRY_DEBUG_TRAVERSE
inline void debug_traverse(Turn const& turn, Operation op,
                std::string const& header)
{
    std::cout << header
        << " at " << op.seg_id
        << " meth: " << method_char(turn.method)
        << " op: " << operation_char(op.operation)
        << " vis: " << visited_char(op.visited)
        << " of:  " << operation_char(turn.operations[0].operation)
        << operation_char(turn.operations[1].operation)
        << " " << geometry::wkt(turn.point)
        << std::endl;

    if (boost::contains(header, "Finished"))
    {
        std::cout << std::endl;
    }
}
#else
inline void debug_traverse(Turn const& , Operation, const char*)
{
}
#endif


//! Metafunction to define side_order (clockwise, ccw) by operation_type
template <operation_type OpType>
struct side_compare {};

template <>
struct side_compare<operation_union>
{
    typedef std::greater<int> type;
};

template <>
struct side_compare<operation_intersection>
{
    typedef std::less<int> type;
};


template
<
    bool Reverse1,
    bool Reverse2,
    operation_type OperationType,
    typename Geometry1,
    typename Geometry2,
    typename Turns,
    typename Clusters,
    typename RobustPolicy,
    typename Visitor
>
struct traversal
{
    typedef typename side_compare<OperationType>::type side_compare_type;
    typedef typename boost::range_value<Turns>::type turn_type;
    typedef typename turn_type::turn_operation_type turn_operation_type;

    typedef typename boost::range_iterator<Turns>::type turn_iterator;
    typedef typename boost::range_iterator
        <
            typename turn_type::container_type
        >::type turn_operation_iterator_type;

    typedef typename geometry::point_type<Geometry1>::type point_type;
    typedef sort_by_side::side_sorter
        <
            Reverse1, Reverse2,
            point_type, side_compare_type
        > sbs_type;

    inline traversal(Geometry1 const& geometry1, Geometry2 const& geometry2,
            Turns& turns, Clusters const& clusters,
            RobustPolicy const& robust_policy, Visitor& visitor)
        : m_geometry1(geometry1)
        , m_geometry2(geometry2)
        , m_turns(turns)
        , m_clusters(clusters)
        , m_robust_policy(robust_policy)
        , m_visitor(visitor)
    {}


    inline bool select_source(signed_size_type source1,
                              signed_size_type source2)
    {
        return (OperationType == operation_intersection && source1 != source2)
            || (OperationType == operation_union && source1 == source2)
            ;
    }

    inline
    signed_size_type get_next_turn_index(turn_operation_type const& op) const
    {
        return op.enriched.next_ip_index == -1
                ? op.enriched.travels_to_ip_index
                : op.enriched.next_ip_index;
    }

    inline bool traverse_possible(signed_size_type turn_index) const
    {
        if (turn_index == -1)
        {
            return false;
        }

        turn_type const& turn = m_turns[turn_index];

        // It is not a dead end if there is an operation to continue, or of
        // there is a cluster (assuming for now we can get out of the cluster)
        return turn.cluster_id >= 0
            || turn.has(OperationType)
            || turn.has(operation_continue);
    }

    inline bool select_operation(turn_type& turn,
                signed_size_type start_turn_index,
                segment_identifier const& seg_id,
                turn_operation_iterator_type& selected)
    {
        if (turn.discarded)
        {
            return false;
        }

        bool result = false;

        typename turn_operation_type::comparable_distance_type
                max_remaining_distance = 0;

        selected = boost::end(turn.operations);
        for (turn_operation_iterator_type it = boost::begin(turn.operations);
            it != boost::end(turn.operations);
            ++it)
        {
            turn_operation_type const& op = *it;
            if (op.visited.started())
            {
                selected = it;
                return true;
            }

            signed_size_type const next_turn_index = get_next_turn_index(op);

            // In some cases there are two alternatives.
            // For "ii", take the other one (alternate)
            //           UNLESS the other one is already visited
            // For "uu", take the same one (see above);
            // For "cc", take either one, but if there is a starting one,
            //           take that one. If next is dead end, skip that one.
            if (   (op.operation == operation_continue
                    && traverse_possible(next_turn_index)
                    && ! result)
                || (op.operation == OperationType
                    && ! op.visited.finished()
                    && (! result
                        || select_source(op.seg_id.source_index, seg_id.source_index)
                        )
                    )
                )
            {
                if (op.operation == operation_continue)
                {
                    max_remaining_distance = op.remaining_distance;
                }
                selected = it;
                debug_traverse(turn, op, " Candidate");
                result = true;
            }

            if (op.operation == operation_continue && result)
            {
                if (next_turn_index == start_turn_index)
                {
                    selected = it;
                    debug_traverse(turn, op, " Candidate override (start)");
                }
                else if (op.remaining_distance > max_remaining_distance)
                {
                    max_remaining_distance = op.remaining_distance;
                    selected = it;
                    debug_traverse(turn, op, " Candidate override (remaining)");
                }
            }
        }

        if (result)
        {
           debug_traverse(turn, *selected, "  Accepted");
        }

        return result;
    }

    inline bool select_turn_from_cluster(turn_iterator& turn_it,
                turn_operation_iterator_type& op_it,
                turn_operation_type const& op)
    {
        turn_type const& turn = *turn_it;
        BOOST_ASSERT(turn.cluster_id >= 0);

        typename Clusters::const_iterator mit = m_clusters.find(turn.cluster_id);
        BOOST_ASSERT(mit != m_clusters.end());

        std::set<signed_size_type> const& ids = mit->second;

<<<<<<< HEAD
        sbs_type sbs;
        bool has_subject = false;

        for (typename std::set<signed_size_type>::const_iterator sit = ids.begin();
             sit != ids.end(); ++sit)
        {
            signed_size_type turn_index = *sit;
            turn_type const& cturn = m_turns[turn_index];
            for (int i = 0; i < 2; i++)
            {
                turn_operation_type const& cop = cturn.operations[i];

                // TODO: source_index is NOT a good criterium
                bool const is_subject = &cturn == &turn
                               && op.seg_id.source_index == cop.seg_id.source_index;
                if (is_subject)
                {
                    has_subject = true;
                }

                sbs.add(cop, turn_index, i, m_geometry1, m_geometry2, is_subject);
            }
        }
        if (! has_subject)
        {
            std::cout << "WARNING: no subject" << std::endl;
            return false;
        }
        sbs.apply(turn.point);
=======
template <typename Turn>
inline bool select_source(Turn const& turn, operation_type operation,
                          signed_size_type source1,
                          signed_size_type source2)
{
    if (operation == operation_intersection)
    {
        // Always switch sources
        return source1 != source2;
    }
    else if (operation == operation_union)
    {
        return turn.switch_source ? source1 != source2 : source1 == source2;
    }
    return false;
}
>>>>>>> e8785f63


        bool result = false;
        for (std::size_t i = 0; i < sbs.m_ranked_points.size(); i++)
        {
            const typename sbs_type::rp& ranked_point = sbs.m_ranked_points[i];

            if (ranked_point.main_rank == 0 && ranked_point.index != sort_by_side::index_from)
            {
                // There are outgoing arcs, not a good cluster to start or
                // to continue
                return false;
            }

            if (ranked_point.main_rank == 1
                    && ranked_point.index == sort_by_side::index_to
                    && ranked_point.operation == operation_blocked)
            {
                return false;
            }

            if (ranked_point.main_rank == 1
                    && ranked_point.index == sort_by_side::index_to
                    && (ranked_point.operation == OperationType
                        || ranked_point.operation == operation_continue))
            {
                turn_type const& ranked_turn = m_turns[ranked_point.turn_index];

                if (ranked_turn.discarded)
                {
                    // Might be collocated u/u turn
                    continue;
                }

                // Use this turn (if also part of a cluster, it will point to
                // next turn outside cluster)
                turn_operation_type const& ranked_op = ranked_turn.operations[ranked_point.op_index];

                turn_it = m_turns.begin() + ranked_point.turn_index;

                if (ranked_turn.both(operation_intersection)
                    && ranked_op.visited.finalized())
                {
                    // For a ii turn, even though one operation might be selected,
                    // it should take the other one if the first one is used in a completed ring
                    op_it = turn_it->operations.begin() + (1 - ranked_point.op_index);
                }
                else
                {
                    // Normal behaviour
                    op_it = turn_it->operations.begin() + ranked_point.op_index;
                }

                result = true;
                // Don't return yet, maybe there is a blocked
            }
            if (ranked_point.main_rank > 1)
            {
                return result;
            }
        }
        return result;
    }

    template <typename Ring>
    inline traverse_error_type travel_to_next_turn(signed_size_type start_turn_index,
                turn_iterator& turn_it,
                turn_operation_iterator_type& op_it,
                segment_identifier& seg_id,
                Ring& current_ring,
                bool is_start)
    {
        turn_operation_iterator_type previous_op_it = op_it;
        turn_iterator previous_turn_it = turn_it;
        turn_type& previous_turn = *turn_it;
        turn_operation_type& previous_op = *op_it;

        // If there is no next IP on this segment
        if (previous_op.enriched.next_ip_index < 0)
        {
            if (previous_op.enriched.travels_to_vertex_index < 0
                || previous_op.enriched.travels_to_ip_index < 0)
            {
                return is_start
                        ? traverse_error_no_next_ip_at_start
                        : traverse_error_no_next_ip;
            }

            if (previous_op.seg_id.source_index == 0)
            {
                geometry::copy_segments<Reverse1>(m_geometry1, previous_op.seg_id,
                        previous_op.enriched.travels_to_vertex_index,
                        m_robust_policy,
                        current_ring);
            }
            else
            {
                geometry::copy_segments<Reverse2>(m_geometry2, previous_op.seg_id,
                        previous_op.enriched.travels_to_vertex_index,
                        m_robust_policy,
                        current_ring);
            }
            seg_id = previous_op.seg_id;
            turn_it = boost::begin(m_turns) + previous_op.enriched.travels_to_ip_index;
        }
        else
        {
            turn_it = boost::begin(m_turns) + previous_op.enriched.next_ip_index;
            seg_id = previous_op.seg_id;
        }

<<<<<<< HEAD
        bool const has_cluster = turn_it->cluster_id >= 0;
        if (has_cluster)
        {
            if (! select_turn_from_cluster(turn_it, op_it, previous_op))
            {
                return is_start
                    ? traverse_error_no_next_ip_at_start
                    : traverse_error_no_next_ip;
            }

            if (is_start && turn_it == previous_turn_it)
            {
                op_it = previous_op_it;
            }
        }

        detail::overlay::append_no_dups_or_spikes(current_ring, turn_it->point,
            m_robust_policy);


        if (is_start)
        {
            // Register the start
            previous_op.visited.set_started();
            m_visitor.visit_traverse(m_turns, previous_turn, previous_op, "Start");
        }

        if (! has_cluster)
=======
        // In some cases there are two alternatives.
        // For "ii", take the other one (alternate)
        //           UNLESS the other one is already visited
        // For "uu", take the other one if switch_source flag is set
        // For "cc", take either one, but if there is a starting one,
        //           take that one.
        if (   (it->operation == operation_continue
                && (! has_tp || it->visited.started()
                    )
                )
            || (it->operation == operation
                && ! it->visited.finished()
                && (! has_tp
                    || select_source(turn, operation,
                            it->seg_id.source_index, seg_id.source_index)
                    )
                )
            )
>>>>>>> e8785f63
        {
            if (! select_operation(*turn_it,
                            start_turn_index,
                            seg_id,
                            op_it))
            {
                return is_start
                    ? traverse_error_dead_end_at_start
                    : traverse_error_dead_end;
            }
        }

        turn_operation_type& op = *op_it;
        if (op.visited.visited())
        {
            return traverse_error_visit_again;
        }

        // Register the visit
        set_visited(*turn_it, op);
        m_visitor.visit_traverse(m_turns, *turn_it, op, "Visit");

        return traverse_error_none;
    }

    inline void finalize_visit_info()
    {
        for (typename boost::range_iterator<Turns>::type
            it = boost::begin(m_turns);
            it != boost::end(m_turns);
            ++it)
        {
            for (typename boost::range_iterator
                <
                    typename turn_type::container_type
                >::type op_it = boost::begin(it->operations);
                op_it != boost::end(it->operations);
                ++op_it)
            {
                op_it->visited.finalize();
            }
        }
    }

    inline void set_visited(turn_type& turn, turn_operation_type& op)
    {
        op.visited.set_visited();

        // On "continue", set "visited" for ALL directions in this turn
        if (op.operation == detail::overlay::operation_continue)
        {
            for (turn_operation_iterator_type it = boost::begin(turn.operations);
                it != boost::end(turn.operations);
                ++it)
            {
                if (it->visited.none())
                {
                    it->visited.set_visited();
                }
            }
        }
    }


    template <typename Ring>
    inline traverse_error_type traverse(Ring& ring, turn_type const& start_turn,
            signed_size_type start_turn_index,
            turn_operation_type& start_op,
            turn_iterator start_it, turn_operation_iterator_type start_op_it)
    {
        detail::overlay::append_no_dups_or_spikes(ring,
            start_turn.point, m_robust_policy);

        // Copy iterators, can be reassigned below
        turn_iterator current_it = start_it;
        turn_operation_iterator_type current_op_it = start_op_it;
        segment_identifier current_seg_id;

        traverse_error_type error = travel_to_next_turn(start_turn_index,
                    current_it, current_op_it, current_seg_id,
                    ring, true);

        if (error != traverse_error_none)
        {
            // This is not necessarily a problem, it happens for clustered turns
            // which are "build in" or otherwise point inwards
            return error;
        }

        if (current_it == start_it)
        {
            start_op.visited.set_finished();
            m_visitor.visit_traverse(m_turns, *current_it, start_op, "Early finish");
            return traverse_error_none;
        }

        std::size_t const max_iterations = 2 + 2 * m_turns.size();
        for (std::size_t i = 0; i <= max_iterations; i++)
        {
            // We assume clockwise polygons only, non self-intersecting, closed.
            // However, the input might be different, and checking validity
            // is up to the library user.

            // Therefore we make here some sanity checks. If the input
            // violates the assumptions, the output polygon will not be correct
            // but the routine will stop and output the current polygon, and
            // will continue with the next one.

            // Below three reasons to stop.
            error = travel_to_next_turn(start_turn_index,
                    current_it, current_op_it, current_seg_id,
                    ring, false);

            if (error != traverse_error_none)
            {
                return error;
            }

            if (current_op_it == start_op_it)
            {
                start_op.visited.set_finished();
                m_visitor.visit_traverse(m_turns, start_turn, start_op, "Finish");
                return traverse_error_none;
            }
        }

        return traverse_error_endless_loop;
    }

private :
    Geometry1 const& m_geometry1;
    Geometry2 const& m_geometry2;
    Turns& m_turns;
    Clusters const& m_clusters;
    RobustPolicy const& m_robust_policy;
    Visitor& m_visitor;
};



/*!
    \brief Traverses through intersection points / geometries
    \ingroup overlay
 */
template
<
    bool Reverse1, bool Reverse2,
    typename Geometry1,
    typename Geometry2,
    operation_type OpType,
    typename Backtrack = backtrack_check_self_intersections<Geometry1, Geometry2>
>
class traverse
{
public :
    template
    <
        typename RobustPolicy,
        typename Turns,
        typename Rings,
        typename Visitor,
        typename Clusters
    >
    static inline void apply(Geometry1 const& geometry1,
                Geometry2 const& geometry2,
                RobustPolicy const& robust_policy,
                Turns& turns, Rings& rings,
                Clusters const& clusters,
                Visitor& visitor)
    {
        typedef typename boost::range_value<Rings>::type ring_type;
        typedef typename boost::range_iterator<Turns>::type turn_iterator;
        typedef typename boost::range_value<Turns>::type turn_type;
        typedef typename boost::range_iterator
            <
                typename turn_type::container_type
            >::type turn_operation_iterator_type;
        typedef typename turn_type::turn_operation_type op_type;

        traversal
            <
                Reverse1, Reverse2, OpType,
                Geometry1, Geometry2,
                Turns, Clusters,
                RobustPolicy, Visitor
            > trav(geometry1, geometry2, turns, clusters,
                   robust_policy, visitor);

        std::size_t const min_num_points
                = core_detail::closure::minimum_ring_size
                        <
                            geometry::closure<ring_type>::value
                        >::value;

        std::size_t finalized_ring_size = boost::size(rings);

        typename Backtrack::state_type state;

        signed_size_type start_turn_index = 0;

        // Iterate through all unvisited points
        for (turn_iterator turn_it = boost::begin(turns);
            turn_it != boost::end(turns);
            ++turn_it, ++start_turn_index)
        {
            turn_type& start_turn = *turn_it;

            // Skip discarded ones
            if (start_turn.discarded
                || ! start_turn.selectable_start
                || start_turn.blocked())
            {
                continue;
            }

            for (turn_operation_iterator_type op_it = boost::begin(start_turn.operations);
                op_it != boost::end(start_turn.operations);
                ++op_it)
            {
                op_type& start_op = *op_it;

                if (! start_op.visited.none()
                    || start_op.visited.rejected()
                    || ! (start_op.operation == OpType
                        || start_op.operation == detail::overlay::operation_continue))
                {
                    continue;
                }

                ring_type ring;
                traverse_error_type traverse_error = trav.traverse(ring,
                                start_turn, start_turn_index,
                                start_op, turn_it, op_it);

                if (traverse_error == traverse_error_none)
                {
                    if (geometry::num_points(ring) >= min_num_points)
                    {
                        clean_closing_dups_and_spikes(ring, robust_policy);
                        rings.push_back(ring);

                        trav.finalize_visit_info();
                        finalized_ring_size++;
                    }
                }
                else
                {
                    Backtrack::apply(
                        finalized_ring_size,
                        rings, ring, turns, start_turn, start_op,
                        traverse_error,
                        geometry1, geometry2, robust_policy, state, visitor);
                }
            }
        }
    }
};

}} // namespace detail::overlay
#endif // DOXYGEN_NO_DETAIL

}} // namespace boost::geometry

#endif // BOOST_GEOMETRY_ALGORITHMS_DETAIL_OVERLAY_TRAVERSE_HPP<|MERGE_RESOLUTION|>--- conflicted
+++ resolved
@@ -126,12 +126,20 @@
     {}
 
 
-    inline bool select_source(signed_size_type source1,
+    inline bool select_source(signed_size_type turn_index,
+                              signed_size_type source1,
                               signed_size_type source2)
     {
-        return (OperationType == operation_intersection && source1 != source2)
-            || (OperationType == operation_union && source1 == source2)
-            ;
+        if (OperationType == operation_intersection)
+        {
+            // Always switch sources
+            return source1 != source2;
+        }
+        else if (OperationType == operation_union)
+        {
+            return m_turns[turn_index].switch_source ? source1 != source2 : source1 == source2;
+        }
+        return false;
     }
 
     inline
@@ -199,7 +207,7 @@
                 || (op.operation == OperationType
                     && ! op.visited.finished()
                     && (! result
-                        || select_source(op.seg_id.source_index, seg_id.source_index)
+                        || select_source(next_turn_index, op.seg_id.source_index, seg_id.source_index)
                         )
                     )
                 )
@@ -249,7 +257,6 @@
 
         std::set<signed_size_type> const& ids = mit->second;
 
-<<<<<<< HEAD
         sbs_type sbs;
         bool has_subject = false;
 
@@ -279,24 +286,6 @@
             return false;
         }
         sbs.apply(turn.point);
-=======
-template <typename Turn>
-inline bool select_source(Turn const& turn, operation_type operation,
-                          signed_size_type source1,
-                          signed_size_type source2)
-{
-    if (operation == operation_intersection)
-    {
-        // Always switch sources
-        return source1 != source2;
-    }
-    else if (operation == operation_union)
-    {
-        return turn.switch_source ? source1 != source2 : source1 == source2;
-    }
-    return false;
-}
->>>>>>> e8785f63
 
 
         bool result = false;
@@ -408,7 +397,6 @@
             seg_id = previous_op.seg_id;
         }
 
-<<<<<<< HEAD
         bool const has_cluster = turn_it->cluster_id >= 0;
         if (has_cluster)
         {
@@ -437,26 +425,6 @@
         }
 
         if (! has_cluster)
-=======
-        // In some cases there are two alternatives.
-        // For "ii", take the other one (alternate)
-        //           UNLESS the other one is already visited
-        // For "uu", take the other one if switch_source flag is set
-        // For "cc", take either one, but if there is a starting one,
-        //           take that one.
-        if (   (it->operation == operation_continue
-                && (! has_tp || it->visited.started()
-                    )
-                )
-            || (it->operation == operation
-                && ! it->visited.finished()
-                && (! has_tp
-                    || select_source(turn, operation,
-                            it->seg_id.source_index, seg_id.source_index)
-                    )
-                )
-            )
->>>>>>> e8785f63
         {
             if (! select_operation(*turn_it,
                             start_turn_index,
