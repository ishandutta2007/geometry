// Boost.Geometry (aka GGL, Generic Geometry Library)

// Copyright (c) 2007-2012 Barend Gehrels, Amsterdam, the Netherlands.
// Copyright (c) 2014-2017 Adam Wulkiewicz, Lodz, Poland.

// This file was modified by Oracle on 2014, 2016, 2017, 2018.
// Modifications copyright (c) 2014-2018 Oracle and/or its affiliates.

// Contributed and/or modified by Adam Wulkiewicz, on behalf of Oracle

// Use, modification and distribution is subject to the Boost Software License,
// Version 1.0. (See accompanying file LICENSE_1_0.txt or copy at
// http://www.boost.org/LICENSE_1_0.txt)

#ifndef BOOST_GEOMETRY_ALGORITHMS_DETAIL_OVERLAY_GET_TURNS_HPP
#define BOOST_GEOMETRY_ALGORITHMS_DETAIL_OVERLAY_GET_TURNS_HPP


#include <cstddef>
#include <map>

#include <boost/array.hpp>
#include <boost/concept_check.hpp>
#include <boost/core/ignore_unused.hpp>
#include <boost/mpl/if.hpp>
#include <boost/mpl/vector_c.hpp>
#include <boost/range.hpp>

#include <boost/geometry/core/access.hpp>
#include <boost/geometry/core/assert.hpp>
#include <boost/geometry/core/coordinate_dimension.hpp>
#include <boost/geometry/core/exterior_ring.hpp>
#include <boost/geometry/core/interior_rings.hpp>
#include <boost/geometry/core/reverse_dispatch.hpp>
#include <boost/geometry/core/ring_type.hpp>
#include <boost/geometry/core/tags.hpp>

#include <boost/geometry/geometries/concepts/check.hpp>

#include <boost/geometry/util/math.hpp>
#include <boost/geometry/views/closeable_view.hpp>
#include <boost/geometry/views/reversible_view.hpp>
#include <boost/geometry/views/detail/range_type.hpp>

#include <boost/geometry/geometries/box.hpp>
#include <boost/geometry/geometries/segment.hpp>

#include <boost/geometry/iterators/ever_circling_iterator.hpp>

#include <boost/geometry/strategies/intersection_strategies.hpp>
#include <boost/geometry/strategies/intersection_result.hpp>

#include <boost/geometry/algorithms/detail/disjoint/box_box.hpp>
#include <boost/geometry/algorithms/detail/disjoint/point_point.hpp>

#include <boost/geometry/algorithms/detail/interior_iterator.hpp>
#include <boost/geometry/algorithms/detail/partition.hpp>
#include <boost/geometry/algorithms/detail/recalculate.hpp>
#include <boost/geometry/algorithms/detail/sections/section_box_policies.hpp>

#include <boost/geometry/algorithms/detail/overlay/get_turn_info.hpp>
#include <boost/geometry/algorithms/detail/overlay/get_turn_info_ll.hpp>
#include <boost/geometry/algorithms/detail/overlay/get_turn_info_la.hpp>
#include <boost/geometry/algorithms/detail/overlay/segment_identifier.hpp>

#include <boost/geometry/algorithms/detail/sections/range_by_section.hpp>
#include <boost/geometry/algorithms/detail/sections/sectionalize.hpp>
#include <boost/geometry/algorithms/detail/sections/section_functions.hpp>

#ifdef BOOST_GEOMETRY_DEBUG_INTERSECTION
#  include <sstream>
#  include <boost/geometry/io/dsv/write.hpp>
#endif


namespace boost { namespace geometry
{

// Silence warning C4127: conditional expression is constant
#if defined(_MSC_VER)
#pragma warning(push)
#pragma warning(disable : 4127)
#endif


#ifndef DOXYGEN_NO_DETAIL
namespace detail { namespace get_turns
{


struct no_interrupt_policy
{
    static bool const enabled = false;

    // variable required by self_get_turn_points::get_turns
    static bool const has_intersections = false;

    template <typename Range>
    static inline bool apply(Range const&)
    {
        return false;
    }
};

template
<
    bool IsAreal,
    typename Section,
    typename Point,
    typename CircularIterator,
    typename RobustPolicy
>
struct unique_sub_range_from_section
{
    typedef Point point_type;

    unique_sub_range_from_section(Section const& section, signed_size_type index,
                          CircularIterator circular_iterator,
                          Point const& previous, Point const& current,
                          RobustPolicy const& robust_policy)
      : m_section(section)
      , m_index(index)
      , m_previous_point(previous)
      , m_current_point(current)
      , m_circular_iterator(circular_iterator)
      , m_point_retrieved(false)
      , m_robust_policy(robust_policy)
    {
    }

    inline bool is_first_segment() const
    {
        return !IsAreal && m_section.is_non_duplicate_first && m_index == m_section.begin_index;
    }
    inline bool is_last_segment() const
    {
        return size() == 2u;
    }

    inline std::size_t size() const
    {
        return IsAreal ? 3
            : m_section.is_non_duplicate_last && m_index + 1 >= m_section.end_index ? 2 : 3;
    }

    inline Point const& at(std::size_t index) const
    {
        BOOST_GEOMETRY_ASSERT(index < size());
        switch (index)
        {
            case 0 : return m_previous_point;
            case 1 : return m_current_point;
            case 2 : return get_next_point();
            default : return m_previous_point;
        }
    }

private :
    inline Point const& get_next_point() const
    {
        if (! m_point_retrieved)
        {
            advance_to_non_duplicate_next(m_current_point, m_circular_iterator);
            m_point = *m_circular_iterator;
            m_point_retrieved = true;
        }
        return m_point;
    }

    inline void advance_to_non_duplicate_next(Point const& current, CircularIterator& circular_iterator) const
    {
        typedef typename robust_point_type<Point, RobustPolicy>::type robust_point_type;
        robust_point_type current_robust_point;
        robust_point_type next_robust_point;
        geometry::recalculate(current_robust_point, current, m_robust_policy);
        geometry::recalculate(next_robust_point, *circular_iterator, m_robust_policy);

        // To see where the next segments bend to, in case of touch/intersections
        // on end points, we need (in case of degenerate/duplicate points) an extra
        // iterator which moves to the REAL next point, so non duplicate.
        // This needs an extra comparison (disjoint).
        // (Note that within sections, non duplicate points are already asserted,
        //   by the sectionalize process).

        // So advance to the "non duplicate next"
        // (the check is defensive, to avoid endless loops)
        std::size_t check = 0;
        while(! detail::disjoint::disjoint_point_point
                (
                    current_robust_point, next_robust_point
                )
            && check++ < m_section.range_count)
        {
            circular_iterator++;
            geometry::recalculate(next_robust_point, *circular_iterator, m_robust_policy);
        }
    }

    Section const& m_section;
    signed_size_type m_index;
    Point const& m_previous_point;
    Point const& m_current_point;
    mutable CircularIterator m_circular_iterator;
    mutable Point m_point;
    mutable bool m_point_retrieved;
    RobustPolicy m_robust_policy;
};


template
<
    typename Geometry1, typename Geometry2,
    bool Reverse1, bool Reverse2,
    typename Section1, typename Section2,
    typename TurnPolicy
>
class get_turns_in_sections
{
    typedef typename closeable_view
        <
            typename range_type<Geometry1>::type const,
            closure<Geometry1>::value
        >::type cview_type1;
    typedef typename closeable_view
        <
            typename range_type<Geometry2>::type const,
            closure<Geometry2>::value
        >::type cview_type2;

    typedef typename reversible_view
        <
            cview_type1 const,
            Reverse1 ? iterate_reverse : iterate_forward
        >::type view_type1;
    typedef typename reversible_view
        <
            cview_type2 const,
            Reverse2 ? iterate_reverse : iterate_forward
        >::type view_type2;

    typedef typename boost::range_iterator
        <
            view_type1 const
        >::type range1_iterator;

    typedef typename boost::range_iterator
        <
            view_type2 const
        >::type range2_iterator;

    typedef ever_circling_iterator<range1_iterator> circular1_iterator;
    typedef ever_circling_iterator<range2_iterator> circular2_iterator;

    template <typename Geometry, typename Section>
    static inline bool adjacent(Section const& section,
            signed_size_type index1, signed_size_type index2)
    {
        // About n-2:
        //   (square: range_count=5, indices 0,1,2,3
        //    -> 0-3 are adjacent, don't check on intersections)
        // Also tested for open polygons, and/or duplicates
        // About first condition: will be optimized by compiler (static)
        // It checks if it is areal (box, ring, (multi)polygon)
        signed_size_type const n = static_cast<signed_size_type>(section.range_count);

        boost::ignore_unused(n, index1, index2);

        return boost::is_same
                    <
                        typename tag_cast
                            <
                                typename geometry::tag<Geometry>::type,
                                areal_tag
                            >::type,
                        areal_tag
                    >::value
               && index1 == 0
               && index2 >= n - 2
                ;
    }


public :
    // Returns true if terminated, false if interrupted
    template <typename IntersectionStrategy, typename RobustPolicy, typename Turns, typename InterruptPolicy>
    static inline bool apply(
            int source_id1, Geometry1 const& geometry1, Section1 const& sec1,
            int source_id2, Geometry2 const& geometry2, Section2 const& sec2,
            bool skip_larger, bool skip_adjacent,
            IntersectionStrategy const& intersection_strategy,
            RobustPolicy const& robust_policy,
            Turns& turns,
            InterruptPolicy& interrupt_policy)
    {
        boost::ignore_unused(interrupt_policy);

        static bool const areal1 = boost::is_same
            <
                typename tag_cast<typename tag<Geometry1>::type, areal_tag>::type,
                areal_tag
            >::type::value;
        static bool const areal2 = boost::is_same
            <
                typename tag_cast<typename tag<Geometry2>::type, areal_tag>::type,
                areal_tag
            >::type::value;


        if ((sec1.duplicate && (sec1.count + 1) < sec1.range_count)
           || (sec2.duplicate && (sec2.count + 1) < sec2.range_count))
        {
            // Skip sections containig only duplicates.
            // They are still important (can indicate non-disjointness)
            // but they will be found processing adjacent sections.
            // Do NOT skip if they are the ONLY section
            return true;
        }

        cview_type1 cview1(range_by_section(geometry1, sec1));
        cview_type2 cview2(range_by_section(geometry2, sec2));
        view_type1 view1(cview1);
        view_type2 view2(cview2);

        range1_iterator begin_range_1 = boost::begin(view1);
        range1_iterator end_range_1 = boost::end(view1);

        range2_iterator begin_range_2 = boost::begin(view2);
        range2_iterator end_range_2 = boost::end(view2);

        int const dir1 = sec1.directions[0];
        int const dir2 = sec2.directions[0];
        signed_size_type index1 = sec1.begin_index;
        signed_size_type ndi1 = sec1.non_duplicate_index;

        range1_iterator prev1, it1, end1;

        get_start_point_iterator(sec1, view1, prev1, it1, end1,
                    index1, ndi1, dir1, sec2.bounding_box, robust_policy);

        // We need a circular iterator because it might run through the closing point.
        // One circle is actually enough but this one is just convenient.
        ever_circling_iterator<range1_iterator> next1(begin_range_1, end_range_1, it1, true);
        next1++;

        // Walk through section and stop if we exceed the other box
        // section 2:    [--------------]
        // section 1: |----|---|---|---|---|
        for (prev1 = it1++, next1++;
            it1 != end1 && ! detail::section::exceeding<0>(dir1, *prev1, sec1.bounding_box, sec2.bounding_box, robust_policy);
            ++prev1, ++it1, ++index1, ++next1, ++ndi1)
        {
<<<<<<< HEAD
            ever_circling_iterator<range1_iterator> nd_next1(
                    begin_range_1, end_range_1, next1, true);
            advance_to_non_duplicate_next(nd_next1, it1, sec1, intersection_strategy, robust_policy);
=======
            unique_sub_range_from_section<areal1, Section1, point1_type, circular1_iterator, RobustPolicy> unique_sub_range1(sec1, index1,
                circular1_iterator(begin_range_1, end_range_1, next1, true), *prev1, *it1, robust_policy);
>>>>>>> b8951f2d

            signed_size_type index2 = sec2.begin_index;
            signed_size_type ndi2 = sec2.non_duplicate_index;

            range2_iterator prev2, it2, end2;

            get_start_point_iterator(sec2, view2, prev2, it2, end2,
                        index2, ndi2, dir2, sec1.bounding_box, robust_policy);
            ever_circling_iterator<range2_iterator> next2(begin_range_2, end_range_2, it2, true);
            next2++;

            for (prev2 = it2++, next2++;
                it2 != end2 && ! detail::section::exceeding<0>(dir2, *prev2, sec2.bounding_box, sec1.bounding_box, robust_policy);
                ++prev2, ++it2, ++index2, ++next2, ++ndi2)
            {
                bool skip = false;

                if (source_id1 == source_id2
                        && sec1.ring_id.multi_index == sec2.ring_id.multi_index
                        && sec1.ring_id.ring_index == sec2.ring_id.ring_index)
                {
                    // Sources and rings are the same

                    if (skip_larger && index1 >= index2)
                    {
                        // Skip to avoid getting all intersections twice
                        skip = true;
                    }
                    else if (skip_adjacent)
                    {
                        // In some cases (dissolve, has_self_intersections)
                        // neighbouring segments should be checked
                        // (for example to detect spikes properly)

                        // skip if it is a neighbouring segment.
                        // (including, for areas, first-last segment
                        //  and two segments with one or more degenerate/duplicate
                        //  (zero-length) segments in between)
                        skip = ndi2 == ndi1 + 1
                            || adjacent<Geometry1>(sec1, index1, index2);
                    }
                }

                if (! skip)
                {
<<<<<<< HEAD
                    // Move to the "non duplicate next"
                    ever_circling_iterator<range2_iterator> nd_next2(
                            begin_range_2, end_range_2, next2, true);
                    advance_to_non_duplicate_next(nd_next2, it2, sec2, intersection_strategy, robust_policy);
=======
                    unique_sub_range_from_section<areal2, Section2, point2_type, circular2_iterator, RobustPolicy> unique_sub_range2(sec2, index2,
                        circular2_iterator(begin_range_2, end_range_2, next2), *prev2, *it2, robust_policy);
>>>>>>> b8951f2d

                    typedef typename boost::range_value<Turns>::type turn_info;

                    turn_info ti;
                    ti.operations[0].seg_id
                        = segment_identifier(source_id1, sec1.ring_id.multi_index,
                                             sec1.ring_id.ring_index, index1);
                    ti.operations[1].seg_id
                        = segment_identifier(source_id2, sec2.ring_id.multi_index,
                                             sec2.ring_id.ring_index, index2);

                    std::size_t const size_before = boost::size(turns);

                    TurnPolicy::apply(unique_sub_range1, unique_sub_range2,
                                      ti, intersection_strategy, robust_policy,
                                      std::back_inserter(turns));

                    if (InterruptPolicy::enabled)
                    {
                        if (interrupt_policy.apply(
                                std::make_pair(range::pos(turns, size_before),
                                               boost::end(turns))))
                        {
                            return false;
                        }
                    }
                }
            }
        }
        return true;
    }


private :
    typedef typename geometry::point_type<Geometry1>::type point1_type;
    typedef typename geometry::point_type<Geometry2>::type point2_type;
    typedef typename model::referring_segment<point1_type const> segment1_type;
    typedef typename model::referring_segment<point2_type const> segment2_type;

<<<<<<< HEAD
    template
    <
        typename Iterator, typename RangeIterator,
        typename Section,
        typename IntersectionStrategy, typename RobustPolicy
    >
    static inline void advance_to_non_duplicate_next(Iterator& next,
            RangeIterator const& it,
            Section const& section,
            IntersectionStrategy const& ,
            RobustPolicy const& robust_policy)
    {
        typedef typename IntersectionStrategy::point_in_point_strategy_type disjoint_strategy_type;
        typedef typename robust_point_type<point1_type, RobustPolicy>::type robust_point_type;
        robust_point_type robust_point_from_it;
        robust_point_type robust_point_from_next;
        geometry::recalculate(robust_point_from_it, *it, robust_policy);
        geometry::recalculate(robust_point_from_next, *next, robust_policy);

        // To see where the next segments bend to, in case of touch/intersections
        // on end points, we need (in case of degenerate/duplicate points) an extra
        // iterator which moves to the REAL next point, so non duplicate.
        // This needs an extra comparison (disjoint).
        // (Note that within sections, non duplicate points are already asserted,
        //   by the sectionalize process).

        // So advance to the "non duplicate next"
        // (the check is defensive, to avoid endless loops)
        std::size_t check = 0;
        while(! detail::disjoint::disjoint_point_point(robust_point_from_it,
                                                       robust_point_from_next,
                                                       disjoint_strategy_type() )
            && check++ < section.range_count)
        {
            next++;
            geometry::recalculate(robust_point_from_next, *next, robust_policy);
        }
    }

=======
>>>>>>> b8951f2d
    // It is NOT possible to have section-iterators here
    // because of the logistics of "index" (the section-iterator automatically
    // skips to the begin-point, we loose the index or have to recalculate it)
    // So we mimic it here
    template <typename Range, typename Section, typename Box, typename RobustPolicy>
    static inline void get_start_point_iterator(Section const& section,
            Range const& range,
            typename boost::range_iterator<Range const>::type& it,
            typename boost::range_iterator<Range const>::type& prev,
            typename boost::range_iterator<Range const>::type& end,
            signed_size_type& index, signed_size_type& ndi,
            int dir, Box const& other_bounding_box, RobustPolicy const& robust_policy)
    {
        it = boost::begin(range) + section.begin_index;
        end = boost::begin(range) + section.end_index + 1;

        // Mimic section-iterator:
        // Skip to point such that section interects other box
        prev = it++;
        for(; it != end && detail::section::preceding<0>(dir, *it, section.bounding_box, other_bounding_box, robust_policy);
            prev = it++, index++, ndi++)
        {}
        // Go back one step because we want to start completely preceding
        it = prev;
    }
};

template
<
    typename Geometry1, typename Geometry2,
    bool Reverse1, bool Reverse2,
    typename TurnPolicy,
    typename IntersectionStrategy,
    typename RobustPolicy,
    typename Turns,
    typename InterruptPolicy
>
struct section_visitor
{
    int m_source_id1;
    Geometry1 const& m_geometry1;
    int m_source_id2;
    Geometry2 const& m_geometry2;
    IntersectionStrategy const& m_intersection_strategy;
    RobustPolicy const& m_rescale_policy;
    Turns& m_turns;
    InterruptPolicy& m_interrupt_policy;

    section_visitor(int id1, Geometry1 const& g1,
                    int id2, Geometry2 const& g2,
                    IntersectionStrategy const& intersection_strategy,
                    RobustPolicy const& robust_policy,
                    Turns& turns,
                    InterruptPolicy& ip)
        : m_source_id1(id1), m_geometry1(g1)
        , m_source_id2(id2), m_geometry2(g2)
        , m_intersection_strategy(intersection_strategy)
        , m_rescale_policy(robust_policy)
        , m_turns(turns)
        , m_interrupt_policy(ip)
    {}

    template <typename Section>
    inline bool apply(Section const& sec1, Section const& sec2)
    {
        if (! detail::disjoint::disjoint_box_box(sec1.bounding_box,
                                                 sec2.bounding_box,
                                                 m_intersection_strategy.get_disjoint_box_box_strategy()))
        {
            // false if interrupted
            return get_turns_in_sections
                    <
                        Geometry1,
                        Geometry2,
                        Reverse1, Reverse2,
                        Section, Section,
                        TurnPolicy
                    >::apply(m_source_id1, m_geometry1, sec1,
                             m_source_id2, m_geometry2, sec2,
                             false, false,
                             m_intersection_strategy,
                             m_rescale_policy,
                             m_turns, m_interrupt_policy);
        }
        return true;
    }

};

template
<
    typename Geometry1, typename Geometry2,
    bool Reverse1, bool Reverse2,
    typename TurnPolicy
>
class get_turns_generic
{

public:
    template <typename IntersectionStrategy, typename RobustPolicy, typename Turns, typename InterruptPolicy>
    static inline void apply(
            int source_id1, Geometry1 const& geometry1,
            int source_id2, Geometry2 const& geometry2,
            IntersectionStrategy const& intersection_strategy,
            RobustPolicy const& robust_policy,
            Turns& turns,
            InterruptPolicy& interrupt_policy)
    {
        // First create monotonic sections...
        typedef typename boost::range_value<Turns>::type ip_type;
        typedef typename ip_type::point_type point_type;

        typedef model::box
            <
                typename geometry::robust_point_type
                <
                    point_type, RobustPolicy
                >::type
            > box_type;
        typedef geometry::sections<box_type, 2> sections_type;

        sections_type sec1, sec2;
        typedef boost::mpl::vector_c<std::size_t, 0, 1> dimensions;

        typename IntersectionStrategy::envelope_strategy_type const
            envelope_strategy = intersection_strategy.get_envelope_strategy();
        typename IntersectionStrategy::expand_strategy_type const
            expand_strategy = intersection_strategy.get_expand_strategy();

        geometry::sectionalize<Reverse1, dimensions>(geometry1, robust_policy,
                sec1, envelope_strategy, expand_strategy, 0);
        geometry::sectionalize<Reverse2, dimensions>(geometry2, robust_policy,
                sec2, envelope_strategy, expand_strategy, 1);

        // ... and then partition them, intersecting overlapping sections in visitor method
        section_visitor
            <
                Geometry1, Geometry2,
                Reverse1, Reverse2,
                TurnPolicy,
                IntersectionStrategy, RobustPolicy,
                Turns, InterruptPolicy
            > visitor(source_id1, geometry1, source_id2, geometry2,
                      intersection_strategy, robust_policy,
                      turns, interrupt_policy);

        typedef detail::section::get_section_box
            <
                typename IntersectionStrategy::expand_box_strategy_type
            > get_section_box_type;
        typedef detail::section::overlaps_section_box
            <
                typename IntersectionStrategy::disjoint_box_box_strategy_type
            > overlaps_section_box_type;

        geometry::partition
            <
                box_type
            >::apply(sec1, sec2, visitor,
                     get_section_box_type(),
                     overlaps_section_box_type());
    }
};


// Get turns for a range with a box, following Cohen-Sutherland (cs) approach
template
<
    typename Range, typename Box,
    bool ReverseRange, bool ReverseBox,
    typename TurnPolicy
>
struct get_turns_cs
{
    typedef typename geometry::point_type<Range>::type range_point_type;
    typedef typename geometry::point_type<Box>::type box_point_type;
    typedef boost::array<box_point_type, 4> box_array;

    typedef typename closeable_view
        <
            Range const,
            closure<Range>::value
        >::type cview_type;

    typedef typename reversible_view
        <
            cview_type const,
            ReverseRange ? iterate_reverse : iterate_forward
        >::type view_type;

    typedef typename boost::range_iterator
        <
            view_type const
        >::type iterator_type;

    struct unique_sub_range_from_box_policy
    {
        typedef box_point_type point_type;

        unique_sub_range_from_box_policy(box_array const& box)
          : m_box(box)
          , m_index(0)
        {}

        static inline bool is_first_segment() { return false; }
        static inline bool is_last_segment() { return false; }
        static inline std::size_t size() { return 4; }

        inline box_point_type const& at(std::size_t index) const
        {
            BOOST_GEOMETRY_ASSERT(index < size());
            return m_box[(m_index + index) % 4];
        }

        inline void next()
        {
            m_index++;
        }

    private :
        box_array const& m_box;
        std::size_t m_index;
    };

    struct unique_sub_range_from_view_policy
    {
        typedef range_point_type point_type;

        unique_sub_range_from_view_policy(view_type const& view, point_type const& pi, point_type const& pj, iterator_type it)
          : m_view(view)
          , m_pi(pi)
          , m_pj(pj)
          , m_circular_iterator(boost::begin(view), boost::end(view), it, true)
        {
            ++m_circular_iterator;
        }

        static inline bool is_first_segment() { return false; }
        static inline bool is_last_segment() { return false; }
        static inline std::size_t size() { return 3; }

        inline point_type const& at(std::size_t index) const
        {
            BOOST_GEOMETRY_ASSERT(index < size());
            switch (index)
            {
                case 0 : return m_pi;
                case 1 : return m_pj;
                case 2 : return *m_circular_iterator;
                default : return m_pi;
            }
        }

    private :
        view_type const& m_view;
        point_type const& m_pi;
        point_type const& m_pj;
        ever_circling_iterator<iterator_type> m_circular_iterator;
    };

    template <typename IntersectionStrategy, typename RobustPolicy, typename Turns, typename InterruptPolicy>
    static inline void apply(
                int source_id1, Range const& range,
                int source_id2, Box const& box,
                IntersectionStrategy const& intersection_strategy,
                RobustPolicy const& robust_policy,
                Turns& turns,
                InterruptPolicy& interrupt_policy,
                signed_size_type multi_index = -1,
                signed_size_type ring_index = -1)
    {
        if ( boost::size(range) <= 1)
        {
            return;
        }

        box_array box_points;
        assign_box_corners_oriented<ReverseBox>(box, box_points);

        cview_type cview(range);
        view_type view(cview);

        // TODO: in this code, possible duplicate points are not yet taken
        // into account (not in the iterator, nor in the retrieve policy)
        iterator_type it = boost::begin(view);

        //bool first = true;

        //char previous_side[2] = {0, 0};

        signed_size_type index = 0;

        for (iterator_type prev = it++;
            it != boost::end(view);
            prev = it++, index++)
        {
            segment_identifier seg_id(source_id1,
                        multi_index, ring_index, index);

            unique_sub_range_from_view_policy view_unique_sub_range(view, *prev, *it, it);

            /*if (first)
            {
                previous_side[0] = get_side<0>(box, *prev);
                previous_side[1] = get_side<1>(box, *prev);
            }

            char current_side[2];
            current_side[0] = get_side<0>(box, *it);
            current_side[1] = get_side<1>(box, *it);

            // There can NOT be intersections if
            // 1) EITHER the two points are lying on one side of the box (! 0 && the same)
            // 2) OR same in Y-direction
            // 3) OR all points are inside the box (0)
            if (! (
                (current_side[0] != 0 && current_side[0] == previous_side[0])
                || (current_side[1] != 0 && current_side[1] == previous_side[1])
                || (current_side[0] == 0
                        && current_side[1] == 0
                        && previous_side[0] == 0
                        && previous_side[1] == 0)
                  )
                )*/
            if (true)
            {
                get_turns_with_box(seg_id, source_id2,
                        view_unique_sub_range,
                        box_points,
                        intersection_strategy,
                        robust_policy,
                        turns,
                        interrupt_policy);
                // Future performance enhancement:
                // return if told by the interrupt policy
            }
        }
    }

private:
    template<std::size_t Index, typename Point>
    static inline int get_side(Box const& box, Point const& point)
    {
        // Inside -> 0
        // Outside -> -1 (left/below) or 1 (right/above)
        // On border -> -2 (left/lower) or 2 (right/upper)
        // The only purpose of the value is to not be the same,
        // and to denote if it is inside (0)

        typename coordinate_type<Point>::type const& c = get<Index>(point);
        typename coordinate_type<Box>::type const& left = get<min_corner, Index>(box);
        typename coordinate_type<Box>::type const& right = get<max_corner, Index>(box);

        if (geometry::math::equals(c, left)) return -2;
        else if (geometry::math::equals(c, right)) return 2;
        else if (c < left) return -1;
        else if (c > right) return 1;
        else return 0;
    }

    template
    <
        typename IntersectionStrategy,
        typename Turns,
        typename InterruptPolicy,
        typename RobustPolicy
    >
    static inline void get_turns_with_box(segment_identifier const& seg_id, int source_id2,
            unique_sub_range_from_view_policy const& range_unique_sub_range,
            box_array const& box,
            IntersectionStrategy const& intersection_strategy,
            RobustPolicy const& robust_policy,
            // Output
            Turns& turns,
            InterruptPolicy& interrupt_policy)
    {
        boost::ignore_unused(interrupt_policy);

        // Depending on code some relations can be left out

        typedef typename boost::range_value<Turns>::type turn_info;

        turn_info ti;
        ti.operations[0].seg_id = seg_id;

        unique_sub_range_from_box_policy box_unique_sub_range(box);
        ti.operations[1].seg_id = segment_identifier(source_id2, -1, -1, 0);
        TurnPolicy::apply(range_unique_sub_range, box_unique_sub_range,
                          ti, intersection_strategy, robust_policy,
                          std::back_inserter(turns));

        ti.operations[1].seg_id = segment_identifier(source_id2, -1, -1, 1);
        box_unique_sub_range.next();
        TurnPolicy::apply(range_unique_sub_range, box_unique_sub_range,
                          ti, intersection_strategy, robust_policy,
                          std::back_inserter(turns));

        ti.operations[1].seg_id = segment_identifier(source_id2, -1, -1, 2);
        box_unique_sub_range.next();
        TurnPolicy::apply(range_unique_sub_range, box_unique_sub_range,
                          ti, intersection_strategy, robust_policy,
                          std::back_inserter(turns));

        ti.operations[1].seg_id = segment_identifier(source_id2, -1, -1, 3);
        box_unique_sub_range.next();
        TurnPolicy::apply(range_unique_sub_range, box_unique_sub_range,
                          ti, intersection_strategy, robust_policy,
                          std::back_inserter(turns));

        if (InterruptPolicy::enabled)
        {
            interrupt_policy.apply(turns);
        }

    }

};


template
<
    typename Polygon, typename Box,
    bool Reverse, bool ReverseBox,
    typename TurnPolicy
>
struct get_turns_polygon_cs
{
    template <typename IntersectionStrategy, typename RobustPolicy, typename Turns, typename InterruptPolicy>
    static inline void apply(
            int source_id1, Polygon const& polygon,
            int source_id2, Box const& box,
            IntersectionStrategy const& intersection_strategy,
            RobustPolicy const& robust_policy,
            Turns& turns,
            InterruptPolicy& interrupt_policy,
            signed_size_type multi_index = -1)
    {
        typedef typename geometry::ring_type<Polygon>::type ring_type;

        typedef detail::get_turns::get_turns_cs
            <
                ring_type, Box,
                Reverse, ReverseBox,
                TurnPolicy
            > intersector_type;

        intersector_type::apply(
                source_id1, geometry::exterior_ring(polygon),
                source_id2, box,
                intersection_strategy,
                robust_policy,
                turns,
                interrupt_policy,
                multi_index, -1);

        signed_size_type i = 0;

        typename interior_return_type<Polygon const>::type
            rings = interior_rings(polygon);
        for (typename detail::interior_iterator<Polygon const>::type
                it = boost::begin(rings); it != boost::end(rings); ++it, ++i)
        {
            intersector_type::apply(
                    source_id1, *it,
                    source_id2, box,
                    intersection_strategy,
                    robust_policy,
                    turns, interrupt_policy,
                    multi_index, i);
        }

    }
};


template
<
    typename Multi, typename Box,
    bool Reverse, bool ReverseBox,
    typename TurnPolicy
>
struct get_turns_multi_polygon_cs
{
    template <typename IntersectionStrategy, typename RobustPolicy, typename Turns, typename InterruptPolicy>
    static inline void apply(
            int source_id1, Multi const& multi,
            int source_id2, Box const& box,
            IntersectionStrategy const& intersection_strategy,
            RobustPolicy const& robust_policy,
            Turns& turns,
            InterruptPolicy& interrupt_policy)
    {
        typedef typename boost::range_iterator
            <
                Multi const
            >::type iterator_type;

        signed_size_type i = 0;
        for (iterator_type it = boost::begin(multi);
             it != boost::end(multi);
             ++it, ++i)
        {
            // Call its single version
            get_turns_polygon_cs
                <
                    typename boost::range_value<Multi>::type, Box,
                    Reverse, ReverseBox,
                    TurnPolicy
                >::apply(source_id1, *it, source_id2, box,
                         intersection_strategy, robust_policy,
                         turns, interrupt_policy, i);
        }
    }
};


// GET_TURN_INFO_TYPE

template <typename Geometry>
struct topological_tag_base
{
    typedef typename tag_cast<typename tag<Geometry>::type, pointlike_tag, linear_tag, areal_tag>::type type;
};

template <typename Geometry1, typename Geometry2, typename AssignPolicy,
          typename Tag1 = typename tag<Geometry1>::type, typename Tag2 = typename tag<Geometry2>::type,
          typename TagBase1 = typename topological_tag_base<Geometry1>::type, typename TagBase2 = typename topological_tag_base<Geometry2>::type>
struct get_turn_info_type
    : overlay::get_turn_info<AssignPolicy>
{};

template <typename Geometry1, typename Geometry2, typename AssignPolicy, typename Tag1, typename Tag2>
struct get_turn_info_type<Geometry1, Geometry2, AssignPolicy, Tag1, Tag2, linear_tag, linear_tag>
    : overlay::get_turn_info_linear_linear<AssignPolicy>
{};

template <typename Geometry1, typename Geometry2, typename AssignPolicy, typename Tag1, typename Tag2>
struct get_turn_info_type<Geometry1, Geometry2, AssignPolicy, Tag1, Tag2, linear_tag, areal_tag>
    : overlay::get_turn_info_linear_areal<AssignPolicy>
{};

template <typename Geometry1, typename Geometry2, typename SegmentRatio,
          typename Tag1 = typename tag<Geometry1>::type, typename Tag2 = typename tag<Geometry2>::type,
          typename TagBase1 = typename topological_tag_base<Geometry1>::type, typename TagBase2 = typename topological_tag_base<Geometry2>::type>
struct turn_operation_type
{
    typedef overlay::turn_operation<typename point_type<Geometry1>::type, SegmentRatio> type;
};

template <typename Geometry1, typename Geometry2, typename SegmentRatio, typename Tag1, typename Tag2>
struct turn_operation_type<Geometry1, Geometry2, SegmentRatio, Tag1, Tag2, linear_tag, linear_tag>
{
    typedef overlay::turn_operation_linear<typename point_type<Geometry1>::type, SegmentRatio> type;
};

template <typename Geometry1, typename Geometry2, typename SegmentRatio, typename Tag1, typename Tag2>
struct turn_operation_type<Geometry1, Geometry2, SegmentRatio, Tag1, Tag2, linear_tag, areal_tag>
{
    typedef overlay::turn_operation_linear<typename point_type<Geometry1>::type, SegmentRatio> type;
};

}} // namespace detail::get_turns
#endif // DOXYGEN_NO_DETAIL


#ifndef DOXYGEN_NO_DISPATCH
namespace dispatch
{

// Because this is "detail" method, and most implementations will use "generic",
// we take the freedom to derive it from "generic".
template
<
    typename GeometryTag1, typename GeometryTag2,
    typename Geometry1, typename Geometry2,
    bool Reverse1, bool Reverse2,
    typename TurnPolicy
>
struct get_turns
    : detail::get_turns::get_turns_generic
        <
            Geometry1, Geometry2,
            Reverse1, Reverse2,
            TurnPolicy
        >
{};


template
<
    typename Polygon, typename Box,
    bool ReversePolygon, bool ReverseBox,
    typename TurnPolicy
>
struct get_turns
    <
        polygon_tag, box_tag,
        Polygon, Box,
        ReversePolygon, ReverseBox,
        TurnPolicy
    > : detail::get_turns::get_turns_polygon_cs
            <
                Polygon, Box,
                ReversePolygon, ReverseBox,
                TurnPolicy
            >
{};


template
<
    typename Ring, typename Box,
    bool ReverseRing, bool ReverseBox,
    typename TurnPolicy
>
struct get_turns
    <
        ring_tag, box_tag,
        Ring, Box,
        ReverseRing, ReverseBox,
        TurnPolicy
    > : detail::get_turns::get_turns_cs
            <
                Ring, Box, ReverseRing, ReverseBox,
                TurnPolicy
            >

{};


template
<
    typename MultiPolygon,
    typename Box,
    bool ReverseMultiPolygon, bool ReverseBox,
    typename TurnPolicy
>
struct get_turns
    <
        multi_polygon_tag, box_tag,
        MultiPolygon, Box,
        ReverseMultiPolygon, ReverseBox,
        TurnPolicy
    >
    : detail::get_turns::get_turns_multi_polygon_cs
        <
            MultiPolygon, Box,
            ReverseMultiPolygon, ReverseBox,
            TurnPolicy
        >
{};


template
<
    typename GeometryTag1, typename GeometryTag2,
    typename Geometry1, typename Geometry2,
    bool Reverse1, bool Reverse2,
    typename TurnPolicy
>
struct get_turns_reversed
{
    template <typename IntersectionStrategy, typename RobustPolicy, typename Turns, typename InterruptPolicy>
    static inline void apply(int source_id1, Geometry1 const& g1,
                             int source_id2, Geometry2 const& g2,
                             IntersectionStrategy const& intersection_strategy,
                             RobustPolicy const& robust_policy,
                             Turns& turns,
                             InterruptPolicy& interrupt_policy)
    {
        get_turns
            <
                GeometryTag2, GeometryTag1,
                Geometry2, Geometry1,
                Reverse2, Reverse1,
                TurnPolicy
            >::apply(source_id2, g2, source_id1, g1,
                     intersection_strategy, robust_policy,
                     turns, interrupt_policy);
    }
};


} // namespace dispatch
#endif // DOXYGEN_NO_DISPATCH



/*!
\brief \brief_calc2{turn points}
\ingroup overlay
\tparam Geometry1 \tparam_geometry
\tparam Geometry2 \tparam_geometry
\tparam Turns type of turn-container (e.g. vector of "intersection/turn point"'s)
\param geometry1 \param_geometry
\param geometry2 \param_geometry
\param intersection_strategy segments intersection strategy
\param robust_policy policy to handle robustness issues
\param turns container which will contain turn points
\param interrupt_policy policy determining if process is stopped
    when intersection is found
 */
template
<
    bool Reverse1, bool Reverse2,
    typename AssignPolicy,
    typename Geometry1,
    typename Geometry2,
    typename IntersectionStrategy,
    typename RobustPolicy,
    typename Turns,
    typename InterruptPolicy
>
inline void get_turns(Geometry1 const& geometry1,
                      Geometry2 const& geometry2,
                      IntersectionStrategy const& intersection_strategy,
                      RobustPolicy const& robust_policy,
                      Turns& turns,
                      InterruptPolicy& interrupt_policy)
{
    concepts::check_concepts_and_equal_dimensions<Geometry1 const, Geometry2 const>();

    typedef detail::overlay::get_turn_info<AssignPolicy> TurnPolicy;
    //typedef detail::get_turns::get_turn_info_type<Geometry1, Geometry2, AssignPolicy> TurnPolicy;

    boost::mpl::if_c
        <
            reverse_dispatch<Geometry1, Geometry2>::type::value,
            dispatch::get_turns_reversed
            <
                typename tag<Geometry1>::type,
                typename tag<Geometry2>::type,
                Geometry1, Geometry2,
                Reverse1, Reverse2,
                TurnPolicy
            >,
            dispatch::get_turns
            <
                typename tag<Geometry1>::type,
                typename tag<Geometry2>::type,
                Geometry1, Geometry2,
                Reverse1, Reverse2,
                TurnPolicy
            >
        >::type::apply(0, geometry1,
                       1, geometry2,
                       intersection_strategy,
                       robust_policy,
                       turns, interrupt_policy);
}

#if defined(_MSC_VER)
#pragma warning(pop)
#endif

}} // namespace boost::geometry

#endif // BOOST_GEOMETRY_ALGORITHMS_DETAIL_OVERLAY_GET_TURNS_HPP<|MERGE_RESOLUTION|>--- conflicted
+++ resolved
@@ -108,6 +108,7 @@
     typename Section,
     typename Point,
     typename CircularIterator,
+    typename IntersectionStrategy,
     typename RobustPolicy
 >
 struct unique_sub_range_from_section
@@ -169,6 +170,7 @@
 
     inline void advance_to_non_duplicate_next(Point const& current, CircularIterator& circular_iterator) const
     {
+        typedef typename IntersectionStrategy::point_in_point_strategy_type disjoint_strategy_type;
         typedef typename robust_point_type<Point, RobustPolicy>::type robust_point_type;
         robust_point_type current_robust_point;
         robust_point_type next_robust_point;
@@ -187,7 +189,8 @@
         std::size_t check = 0;
         while(! detail::disjoint::disjoint_point_point
                 (
-                    current_robust_point, next_robust_point
+                    current_robust_point, next_robust_point,
+                    disjoint_strategy_type()
                 )
             && check++ < m_section.range_count)
         {
@@ -349,14 +352,14 @@
             it1 != end1 && ! detail::section::exceeding<0>(dir1, *prev1, sec1.bounding_box, sec2.bounding_box, robust_policy);
             ++prev1, ++it1, ++index1, ++next1, ++ndi1)
         {
-<<<<<<< HEAD
-            ever_circling_iterator<range1_iterator> nd_next1(
-                    begin_range_1, end_range_1, next1, true);
-            advance_to_non_duplicate_next(nd_next1, it1, sec1, intersection_strategy, robust_policy);
-=======
-            unique_sub_range_from_section<areal1, Section1, point1_type, circular1_iterator, RobustPolicy> unique_sub_range1(sec1, index1,
-                circular1_iterator(begin_range_1, end_range_1, next1, true), *prev1, *it1, robust_policy);
->>>>>>> b8951f2d
+            unique_sub_range_from_section
+                <
+                    areal1, Section1, point1_type, circular1_iterator,
+                    IntersectionStrategy, RobustPolicy
+                > unique_sub_range1(sec1, index1,
+                                    circular1_iterator(begin_range_1, end_range_1, next1, true),
+                                    *prev1, *it1,
+                                    robust_policy);
 
             signed_size_type index2 = sec2.begin_index;
             signed_size_type ndi2 = sec2.non_duplicate_index;
@@ -402,15 +405,14 @@
 
                 if (! skip)
                 {
-<<<<<<< HEAD
-                    // Move to the "non duplicate next"
-                    ever_circling_iterator<range2_iterator> nd_next2(
-                            begin_range_2, end_range_2, next2, true);
-                    advance_to_non_duplicate_next(nd_next2, it2, sec2, intersection_strategy, robust_policy);
-=======
-                    unique_sub_range_from_section<areal2, Section2, point2_type, circular2_iterator, RobustPolicy> unique_sub_range2(sec2, index2,
-                        circular2_iterator(begin_range_2, end_range_2, next2), *prev2, *it2, robust_policy);
->>>>>>> b8951f2d
+                    unique_sub_range_from_section
+                        <
+                            areal2, Section2, point2_type, circular2_iterator,
+                            IntersectionStrategy, RobustPolicy
+                        > unique_sub_range2(sec2, index2,
+                                            circular2_iterator(begin_range_2, end_range_2, next2),
+                                            *prev2, *it2,
+                                            robust_policy);
 
                     typedef typename boost::range_value<Turns>::type turn_info;
 
@@ -450,48 +452,6 @@
     typedef typename model::referring_segment<point1_type const> segment1_type;
     typedef typename model::referring_segment<point2_type const> segment2_type;
 
-<<<<<<< HEAD
-    template
-    <
-        typename Iterator, typename RangeIterator,
-        typename Section,
-        typename IntersectionStrategy, typename RobustPolicy
-    >
-    static inline void advance_to_non_duplicate_next(Iterator& next,
-            RangeIterator const& it,
-            Section const& section,
-            IntersectionStrategy const& ,
-            RobustPolicy const& robust_policy)
-    {
-        typedef typename IntersectionStrategy::point_in_point_strategy_type disjoint_strategy_type;
-        typedef typename robust_point_type<point1_type, RobustPolicy>::type robust_point_type;
-        robust_point_type robust_point_from_it;
-        robust_point_type robust_point_from_next;
-        geometry::recalculate(robust_point_from_it, *it, robust_policy);
-        geometry::recalculate(robust_point_from_next, *next, robust_policy);
-
-        // To see where the next segments bend to, in case of touch/intersections
-        // on end points, we need (in case of degenerate/duplicate points) an extra
-        // iterator which moves to the REAL next point, so non duplicate.
-        // This needs an extra comparison (disjoint).
-        // (Note that within sections, non duplicate points are already asserted,
-        //   by the sectionalize process).
-
-        // So advance to the "non duplicate next"
-        // (the check is defensive, to avoid endless loops)
-        std::size_t check = 0;
-        while(! detail::disjoint::disjoint_point_point(robust_point_from_it,
-                                                       robust_point_from_next,
-                                                       disjoint_strategy_type() )
-            && check++ < section.range_count)
-        {
-            next++;
-            geometry::recalculate(robust_point_from_next, *next, robust_policy);
-        }
-    }
-
-=======
->>>>>>> b8951f2d
     // It is NOT possible to have section-iterators here
     // because of the logistics of "index" (the section-iterator automatically
     // skips to the begin-point, we loose the index or have to recalculate it)
