--- conflicted
+++ resolved
@@ -64,12 +64,7 @@
                 RobustPolicy
             > inters_info;
 
-<<<<<<< HEAD
-        inters_info inters(pi, pj, pk, qi, qj, qk, strategy, robust_policy);
-=======
-        inters_info inters(range_p, range_q,
-                           intersection_strategy, robust_policy);
->>>>>>> b8951f2d
+        inters_info inters(range_p, range_q, strategy, robust_policy);
 
         char const method = inters.d_info().how;
 
@@ -82,16 +77,9 @@
             case 'a' : // collinear, "at"
             case 'f' : // collinear, "from"
             case 's' : // starts from the middle
-<<<<<<< HEAD
-                get_turn_info_for_endpoint<true, true>(
-                    pi, pj, pk, qi, qj, qk,
-                    is_p_first, is_p_last, is_q_first, is_q_last,
+                get_turn_info_for_endpoint<true, true>(range_p, range_q,
                     tp_model, inters, method_none, out,
                     strategy.get_point_in_point_strategy());
-=======
-                get_turn_info_for_endpoint<true, true>(range_p, range_q,
-                    tp_model, inters, method_none, out);
->>>>>>> b8951f2d
                 break;
 
             case 'd' : // disjoint: never do anything
@@ -99,16 +87,9 @@
 
             case 'm' :
             {
-<<<<<<< HEAD
-                if ( get_turn_info_for_endpoint<false, true>(
-                        pi, pj, pk, qi, qj, qk,
-                        is_p_first, is_p_last, is_q_first, is_q_last,
+                if ( get_turn_info_for_endpoint<false, true>(range_p, range_q,
                         tp_model, inters, method_touch_interior, out,
                         strategy.get_point_in_point_strategy()) )
-=======
-                if ( get_turn_info_for_endpoint<false, true>(range_p, range_q,
-                        tp_model, inters, method_touch_interior, out) )
->>>>>>> b8951f2d
                 {
                     // do nothing
                 }
@@ -145,12 +126,8 @@
                     
                     // this function assumes that 'u' must be set for a spike
                     calculate_spike_operation(tp.operations[0].operation,
-<<<<<<< HEAD
-                                              inters, is_p_last,
+                                              inters,
                                               strategy.get_point_in_point_strategy());
-=======
-                                              inters);
->>>>>>> b8951f2d
                     
                     *out++ = tp;
                 }
@@ -168,16 +145,9 @@
             case 't' :
             {
                 // Both touch (both arrive there)
-<<<<<<< HEAD
-                if ( get_turn_info_for_endpoint<false, true>(
-                        pi, pj, pk, qi, qj, qk,
-                        is_p_first, is_p_last, is_q_first, is_q_last,
+                if ( get_turn_info_for_endpoint<false, true>(range_p, range_q,
                         tp_model, inters, method_touch, out,
                         strategy.get_point_in_point_strategy()) )
-=======
-                if ( get_turn_info_for_endpoint<false, true>(range_p, range_q,
-                        tp_model, inters, method_touch, out) )
->>>>>>> b8951f2d
                 {
                     // do nothing
                 }
@@ -249,15 +219,8 @@
 
                     bool ignore_spike
                         = calculate_spike_operation(tp.operations[0].operation,
-<<<<<<< HEAD
-                                                    inters, is_p_last,
+                                                    inters,
                                                     strategy.get_point_in_point_strategy());
-
-// TODO: move this into the append_xxx and call for each turn?
-                    AssignPolicy::apply(tp, pi, qi, inters);
-=======
-                                                    inters);
->>>>>>> b8951f2d
 
                     if ( ! BOOST_GEOMETRY_CONDITION(handle_spikes)
                       || ignore_spike
@@ -271,16 +234,9 @@
             break;
             case 'e':
             {
-<<<<<<< HEAD
-                if ( get_turn_info_for_endpoint<true, true>(
-                        pi, pj, pk, qi, qj, qk,
-                        is_p_first, is_p_last, is_q_first, is_q_last,
+                if ( get_turn_info_for_endpoint<true, true>(range_p, range_q,
                         tp_model, inters, method_equal, out,
                         strategy.get_point_in_point_strategy()) )
-=======
-                if ( get_turn_info_for_endpoint<true, true>(range_p, range_q,
-                        tp_model, inters, method_equal, out) )
->>>>>>> b8951f2d
                 {
                     // do nothing
                 }
@@ -322,15 +278,9 @@
             {
                 // Collinear
                 if ( get_turn_info_for_endpoint<true, true>(
-<<<<<<< HEAD
-                        pi, pj, pk, qi, qj, qk,
-                        is_p_first, is_p_last, is_q_first, is_q_last,
+                        range_p, range_q,
                         tp_model, inters, method_collinear, out,
                         strategy.get_point_in_point_strategy()) )
-=======
-                        range_p, range_q,
-                        tp_model, inters, method_collinear, out) )
->>>>>>> b8951f2d
                 {
                     // do nothing
                 }
@@ -407,23 +357,15 @@
                 {
                     only_convert::apply(tp, inters.i_info());
 
-<<<<<<< HEAD
-                    if ( is_p_first
-                      && equals_point_point(pi, tp.point, strategy) )
+                    if ( range_p.is_first_segment()
+                      && equals::equals_point_point(range_p.at(0), tp.point,
+                                                    strategy.get_point_in_point_strategy()) )
                     {
                         tp.operations[0].position = position_front;
                     }
-                    else if ( is_p_last
-                           && equals_point_point(pj, tp.point, strategy) )
-=======
-                    if ( range_p.is_first_segment()
-                      && equals::equals_point_point(range_p.at(0), tp.point) )
-                    {
-                        tp.operations[0].position = position_front;
-                    }
                     else if ( range_p.is_last_segment()
-                           && equals::equals_point_point(range_p.at(1), tp.point) )
->>>>>>> b8951f2d
+                           && equals::equals_point_point(range_p.at(1), tp.point,
+                                                         strategy.get_point_in_point_strategy()) )
                     {
                         tp.operations[0].position = position_back;
                     }
@@ -452,13 +394,8 @@
               typename IntersectionInfo,
               typename EqPPStrategy>
     static inline bool calculate_spike_operation(Operation & op,
-<<<<<<< HEAD
                                                  IntersectionInfo const& inters,
-                                                 bool is_p_last,
                                                  EqPPStrategy const& strategy)
-=======
-                                                 IntersectionInfo const& inters)
->>>>>>> b8951f2d
     {
         bool is_p_spike = ( op == operation_union || op == operation_intersection )
                        && inters.is_spike_p();
@@ -737,16 +674,12 @@
     
     template <bool EnableFirst,
               bool EnableLast,
+              typename UniqueSubRange1,
+              typename UniqueSubRange2,
               typename TurnInfo,
               typename IntersectionInfo,
-<<<<<<< HEAD
               typename OutputIterator,
               typename EqPPStrategy>
-=======
-              typename UniqueSubRange1,
-              typename UniqueSubRange2,
-              typename OutputIterator>
->>>>>>> b8951f2d
     static inline bool get_turn_info_for_endpoint(
                             UniqueSubRange1 const& range_p,
                             UniqueSubRange2 const& range_q,
@@ -775,15 +708,12 @@
         typename IntersectionInfo::side_strategy_type const& sides
                 = inters.get_side_strategy();
 
-<<<<<<< HEAD
-        linear_intersections intersections(pi, qi, inters.result(), is_p_last, is_q_last, strategy);
-=======
         linear_intersections intersections(range_p.at(0),
                                            range_q.at(0),
                                            inters.result(),
                                            range_p.is_last_segment(),
-                                           range_q.is_last_segment());
->>>>>>> b8951f2d
+                                           range_q.is_last_segment(),
+                                           strategy);
         linear_intersections::ip_info const& ip0 = intersections.template get<0>();
         linear_intersections::ip_info const& ip1 = intersections.template get<1>();
 
