--- conflicted
+++ resolved
@@ -532,10 +532,6 @@
         tp.method = method;
         tp.operations[0].operation = op0;
         tp.operations[1].operation = op1;
-<<<<<<< HEAD
-        //        tp.operations[0].position = pos0;
-        //        tp.operations[1].position = pos1;
-=======
         tp.operations[0].position = pos0;
         tp.operations[1].position = pos1;
 
@@ -559,7 +555,6 @@
             }
         }
 
->>>>>>> e0179e67
         AssignPolicy::apply(tp, pi, qi, result.template get<0>(), result.template get<1>());
         *out++ = tp;
     }
