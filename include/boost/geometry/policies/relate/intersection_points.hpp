// Boost.Geometry (aka GGL, Generic Geometry Library)

// Copyright (c) 2007-2012 Barend Gehrels, Amsterdam, the Netherlands.

// Use, modification and distribution is subject to the Boost Software License,
// Version 1.0. (See accompanying file LICENSE_1_0.txt or copy at
// http://www.boost.org/LICENSE_1_0.txt)

#ifndef BOOST_GEOMETRY_GEOMETRY_POLICIES_RELATE_INTERSECTION_POINTS_HPP
#define BOOST_GEOMETRY_GEOMETRY_POLICIES_RELATE_INTERSECTION_POINTS_HPP


#include <algorithm>
#include <string>

#include <boost/concept_check.hpp>
#include <boost/numeric/conversion/cast.hpp>

#include <boost/geometry/algorithms/detail/assign_indexed_point.hpp>
#include <boost/geometry/core/access.hpp>
#include <boost/geometry/strategies/side_info.hpp>
<<<<<<< HEAD

=======
#include <boost/geometry/util/select_calculation_type.hpp>
#include <boost/geometry/util/select_most_precise.hpp>
#include <boost/geometry/util/math.hpp>
>>>>>>> 830a073c

namespace boost { namespace geometry
{

namespace policies { namespace relate
{

<<<<<<< HEAD

/*!
\brief Policy calculating the intersection points themselves
 */
template
<
    typename ReturnType
>
=======
template <typename S1, typename S2, typename ReturnType, typename CalculationType = void>
>>>>>>> 830a073c
struct segments_intersection_points
{
    typedef ReturnType return_type;

    template
    <
        typename Segment1,
        typename Segment2,
        typename SegmentIntersectionInfo
    >
    static inline return_type segments_crosses(side_info const&,
                    SegmentIntersectionInfo const& sinfo,
                    Segment1 const& s1, Segment2 const& s2)
    {
        typedef typename geometry::coordinate_type
            <
                typename return_type::point_type
            >::type return_coordinate_type;

        typedef typename SegmentIntersectionInfo::promoted_type promoted_type;

        return_type result;
        result.count = 1;
<<<<<<< HEAD
=======
        set<0>(result.intersections[0],
            geometry::math::round<return_coordinate_type>(R(s1x) + r * R(dx1)));
        set<1>(result.intersections[0],
            geometry::math::round<return_coordinate_type>(R(s1y) + r * R(dy1)));
>>>>>>> 830a073c

        promoted_type const s1x = get<0, 0>(s1);
        promoted_type const s1y = get<0, 1>(s1);
        promoted_type const dx = sinfo.dx_a;
        promoted_type const dy = sinfo.dy_a;
        // We now always use the robust-ratio because next check was not enough:
        // if (sinfo.r < 0 || sinfo.r > 1)
        // It also would need this check:
        // if (sinfo.rB < 0 || sinfo.rB > 1) for the other segment
        // TODO: these comments can be removed.
        // NOTE: in case of integer, the robust one is identical to the original one (but more precise)
        // in case of float, the robust one is nearly always as precise (or more) than the FP one
        // It does not change the result of the floating-point intersection point
        {
            // Because we calculate side/info test from rescaled coordinates, we now
            // use the ratio based on rescaled too. This is in 99.999% cases exactly the same.
            // Where it is not the same, the FP one is off. Sometimes it is outside
            // the range, so we have to use it...
            // For now we only use that if the FP r is off.
            assert(sinfo.robust_ra.denominator() != 0);
            promoted_type const num = sinfo.robust_ra.numerator();
            promoted_type const den = sinfo.robust_ra.denominator();
            set<0>(result.intersections[0],
                boost::numeric_cast<return_coordinate_type>(s1x + num * dx / den));
            set<1>(result.intersections[0],
                boost::numeric_cast<return_coordinate_type>(s1y + num * dy / den));
        }

        result.fractions[0].assign(sinfo);

#ifdef BOOST_GEOMETRY_CHECK_RATIO
        {
            promoted_type const s2x = get<0, 0>(s2);
            promoted_type const s2y = get<0, 1>(s2);
            promoted_type const dx = sinfo.dx_b;
            promoted_type const dy = sinfo.dy_b;
            set<0>(result.intersections_check[0],
                boost::numeric_cast<return_coordinate_type>(s2x + sinfo.rb * dx));
            set<1>(result.intersections_check[0],
                boost::numeric_cast<return_coordinate_type>(s2y + sinfo.rb * dy));
        }
#else
        boost::ignore_unused_variable_warning(s2);
#endif

        return result;
    }

    template <typename Segment1, typename Segment2, typename Ratio>
    static inline return_type segments_collinear(
        Segment1 const& a, Segment2 const& b,
        Ratio const& ra_from_wrt_b, Ratio const& ra_to_wrt_b,
        Ratio const& rb_from_wrt_a, Ratio const& rb_to_wrt_a)
    {
        return_type result;
        int index = 0, count_a = 0, count_b = 0;
        Ratio on_a[2];

        // The conditions "index < 2" are necessary for non-robust handling,
        // if index would be 2 this indicate an (currently uncatched) error

        // IMPORTANT: the order of conditions is different as in direction.hpp
        if (ra_from_wrt_b.on_segment()
            && index < 2)
        {
            //     a1--------->a2
            // b1----->b2
            //
            // ra1 (relative to b) is between 0/1:
            // -> First point of A is intersection point
            detail::assign_point_from_index<0>(a, result.intersections[index]);
            result.fractions[index].assign(Ratio::zero(), ra_from_wrt_b);
            on_a[index] = Ratio::zero();
            index++;
            count_a++;
        }
        if (rb_from_wrt_a.in_segment()
            && index < 2)
        {
            // We take the first intersection point of B
            // a1--------->a2
            //         b1----->b2
            // But only if it is not located on A
            // a1--------->a2
            // b1----->b2      rb_from_wrt_a == 0/1 -> a already taken

            detail::assign_point_from_index<0>(b, result.intersections[index]);
            result.fractions[index].assign(rb_from_wrt_a, Ratio::zero());
            on_a[index] = rb_from_wrt_a;
            index++;
            count_b++;
        }

        if (ra_to_wrt_b.on_segment()
            && index < 2)
        {
            // Similarly, second IP (here a2)
            // a1--------->a2
            //         b1----->b2
            detail::assign_point_from_index<1>(a, result.intersections[index]);
            result.fractions[index].assign(Ratio::one(), ra_to_wrt_b);
            on_a[index] = Ratio::one();
            index++;
            count_a++;
        }
        if (rb_to_wrt_a.in_segment()
            && index < 2)
        {
            detail::assign_point_from_index<1>(b, result.intersections[index]);
            result.fractions[index].assign(rb_to_wrt_a, Ratio::one());
            on_a[index] = rb_to_wrt_a;
            index++;
            count_b++;
        }

        // TEMPORARY
        // If both are from b, and b is reversed w.r.t. a, we swap IP's
        // to align them w.r.t. a
        // get_turn_info still relies on some order (in some collinear cases)
        if (index == 2 && on_a[1] < on_a[0])
        {
            std::swap(result.fractions[0], result.fractions[1]);
            std::swap(result.intersections[0], result.intersections[1]);
        }

        result.count = index;

        return result;
    }

    static inline return_type disjoint()
    {
        return return_type();
    }
    static inline return_type error(std::string const&)
    {
        return return_type();
    }

    template <typename Segment>
    static inline return_type degenerate(Segment const& segment, bool)
    {
        return_type result;
        result.count = 1;
        set<0>(result.intersections[0], get<0, 0>(segment));
        set<1>(result.intersections[0], get<0, 1>(segment));
        return result;
    }
};


}} // namespace policies::relate

}} // namespace boost::geometry

#endif // BOOST_GEOMETRY_GEOMETRY_POLICIES_RELATE_INTERSECTION_POINTS_HPP<|MERGE_RESOLUTION|>--- conflicted
+++ resolved
@@ -19,13 +19,9 @@
 #include <boost/geometry/algorithms/detail/assign_indexed_point.hpp>
 #include <boost/geometry/core/access.hpp>
 #include <boost/geometry/strategies/side_info.hpp>
-<<<<<<< HEAD
-
-=======
 #include <boost/geometry/util/select_calculation_type.hpp>
 #include <boost/geometry/util/select_most_precise.hpp>
 #include <boost/geometry/util/math.hpp>
->>>>>>> 830a073c
 
 namespace boost { namespace geometry
 {
@@ -33,7 +29,6 @@
 namespace policies { namespace relate
 {
 
-<<<<<<< HEAD
 
 /*!
 \brief Policy calculating the intersection points themselves
@@ -42,9 +37,6 @@
 <
     typename ReturnType
 >
-=======
-template <typename S1, typename S2, typename ReturnType, typename CalculationType = void>
->>>>>>> 830a073c
 struct segments_intersection_points
 {
     typedef ReturnType return_type;
@@ -68,13 +60,6 @@
 
         return_type result;
         result.count = 1;
-<<<<<<< HEAD
-=======
-        set<0>(result.intersections[0],
-            geometry::math::round<return_coordinate_type>(R(s1x) + r * R(dx1)));
-        set<1>(result.intersections[0],
-            geometry::math::round<return_coordinate_type>(R(s1y) + r * R(dy1)));
->>>>>>> 830a073c
 
         promoted_type const s1x = get<0, 0>(s1);
         promoted_type const s1y = get<0, 1>(s1);
