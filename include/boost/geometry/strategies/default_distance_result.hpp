--- conflicted
+++ resolved
@@ -42,13 +42,7 @@
         <
             typename detail::distance::default_strategy
                 <
-<<<<<<< HEAD
-                    point_tag,
-                    typename point_type<Geometry1>::type,
-                    typename point_type<Geometry2>::type
-=======
                     Geometry1, Geometry2
->>>>>>> 2ec55364
                 >::type,
             typename point_type<Geometry1>::type,
             typename point_type<Geometry2>::type
