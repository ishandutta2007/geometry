// Boost.Geometry

// Copyright (c) 2020-2021, Oracle and/or its affiliates.

// Contributed and/or modified by Adam Wulkiewicz, on behalf of Oracle

// Licensed under the Boost Software License version 1.0.
// http://www.boost.org/users/license.html

#ifndef BOOST_GEOMETRY_STRATEGIES_SPHERICAL_HPP
#define BOOST_GEOMETRY_STRATEGIES_SPHERICAL_HPP


#include <boost/geometry/strategies/area/spherical.hpp>
#include <boost/geometry/strategies/azimuth/spherical.hpp>
#include <boost/geometry/strategies/convex_hull/spherical.hpp>
#include <boost/geometry/strategies/envelope/spherical.hpp>
#include <boost/geometry/strategies/expand/spherical.hpp>
#include <boost/geometry/strategies/io/spherical.hpp>
#include <boost/geometry/strategies/index/spherical.hpp>
#include <boost/geometry/strategies/relate/spherical.hpp>


namespace boost { namespace geometry
{

    
namespace strategies
{


template
<
    typename RadiusTypeOrSphere = double,
    typename CalculationType = void
>
class spherical
    // derived from the umbrella strategy defining the most strategies
    : public strategies::index::detail::spherical<RadiusTypeOrSphere, CalculationType>
{
    using base_t = strategies::index::detail::spherical<RadiusTypeOrSphere, CalculationType>;

public:
    spherical() = default;

    template <typename RadiusOrSphere>
    explicit spherical(RadiusOrSphere const& radius_or_sphere)
        //: base_t(radius_or_sphere)
    {
        // TODO: pass into the constructor
        base_t::m_radius = strategy_detail::get_radius
            <
<<<<<<< HEAD
                typename base_t::radius_type, CalculationType
            >(base_t::m_radius);
    }

    // azimuth

    static auto azimuth()
    {
        return strategy::azimuth::spherical<CalculationType>();
    }

    // envelope

    template <typename Geometry, typename Box>
    static auto envelope(Geometry const&, Box const&,
                         typename util::enable_if_point_t<Geometry> * = nullptr)
    {
        return strategy::envelope::spherical_point();
    }

    template <typename Geometry, typename Box>
    static auto envelope(Geometry const&, Box const&,
                         typename util::enable_if_multi_point_t<Geometry> * = nullptr)
    {
        return strategy::envelope::spherical_multipoint();
    }

    template <typename Geometry, typename Box>
    static auto envelope(Geometry const&, Box const&,
                         typename util::enable_if_box_t<Geometry> * = nullptr)
    {
        return strategy::envelope::spherical_box();
=======
                RadiusOrSphere
            >::apply(radius_or_sphere);
>>>>>>> 429423cd
    }

    // point_order

    static auto point_order()
    {
        return strategy::point_order::spherical<CalculationType>();
    }
};


} // namespace strategies


}} // namespace boost::geometry


#endif // BOOST_GEOMETRY_STRATEGIES_SPHERICAL_HPP<|MERGE_RESOLUTION|>--- conflicted
+++ resolved
@@ -50,9 +50,8 @@
         // TODO: pass into the constructor
         base_t::m_radius = strategy_detail::get_radius
             <
-<<<<<<< HEAD
-                typename base_t::radius_type, CalculationType
-            >(base_t::m_radius);
+                RadiusOrSphere
+            >::apply(radius_or_sphere);
     }
 
     // azimuth
@@ -60,33 +59,6 @@
     static auto azimuth()
     {
         return strategy::azimuth::spherical<CalculationType>();
-    }
-
-    // envelope
-
-    template <typename Geometry, typename Box>
-    static auto envelope(Geometry const&, Box const&,
-                         typename util::enable_if_point_t<Geometry> * = nullptr)
-    {
-        return strategy::envelope::spherical_point();
-    }
-
-    template <typename Geometry, typename Box>
-    static auto envelope(Geometry const&, Box const&,
-                         typename util::enable_if_multi_point_t<Geometry> * = nullptr)
-    {
-        return strategy::envelope::spherical_multipoint();
-    }
-
-    template <typename Geometry, typename Box>
-    static auto envelope(Geometry const&, Box const&,
-                         typename util::enable_if_box_t<Geometry> * = nullptr)
-    {
-        return strategy::envelope::spherical_box();
-=======
-                RadiusOrSphere
-            >::apply(radius_or_sphere);
->>>>>>> 429423cd
     }
 
     // point_order
