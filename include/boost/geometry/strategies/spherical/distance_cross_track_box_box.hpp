--- conflicted
+++ resolved
@@ -188,14 +188,7 @@
 
         // true if the closest points are on northern hemisphere
         bool north_shortest = top_common + bottom_common > 0;
-<<<<<<< HEAD
-                //|| top_common < bottom_common;
-                //math::abs(top_common) > math::abs(bottom_common)
-                //|| lat_max1 <= lat_min2
-                //|| lat_min1 >= lat_max2;
-=======
         // true if box bands do not overlap
->>>>>>> e3802efb
         bool non_overlap = top_common < bottom_common;
 
         if (north_shortest)
@@ -219,14 +212,6 @@
                                  bottom_right2, bottom_left1,
                                  north_shortest, non_overlap,
                                  ps_strategy);
-<<<<<<< HEAD
-            if (north_shortest)
-            {
-                return ps_strategy.apply(top_right2, top_left1, bottom_left1);
-            }
-            return ps_strategy.apply(bottom_right2, top_left1, bottom_left1);
-=======
->>>>>>> e3802efb
         }
         if (bottom_max && right_wrap)
         {
@@ -237,14 +222,6 @@
                                  bottom_left2, bottom_right1,
                                  north_shortest, non_overlap,
                                  ps_strategy);
-<<<<<<< HEAD
-            if (north_shortest)
-            {
-                return ps_strategy.apply(top_left2, top_right1, bottom_right1);
-            }
-            return ps_strategy.apply(bottom_left2, top_right1, bottom_right1);
-=======
->>>>>>> e3802efb
         }
         if (!bottom_max && !right_wrap)
         {
@@ -255,14 +232,6 @@
                                  bottom_left1, bottom_right2,
                                  north_shortest, non_overlap,
                                  ps_strategy);
-<<<<<<< HEAD
-            if (north_shortest)
-            {
-                return ps_strategy.apply(top_left1, top_right2, bottom_right2);
-            }
-            return ps_strategy.apply(bottom_left1, top_right2, bottom_right2);
-=======
->>>>>>> e3802efb
         }
         if (!bottom_max && right_wrap)
         {
@@ -273,14 +242,6 @@
                                  bottom_right1, bottom_left2,
                                  north_shortest, non_overlap,
                                  ps_strategy);
-<<<<<<< HEAD
-            if (north_shortest)
-            {
-                return ps_strategy.apply(top_right1, top_left2, bottom_left2);
-            }
-            return ps_strategy.apply(bottom_right1, top_left2, bottom_left2);
-=======
->>>>>>> e3802efb
         }
         return ReturnType(0);
     }
