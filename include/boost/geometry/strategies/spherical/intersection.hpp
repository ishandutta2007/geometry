// Boost.Geometry

// Copyright (c) 2016-2017, Oracle and/or its affiliates.
// Contributed and/or modified by Adam Wulkiewicz, on behalf of Oracle

// Use, modification and distribution is subject to the Boost Software License,
// Version 1.0. (See accompanying file LICENSE_1_0.txt or copy at
// http://www.boost.org/LICENSE_1_0.txt)

#ifndef BOOST_GEOMETRY_STRATEGIES_SPHERICAL_INTERSECTION_HPP
#define BOOST_GEOMETRY_STRATEGIES_SPHERICAL_INTERSECTION_HPP

#include <algorithm>

#include <boost/geometry/core/cs.hpp>
#include <boost/geometry/core/access.hpp>
#include <boost/geometry/core/radian_access.hpp>
#include <boost/geometry/core/tags.hpp>

#include <boost/geometry/algorithms/detail/assign_values.hpp>
#include <boost/geometry/algorithms/detail/assign_indexed_point.hpp>
#include <boost/geometry/algorithms/detail/equals/point_point.hpp>
#include <boost/geometry/algorithms/detail/recalculate.hpp>

#include <boost/geometry/arithmetic/arithmetic.hpp>
#include <boost/geometry/arithmetic/cross_product.hpp>
#include <boost/geometry/arithmetic/dot_product.hpp>
#include <boost/geometry/arithmetic/normalize.hpp>
#include <boost/geometry/formulas/spherical.hpp>

#include <boost/geometry/geometries/concepts/point_concept.hpp>
#include <boost/geometry/geometries/concepts/segment_concept.hpp>

#include <boost/geometry/policies/robustness/segment_ratio.hpp>

#include <boost/geometry/strategies/agnostic/point_in_poly_winding.hpp>
#include <boost/geometry/strategies/covered_by.hpp>
#include <boost/geometry/strategies/intersection.hpp>
#include <boost/geometry/strategies/intersection_result.hpp>
#include <boost/geometry/strategies/side.hpp>
#include <boost/geometry/strategies/side_info.hpp>
#include <boost/geometry/strategies/spherical/ssf.hpp>
#include <boost/geometry/strategies/within.hpp>

#include <boost/geometry/util/math.hpp>
#include <boost/geometry/util/select_calculation_type.hpp>


namespace boost { namespace geometry
{

namespace strategy { namespace intersection
{

// NOTE:
// The coordinates of crossing IP may be calculated with small precision in some cases.
// For double, near the equator noticed error ~1e-9 so far greater than
// machine epsilon which is ~1e-16. This error is ~0.04m.
// E.g. consider two cases, one near the origin and the second one rotated by 90 deg around Z or SN axis.
// After the conversion from spherical degrees to cartesian 3d the following coordinates
// are calculated:
// for sph (-1 -1,  1 1) deg cart3d ys are -0.017449748351250485 and  0.017449748351250485
// for sph (89 -1, 91 1) deg cart3d xs are  0.017449748351250571 and -0.017449748351250450
// During the conversion degrees must first be converted to radians and then radians
// are passed into trigonometric functions. The error may have several causes:
// 1. Radians cannot represent exactly the same angles as degrees.
// 2. Different longitudes are passed into sin() for x, corresponding to cos() for y,
//    and for different angle the error of the result may be different.
// 3. These non-corresponding cartesian coordinates are used in calculation,
//    e.g. multiplied several times in cross and dot products.
// If it was a problem this strategy could e.g. "normalize" longitudes before the conversion using the source units
// by rotating the globe around Z axis, so moving longitudes always the same way towards the origin,
// assuming this could help which is not clear.
// For now, intersection points near the endpoints are checked explicitly if needed (if the IP is near the endpoint)
// to generate precise result for them. Only the crossing (i) case may suffer from lower precision.

<<<<<<< HEAD
template <typename Policy, typename CalcPolicy, typename CalculationType = void>
struct relate_ecef_segments
=======
template <typename CalculationType = void>
struct relate_spherical_segments
>>>>>>> 98a655bf
{
    typedef side::spherical_side_formula<CalculationType> side_strategy_type;

    static inline side_strategy_type get_side_strategy()
    {
        return side_strategy_type();
    }

    template <typename Geometry1, typename Geometry2>
    struct point_in_geometry_strategy
    {
        typedef strategy::within::winding
            <
                typename point_type<Geometry1>::type,
                typename point_type<Geometry2>::type,
                side_strategy_type,
                CalculationType
            > type;
    };

    template <typename Geometry1, typename Geometry2>
    static inline typename point_in_geometry_strategy<Geometry1, Geometry2>::type
        get_point_in_geometry_strategy()
    {
        typedef typename point_in_geometry_strategy
            <
                Geometry1, Geometry2
            >::type strategy_type;
        return strategy_type();
    }

    enum intersection_point_flag { ipi_inters = 0, ipi_at_a1, ipi_at_a2, ipi_at_b1, ipi_at_b2 };

    // segment_intersection_info cannot outlive relate_ecef_segments
    template <typename CoordinateType, typename SegmentRatio, typename Vector3d>
    struct segment_intersection_info
    {
        typedef typename select_most_precise
            <
                CoordinateType, double
            >::type promoted_type;

        segment_intersection_info(CalcPolicy const& calc)
            : calc_policy(calc)
        {}

        promoted_type comparable_length_a() const
        {
            return robust_ra.denominator();
        }

        promoted_type comparable_length_b() const
        {
            return robust_rb.denominator();
        }

        template <typename Point, typename Segment1, typename Segment2>
        void assign_a(Point& point, Segment1 const& a, Segment2 const& b) const
        {
            assign(point, a, b);
        }
        template <typename Point, typename Segment1, typename Segment2>
        void assign_b(Point& point, Segment1 const& a, Segment2 const& b) const
        {
            assign(point, a, b);
        }

        template <typename Point, typename Segment1, typename Segment2>
        void assign(Point& point, Segment1 const& a, Segment2 const& b) const
        {
            if (ip_flag == ipi_inters)
            {
                // TODO: assign the rest of coordinates
                point = calc_policy.template from_cart3d<Point>(intersection_point);
            }
            else if (ip_flag == ipi_at_a1)
            {
                detail::assign_point_from_index<0>(a, point);
            }
            else if (ip_flag == ipi_at_a2)
            {
                detail::assign_point_from_index<1>(a, point);
            }
            else if (ip_flag == ipi_at_b1)
            {
                detail::assign_point_from_index<0>(b, point);
            }
            else // ip_flag == ipi_at_b2
            {
                detail::assign_point_from_index<1>(b, point);
            }
        }

        Vector3d intersection_point;
        SegmentRatio robust_ra;
        SegmentRatio robust_rb;
        intersection_point_flag ip_flag;

        CalcPolicy const& calc_policy;
    };

    // Relate segments a and b
    template
    <
        typename Segment1,
        typename Segment2,
        typename Policy,
        typename RobustPolicy
    >
    static inline typename Policy::return_type
        apply(Segment1 const& a, Segment2 const& b,
              Policy const& policy, RobustPolicy const& robust_policy)
    {
        typedef typename point_type<Segment1>::type point1_t;
        typedef typename point_type<Segment2>::type point2_t;
        point1_t a1, a2;
        point2_t b1, b2;

        // TODO: use indexed_point_view if possible?
        detail::assign_point_from_index<0>(a, a1);
        detail::assign_point_from_index<1>(a, a2);
        detail::assign_point_from_index<0>(b, b1);
        detail::assign_point_from_index<1>(b, b2);

        return apply(a, b, policy, robust_policy, a1, a2, b1, b2);
    }

    // Relate segments a and b
    template
    <
        typename Segment1,
        typename Segment2,
        typename Policy,
        typename RobustPolicy,
        typename Point1,
        typename Point2
    >
    static inline typename Policy::return_type
        apply(Segment1 const& a, Segment2 const& b,
              Policy const&, RobustPolicy const&,
              Point1 const& a1, Point1 const& a2, Point2 const& b1, Point2 const& b2)
    {
        // For now create it using default constructor. In the future it could
        //  be stored in strategy. However then apply() wouldn't be static and
        //  all relops and setops would have to take the strategy or model.
        // Initialize explicitly to prevent compiler errors in case of PoD type
        CalcPolicy const calc_policy = CalcPolicy();

        BOOST_CONCEPT_ASSERT( (concepts::ConstSegment<Segment1>) );
        BOOST_CONCEPT_ASSERT( (concepts::ConstSegment<Segment2>) );

        // TODO: check only 2 first coordinates here?
        using geometry::detail::equals::equals_point_point;
        bool a_is_point = equals_point_point(a1, a2);
        bool b_is_point = equals_point_point(b1, b2);

        if(a_is_point && b_is_point)
        {
            return equals_point_point(a1, b2)
                ? Policy::degenerate(a, true)
                : Policy::disjoint()
                ;
        }

        typedef typename select_calculation_type
            <Segment1, Segment2, CalculationType>::type calc_t;

        calc_t const c0 = 0;
        calc_t const c1 = 1;

        typedef model::point<calc_t, 3, cs::cartesian> vec3d_t;

        vec3d_t const a1v = calc_policy.template to_cart3d<vec3d_t>(a1);
        vec3d_t const a2v = calc_policy.template to_cart3d<vec3d_t>(a2);
        vec3d_t const b1v = calc_policy.template to_cart3d<vec3d_t>(b1);
        vec3d_t const b2v = calc_policy.template to_cart3d<vec3d_t>(b2);
        
        side_info sides;

        typename CalcPolicy::template plane<vec3d_t>
            plane2 = calc_policy.get_plane(b1v, b2v);

        // not normalized normals, the same as in side strategy
        sides.set<0>(plane2.side_value(a1v), plane2.side_value(a2v));
        if (sides.same<0>())
        {
            // Both points are at same side of other segment, we can leave
            return Policy::disjoint();
        }

        typename CalcPolicy::template plane<vec3d_t>
            plane1 = calc_policy.get_plane(a1v, a2v);

        // not normalized normals, the same as in side strategy
        sides.set<1>(plane1.side_value(b1v), plane1.side_value(b2v));
        if (sides.same<1>())
        {
            // Both points are at same side of other segment, we can leave
            return Policy::disjoint();
        }

        // NOTE: at this point the segments may still be disjoint

        calc_t len1, len2;

        // point or opposite sides of a sphere/spheroid, assume point
        if (! detail::vec_normalize(plane1.normal, len1))
        {
            a_is_point = true;
            if (sides.get<0, 0>() == 0 || sides.get<0, 1>() == 0)
            {
                sides.set<0>(0, 0);
            }
        }

        if (! detail::vec_normalize(plane2.normal, len2))
        {
            b_is_point = true;
            if (sides.get<1, 0>() == 0 || sides.get<1, 1>() == 0)
            {
                sides.set<1>(0, 0);
            }
        }

        // check both degenerated once more
        if (a_is_point && b_is_point)
        {
            return equals_point_point(a1, b2)
                ? Policy::degenerate(a, true)
                : Policy::disjoint()
                ;
        }

        // NOTE: at this point the segments may still be disjoint
        // NOTE: at this point one of the segments may be degenerated

        bool collinear = sides.collinear();       

        if (! collinear)
        {
            // NOTE: for some approximations it's possible that both points may lie
            // on the same geodesic but still some of the sides may be != 0.
            // This is e.g. true for long segments represented as elliptic arcs
            // with origin different than the center of the coordinate system.
            // So make the sides consistent

            // WARNING: the side strategy doesn't have the info about the other
            // segment so it may return results inconsistent with this intersection
            // strategy, as it checks both segments for consistency

            if (sides.get<0, 0>() == 0 && sides.get<0, 1>() == 0)
            {
                collinear = true;
                sides.set<1>(0, 0);
            }
            else if (sides.get<1, 0>() == 0 && sides.get<1, 1>() == 0)
            {
                collinear = true;
                sides.set<0>(0, 0);
            }
        }

        calc_t dot_n1n2 = dot_product(plane1.normal, plane2.normal);

        // NOTE: this is technically not needed since theoretically above sides
        //       are calculated, but just in case check the normals.
        //       Have in mind that SSF side strategy doesn't check this.
        // collinear if normals are equal or opposite: cos(a) in {-1, 1}
        if (! collinear && math::equals(math::abs(dot_n1n2), c1))
        {
            collinear = true;
            sides.set<0>(0, 0);
            sides.set<1>(0, 0);
        }
        
        if (collinear)
        {
            if (a_is_point)
            {
<<<<<<< HEAD
                return collinear_one_degenerted<calc_t>(a, true, b1, b2, a1, a2, b1v, b2v, plane2, a1v);
=======
                return collinear_one_degenerted<Policy, calc_t>(a, true, b1, b2, a1, a2, b1v, b2v, norm2, a1v);
>>>>>>> 98a655bf
            }
            else if (b_is_point)
            {
                // b2 used to be consistent with (degenerated) checks above (is it needed?)
<<<<<<< HEAD
                return collinear_one_degenerted<calc_t>(b, false, a1, a2, b1, b2, a1v, a2v, plane1, b1v);
=======
                return collinear_one_degenerted<Policy, calc_t>(b, false, a1, a2, b1, b2, a1v, a2v, norm1, b1v);
>>>>>>> 98a655bf
            }
            else
            {
                calc_t dist_a1_a2, dist_a1_b1, dist_a1_b2;
                calc_t dist_b1_b2, dist_b1_a1, dist_b1_a2;
                // use shorter segment
                if (len1 <= len2)
                {
                    calculate_collinear_data(a1, a2, b1, b2, a1v, a2v, plane1, b1v, dist_a1_a2, dist_a1_b1);
                    calculate_collinear_data(a1, a2, b1, b2, a1v, a2v, plane1, b2v, dist_a1_a2, dist_a1_b2);
                    dist_b1_b2 = dist_a1_b2 - dist_a1_b1;
                    dist_b1_a1 = -dist_a1_b1;
                    dist_b1_a2 = dist_a1_a2 - dist_a1_b1;
                }
                else
                {
                    calculate_collinear_data(b1, b2, a1, a2, b1v, b2v, plane2, a1v, dist_b1_b2, dist_b1_a1);
                    calculate_collinear_data(b1, b2, a1, a2, b1v, b2v, plane2, a2v, dist_b1_b2, dist_b1_a2);
                    dist_a1_a2 = dist_b1_a2 - dist_b1_a1;
                    dist_a1_b1 = -dist_b1_a1;
                    dist_a1_b2 = dist_b1_b2 - dist_b1_a1;
                }

                segment_ratio<calc_t> ra_from(dist_b1_a1, dist_b1_b2);
                segment_ratio<calc_t> ra_to(dist_b1_a2, dist_b1_b2);
                segment_ratio<calc_t> rb_from(dist_a1_b1, dist_a1_a2);
                segment_ratio<calc_t> rb_to(dist_a1_b2, dist_a1_a2);
                
                // NOTE: this is probably not needed
                int const a1_wrt_b = position_value(c0, dist_a1_b1, dist_a1_b2);
                int const a2_wrt_b = position_value(dist_a1_a2, dist_a1_b1, dist_a1_b2);
                int const b1_wrt_a = position_value(c0, dist_b1_a1, dist_b1_a2);
                int const b2_wrt_a = position_value(dist_b1_b2, dist_b1_a1, dist_b1_a2);

                if (a1_wrt_b == 1)
                {
                    ra_from.assign(0, dist_b1_b2);
                    rb_from.assign(0, dist_a1_a2);
                }
                else if (a1_wrt_b == 3)
                {
                    ra_from.assign(dist_b1_b2, dist_b1_b2);
                    rb_to.assign(0, dist_a1_a2);
                }

                if (a2_wrt_b == 1)
                {
                    ra_to.assign(0, dist_b1_b2);
                    rb_from.assign(dist_a1_a2, dist_a1_a2);
                }
                else if (a2_wrt_b == 3)
                {
                    ra_to.assign(dist_b1_b2, dist_b1_b2);
                    rb_to.assign(dist_a1_a2, dist_a1_a2);
                }

                if ((a1_wrt_b < 1 && a2_wrt_b < 1) || (a1_wrt_b > 3 && a2_wrt_b > 3))
                {
                    return Policy::disjoint();
                }

                bool const opposite = dot_n1n2 < c0;

                return Policy::segments_collinear(a, b, opposite,
                    a1_wrt_b, a2_wrt_b, b1_wrt_a, b2_wrt_a,
                    ra_from, ra_to, rb_from, rb_to);
            }
        }
        else // crossing
        {
            if (a_is_point || b_is_point)
            {
                return Policy::disjoint();
            }

            vec3d_t i1;
            intersection_point_flag ip_flag;
            calc_t dist_a1_a2, dist_a1_i1, dist_b1_b2, dist_b1_i1;
            if (calculate_ip_data(a1, a2, b1, b2, a1v, a2v, b1v, b2v,
                                  plane1, plane2, calc_policy, sides,
                                  i1, dist_a1_a2, dist_a1_i1, dist_b1_b2, dist_b1_i1, ip_flag))
            {
                // intersects
                segment_intersection_info
                    <
                        calc_t,
                        segment_ratio<calc_t>,
                        vec3d_t
                    > sinfo(calc_policy);

                sinfo.robust_ra.assign(dist_a1_i1, dist_a1_a2);
                sinfo.robust_rb.assign(dist_b1_i1, dist_b1_b2);
                sinfo.intersection_point = i1;
                sinfo.ip_flag = ip_flag;

                return Policy::segments_crosses(sides, sinfo, a, b);
            }
            else
            {
                return Policy::disjoint();
            }
        }
    }

private:
<<<<<<< HEAD
    template <typename CalcT, typename Segment, typename Point1, typename Point2, typename Vec3d, typename Plane>
    static inline return_type collinear_one_degenerted(Segment const& segment, bool degenerated_a,
                                                       Point1 const& a1, Point1 const& a2,
                                                       Point2 const& b1, Point2 const& b2,
                                                       Vec3d const& v1, Vec3d const& v2,
                                                       Plane const& plane,
                                                       Vec3d const& vother)
=======
    template <typename Policy, typename CalcT, typename Segment, typename Point1, typename Point2, typename Vec3d>
    static inline typename Policy::return_type
        collinear_one_degenerted(Segment const& segment, bool degenerated_a,
                                 Point1 const& a1, Point1 const& a2,
                                 Point2 const& b1, Point2 const& b2,
                                 Vec3d const& v1, Vec3d const& v2, Vec3d const& norm,
                                 Vec3d const& vother)
>>>>>>> 98a655bf
    {
        CalcT dist_1_2, dist_1_o;
        return ! calculate_collinear_data(a1, a2, b1, b2, v1, v2, plane, vother, dist_1_2, dist_1_o)
                ? Policy::disjoint()
                : Policy::one_degenerate(segment, segment_ratio<CalcT>(dist_1_o, dist_1_2), degenerated_a);
    }

    template <typename Point1, typename Point2, typename Vec3d, typename Plane, typename CalcT>
    static inline bool calculate_collinear_data(Point1 const& a1, Point1 const& a2, // in
                                                Point2 const& b1, Point2 const& b2, // in
                                                Vec3d const& a1v,                   // in
                                                Vec3d const& a2v,                   // in
                                                Plane const& plane1,                // in
                                                Vec3d const& b1v_or_b2v,            // in
                                                CalcT& dist_a1_a2, CalcT& dist_a1_i1) // out
    {
        // calculate dist_a1_a2 and dist_a1_i1
        calculate_dists(a1v, a2v, plane1, b1v_or_b2v, dist_a1_a2, dist_a1_i1);

        // if i1 is close to a1 and b1 or b2 is equal to a1
        if (is_endpoint_equal(dist_a1_i1, a1, b1, b2))
        {
            dist_a1_i1 = 0;
            return true;
        }
        // or i1 is close to a2 and b1 or b2 is equal to a2
        else if (is_endpoint_equal(dist_a1_a2 - dist_a1_i1, a2, b1, b2))
        {
            dist_a1_i1 = dist_a1_a2;
            return true;
        }

        // or i1 is on b
        return segment_ratio<CalcT>(dist_a1_i1, dist_a1_a2).on_segment();
    }

    template <typename Point1, typename Point2, typename Vec3d, typename Plane, typename CalcT>
    static inline bool calculate_ip_data(Point1 const& a1, Point1 const& a2, // in
                                         Point2 const& b1, Point2 const& b2, // in
                                         Vec3d const& a1v, Vec3d const& a2v, // in
                                         Vec3d const& b1v, Vec3d const& b2v, // in
                                         Plane const& plane1,                // in
                                         Plane const& plane2,                // in
                                         CalcPolicy const& calc_policy,      // in
                                         side_info const& sides,             // in
                                         Vec3d & ip,                           // out
                                         CalcT& dist_a1_a2, CalcT& dist_a1_ip, // out
                                         CalcT& dist_b1_b2, CalcT& dist_b1_ip, // out
                                         intersection_point_flag& ip_flag)     // out
    {
        Vec3d ip1, ip2;
        calc_policy.intersection_points(plane1, plane2, ip1, ip2);
        
        calculate_dists(a1v, a2v, plane1, ip1, dist_a1_a2, dist_a1_ip);
        ip = ip1;

        // choose the opposite side of the globe if the distance is shorter
        {
            CalcT const d = abs_distance(dist_a1_a2, dist_a1_ip);
            if (d > CalcT(0))
            {
                // TODO: this should be ok not only for sphere
                //       but requires more investigation
                CalcT const dist_a1_i2 = dist_of_i2(dist_a1_ip);
                CalcT const d2 = abs_distance(dist_a1_a2, dist_a1_i2);
                if (d2 < d)
                {
                    dist_a1_ip = dist_a1_i2;
                    ip = ip2;
                }
            }
        }

        bool is_on_a = false, is_near_a1 = false, is_near_a2 = false;
        if (! is_potentially_crossing(dist_a1_a2, dist_a1_ip, is_on_a, is_near_a1, is_near_a2))
        {
            return false;
        }

        calculate_dists(b1v, b2v, plane2, ip, dist_b1_b2, dist_b1_ip);

        bool is_on_b = false, is_near_b1 = false, is_near_b2 = false;
        if (! is_potentially_crossing(dist_b1_b2, dist_b1_ip, is_on_b, is_near_b1, is_near_b2))
        {
            return false;
        }

        // reassign the IP if some endpoints overlap
        using geometry::detail::equals::equals_point_point;
        if (is_near_a1)
        {
            if (is_near_b1 && equals_point_point(a1, b1))
            {
                dist_a1_ip = 0;
                dist_b1_ip = 0;
                //i1 = a1v;
                ip_flag = ipi_at_a1;
                return true;
            }
            
            if (is_near_b2 && equals_point_point(a1, b2))
            {
                dist_a1_ip = 0;
                dist_b1_ip = dist_b1_b2;
                //i1 = a1v;
                ip_flag = ipi_at_a1;
                return true;
            }
        }

        if (is_near_a2)
        {
            if (is_near_b1 && equals_point_point(a2, b1))
            {
                dist_a1_ip = dist_a1_a2;
                dist_b1_ip = 0;
                //i1 = a2v;
                ip_flag = ipi_at_a2;
                return true;
            }

            if (is_near_b2 && equals_point_point(a2, b2))
            {
                dist_a1_ip = dist_a1_a2;
                dist_b1_ip = dist_b1_b2;
                //i1 = a2v;
                ip_flag = ipi_at_a2;
                return true;
            }
        }

        // at this point we know that the endpoints doesn't overlap
        // reassign IP and distance if the IP is on a segment and one of
        //   the endpoints of the other segment lies on the former segment
        if (is_on_a)
        {
            if (is_near_b1 && sides.template get<1, 0>() == 0) // b1 wrt a
            {
                dist_b1_ip = 0;
                //i1 = b1v;
                ip_flag = ipi_at_b1;
                return true;
            }

            if (is_near_b2 && sides.template get<1, 1>() == 0) // b2 wrt a
            {
                dist_b1_ip = dist_b1_b2;
                //i1 = b2v;
                ip_flag = ipi_at_b2;
                return true;
            }
        }

        if (is_on_b)
        {
            if (is_near_a1 && sides.template get<0, 0>() == 0) // a1 wrt b
            {
                dist_a1_ip = 0;
                //i1 = a1v;
                ip_flag = ipi_at_a1;
                return true;
            }

            if (is_near_a2 && sides.template get<0, 1>() == 0) // a2 wrt b
            {
                dist_a1_ip = dist_a1_a2;
                //i1 = a2v;
                ip_flag = ipi_at_a2;
                return true;
            }
        }

        ip_flag = ipi_inters;

        return is_on_a && is_on_b;
    }

    template <typename Vec3d, typename Plane, typename CalcT>
    static inline void calculate_dists(Vec3d const& a1v,    // in
                                       Vec3d const& a2v,    // in
                                       Plane const& plane1, // in
                                       Vec3d const& i1,     // in
                                       CalcT& dist_a1_a2, // out
                                       CalcT& dist_a1_i1) // out
    {
        //CalcT const c0 = 0;
        CalcT const c1 = 1;
        CalcT const c2 = 2;
        CalcT const c4 = 4;
            
        CalcT cos_a1_a2 = plane1.cos_angle_between(a1v, a2v);
        dist_a1_a2 = -cos_a1_a2 + c1; // [1, -1] -> [0, 2] representing [0, pi]

        bool is_forward = true;
        CalcT cos_a1_i1 = plane1.cos_angle_between(a1v, i1, is_forward);
        dist_a1_i1 = -cos_a1_i1 + c1; // [0, 2] representing [0, pi]
        if (! is_forward) // left or right of a1 on a
        {
            dist_a1_i1 = -dist_a1_i1; // [0, 2] -> [0, -2] representing [0, -pi]
        }
        if (dist_a1_i1 <= -c2) // <= -pi
        {
            dist_a1_i1 += c4; // += 2pi
        }
    }

    // the dist of the ip on the other side of the sphere
    template <typename CalcT>
    static inline CalcT dist_of_i2(CalcT const& dist_a1_i1)
    {
        CalcT const c2 = 2;
        CalcT const c4 = 4;

        CalcT dist_a1_i2 = dist_a1_i1 - c2; // dist_a1_i2 = dist_a1_i1 - pi;
        if (dist_a1_i2 <= -c2)          // <= -pi
        {
            dist_a1_i2 += c4;           // += 2pi;
        }
        return dist_a1_i2;
    }

    template <typename CalcT>
    static inline CalcT abs_distance(CalcT const& dist_a1_a2, CalcT const& dist_a1_i1)
    {
        if (dist_a1_i1 < CalcT(0))
            return -dist_a1_i1;
        else if (dist_a1_i1 > dist_a1_a2)
            return dist_a1_i1 - dist_a1_a2;
        else
            return CalcT(0);
    }

    template <typename CalcT>
    static inline bool is_potentially_crossing(CalcT const& dist_a1_a2, CalcT const& dist_a1_i1, // in
                                               bool& is_on_a, bool& is_near_a1, bool& is_near_a2) // out
    {
        is_on_a = segment_ratio<CalcT>(dist_a1_i1, dist_a1_a2).on_segment();
        is_near_a1 = is_near(dist_a1_i1);
        is_near_a2 = is_near(dist_a1_a2 - dist_a1_i1);
        return is_on_a || is_near_a1 || is_near_a2;
    }

    template <typename CalcT, typename P1, typename P2>
    static inline bool is_endpoint_equal(CalcT const& dist,
                                         P1 const& ai, P2 const& b1, P2 const& b2)
    {
        using geometry::detail::equals::equals_point_point;
        return is_near(dist) && (equals_point_point(ai, b1) || equals_point_point(ai, b2));
    }

    template <typename CalcT>
    static inline bool is_near(CalcT const& dist)
    {
        CalcT const small_number = CalcT(boost::is_same<CalcT, float>::value ? 0.0001 : 0.00000001);
        return math::abs(dist) <= small_number;
    }

    template <typename ProjCoord1, typename ProjCoord2>
    static inline int position_value(ProjCoord1 const& ca1,
                                     ProjCoord2 const& cb1,
                                     ProjCoord2 const& cb2)
    {
        // S1x  0   1    2     3   4
        // S2       |---------->
        return math::equals(ca1, cb1) ? 1
             : math::equals(ca1, cb2) ? 3
             : cb1 < cb2 ?
                ( ca1 < cb1 ? 0
                : ca1 > cb2 ? 4
                : 2 )
              : ( ca1 > cb1 ? 0
                : ca1 < cb2 ? 4
                : 2 );
    }
};

struct relate_spherical_segments_calc_policy
{
    template <typename Point, typename Point3d>
    static Point from_cart3d(Point3d const& point_3d)
    {
        return formula::cart3d_to_sph<Point>(point_3d);
    }

    template <typename Point3d, typename Point>
    static Point3d to_cart3d(Point const& point)
    {
        return formula::sph_to_cart3d<Point3d>(point);
    }

    template <typename Point3d>
    struct plane
    {
        typedef typename coordinate_type<Point3d>::type coord_t;

        // not normalized
        plane(Point3d const& p1, Point3d const& p2)
            : normal(cross_product(p1, p2))
        {}

        int side_value(Point3d const& pt) const
        {
            return formula::sph_side_value(normal, pt);
        }

        static coord_t cos_angle_between(Point3d const& p1, Point3d const& p2)
        {
            return dot_product(p1, p2);
        }

        coord_t cos_angle_between(Point3d const& p1, Point3d const& p2, bool & is_forward) const
        {
            coord_t const c0 = 0;
            is_forward = dot_product(normal, cross_product(p1, p2)) >= c0;
            return dot_product(p1, p2);
        }

        Point3d normal;
    };

    template <typename Point3d>
    static plane<Point3d> get_plane(Point3d const& p1, Point3d const& p2)
    {
        return plane<Point3d>(p1, p2);
    }

    template <typename Point3d>
    static bool intersection_points(plane<Point3d> const& plane1,
                                    plane<Point3d> const& plane2,
                                    Point3d & ip1, Point3d & ip2)
    {
        typedef typename coordinate_type<Point3d>::type coord_t;

        ip1 = cross_product(plane1.normal, plane2.normal);
        // NOTE: the length should be greater than 0 at this point
        //       if the normals were not normalized and their dot product
        //       not checked before this function is called the length
        //       should be checked here (math::equals(len, c0))
        coord_t const len = math::sqrt(dot_product(ip1, ip1));
        divide_value(ip1, len); // normalize i1

        ip2 = ip1;
        multiply_value(ip2, coord_t(-1));

        return true;
    }
};


template <typename Policy, typename CalculationType = void>
struct relate_spherical_segments
    : relate_ecef_segments
        <
            Policy,
            relate_spherical_segments_calc_policy,
            CalculationType
        >
{};


#ifndef DOXYGEN_NO_STRATEGY_SPECIALIZATIONS
namespace services
{

/*template <typename CalculationType>
struct default_strategy<spherical_polar_tag, CalculationType>
{
    typedef relate_spherical_segments<CalculationType> type;
};*/

template <typename CalculationType>
struct default_strategy<spherical_equatorial_tag, CalculationType>
{
    typedef relate_spherical_segments<CalculationType> type;
};

template <typename CalculationType>
struct default_strategy<geographic_tag, CalculationType>
{
<<<<<<< HEAD
    // NOTE: Spherical strategy returns the same result as the geographic one
    // representing segments as great elliptic arcs. If the elliptic arcs are
    // not great elliptic arcs (the origin not in the center of the coordinate
    // system) then there may be problems with consistency of the side and
    // intersection strategies.
    typedef relate_spherical_segments<Policy, CalculationType> type;
=======
    typedef relate_spherical_segments<CalculationType> type;
>>>>>>> 98a655bf
};

} // namespace services
#endif // DOXYGEN_NO_STRATEGY_SPECIALIZATIONS


}} // namespace strategy::intersection


namespace strategy
{

namespace within { namespace services
{

template <typename Geometry1, typename Geometry2, typename AnyTag1, typename AnyTag2>
struct default_strategy<Geometry1, Geometry2, AnyTag1, AnyTag2, linear_tag, linear_tag, spherical_tag, spherical_tag>
{
    typedef strategy::intersection::relate_spherical_segments<> type;
};

template <typename Geometry1, typename Geometry2, typename AnyTag1, typename AnyTag2>
struct default_strategy<Geometry1, Geometry2, AnyTag1, AnyTag2, linear_tag, polygonal_tag, spherical_tag, spherical_tag>
{
    typedef strategy::intersection::relate_spherical_segments<> type;
};

template <typename Geometry1, typename Geometry2, typename AnyTag1, typename AnyTag2>
struct default_strategy<Geometry1, Geometry2, AnyTag1, AnyTag2, polygonal_tag, linear_tag, spherical_tag, spherical_tag>
{
    typedef strategy::intersection::relate_spherical_segments<> type;
};

template <typename Geometry1, typename Geometry2, typename AnyTag1, typename AnyTag2>
struct default_strategy<Geometry1, Geometry2, AnyTag1, AnyTag2, polygonal_tag, polygonal_tag, spherical_tag, spherical_tag>
{
    typedef strategy::intersection::relate_spherical_segments<> type;
};

}} // within::services

namespace covered_by { namespace services
{

template <typename Geometry1, typename Geometry2, typename AnyTag1, typename AnyTag2>
struct default_strategy<Geometry1, Geometry2, AnyTag1, AnyTag2, linear_tag, linear_tag, spherical_tag, spherical_tag>
{
    typedef strategy::intersection::relate_spherical_segments<> type;
};

template <typename Geometry1, typename Geometry2, typename AnyTag1, typename AnyTag2>
struct default_strategy<Geometry1, Geometry2, AnyTag1, AnyTag2, linear_tag, polygonal_tag, spherical_tag, spherical_tag>
{
    typedef strategy::intersection::relate_spherical_segments<> type;
};

template <typename Geometry1, typename Geometry2, typename AnyTag1, typename AnyTag2>
struct default_strategy<Geometry1, Geometry2, AnyTag1, AnyTag2, polygonal_tag, linear_tag, spherical_tag, spherical_tag>
{
    typedef strategy::intersection::relate_spherical_segments<> type;
};

template <typename Geometry1, typename Geometry2, typename AnyTag1, typename AnyTag2>
struct default_strategy<Geometry1, Geometry2, AnyTag1, AnyTag2, polygonal_tag, polygonal_tag, spherical_tag, spherical_tag>
{
    typedef strategy::intersection::relate_spherical_segments<> type;
};

}} // within::services

} // strategy


}} // namespace boost::geometry


#endif // BOOST_GEOMETRY_STRATEGIES_SPHERICAL_INTERSECTION_HPP<|MERGE_RESOLUTION|>--- conflicted
+++ resolved
@@ -74,13 +74,8 @@
 // For now, intersection points near the endpoints are checked explicitly if needed (if the IP is near the endpoint)
 // to generate precise result for them. Only the crossing (i) case may suffer from lower precision.
 
-<<<<<<< HEAD
-template <typename Policy, typename CalcPolicy, typename CalculationType = void>
+template <typename CalcPolicy, typename CalculationType = void>
 struct relate_ecef_segments
-=======
-template <typename CalculationType = void>
-struct relate_spherical_segments
->>>>>>> 98a655bf
 {
     typedef side::spherical_side_formula<CalculationType> side_strategy_type;
 
@@ -360,20 +355,12 @@
         {
             if (a_is_point)
             {
-<<<<<<< HEAD
-                return collinear_one_degenerted<calc_t>(a, true, b1, b2, a1, a2, b1v, b2v, plane2, a1v);
-=======
-                return collinear_one_degenerted<Policy, calc_t>(a, true, b1, b2, a1, a2, b1v, b2v, norm2, a1v);
->>>>>>> 98a655bf
+                return collinear_one_degenerted<Policy, calc_t>(a, true, b1, b2, a1, a2, b1v, b2v, plane2, a1v);
             }
             else if (b_is_point)
             {
                 // b2 used to be consistent with (degenerated) checks above (is it needed?)
-<<<<<<< HEAD
-                return collinear_one_degenerted<calc_t>(b, false, a1, a2, b1, b2, a1v, a2v, plane1, b1v);
-=======
-                return collinear_one_degenerted<Policy, calc_t>(b, false, a1, a2, b1, b2, a1v, a2v, norm1, b1v);
->>>>>>> 98a655bf
+                return collinear_one_degenerted<Policy, calc_t>(b, false, a1, a2, b1, b2, a1v, a2v, plane1, b1v);
             }
             else
             {
@@ -479,23 +466,14 @@
     }
 
 private:
-<<<<<<< HEAD
-    template <typename CalcT, typename Segment, typename Point1, typename Point2, typename Vec3d, typename Plane>
-    static inline return_type collinear_one_degenerted(Segment const& segment, bool degenerated_a,
-                                                       Point1 const& a1, Point1 const& a2,
-                                                       Point2 const& b1, Point2 const& b2,
-                                                       Vec3d const& v1, Vec3d const& v2,
-                                                       Plane const& plane,
-                                                       Vec3d const& vother)
-=======
-    template <typename Policy, typename CalcT, typename Segment, typename Point1, typename Point2, typename Vec3d>
+    template <typename Policy, typename CalcT, typename Segment, typename Point1, typename Point2, typename Vec3d, typename Plane>
     static inline typename Policy::return_type
         collinear_one_degenerted(Segment const& segment, bool degenerated_a,
                                  Point1 const& a1, Point1 const& a2,
                                  Point2 const& b1, Point2 const& b2,
-                                 Vec3d const& v1, Vec3d const& v2, Vec3d const& norm,
+                                 Vec3d const& v1, Vec3d const& v2,
+                                 Plane const& plane,
                                  Vec3d const& vother)
->>>>>>> 98a655bf
     {
         CalcT dist_1_2, dist_1_o;
         return ! calculate_collinear_data(a1, a2, b1, b2, v1, v2, plane, vother, dist_1_2, dist_1_o)
@@ -845,11 +823,10 @@
 };
 
 
-template <typename Policy, typename CalculationType = void>
+template <typename CalculationType = void>
 struct relate_spherical_segments
     : relate_ecef_segments
         <
-            Policy,
             relate_spherical_segments_calc_policy,
             CalculationType
         >
@@ -875,16 +852,12 @@
 template <typename CalculationType>
 struct default_strategy<geographic_tag, CalculationType>
 {
-<<<<<<< HEAD
     // NOTE: Spherical strategy returns the same result as the geographic one
     // representing segments as great elliptic arcs. If the elliptic arcs are
     // not great elliptic arcs (the origin not in the center of the coordinate
     // system) then there may be problems with consistency of the side and
     // intersection strategies.
-    typedef relate_spherical_segments<Policy, CalculationType> type;
-=======
     typedef relate_spherical_segments<CalculationType> type;
->>>>>>> 98a655bf
 };
 
 } // namespace services
