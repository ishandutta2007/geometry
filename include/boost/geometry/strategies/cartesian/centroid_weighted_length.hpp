// Boost.Geometry (aka GGL, Generic Geometry Library)

// Copyright (c) 2009-2015 Mateusz Loskot, London, UK.
// Copyright (c) 2009-2015 Barend Gehrels, Amsterdam, the Netherlands.

// This file was modified by Oracle on 2015-2021.
// Modifications copyright (c) 2015-2021, Oracle and/or its affiliates.

// Contributed and/or modified by Adam Wulkiewicz, on behalf of Oracle

// Parts of Boost.Geometry are redesigned from Geodan's Geographic Library
// (geolib/GGL), copyright (c) 1995-2010 Geodan, Amsterdam, the Netherlands.

// Use, modification and distribution is subject to the Boost Software License,
// Version 1.0. (See accompanying file LICENSE_1_0.txt or copy at
// http://www.boost.org/LICENSE_1_0.txt)

#ifndef BOOST_GEOMETRY_STRATEGIES_CARTESIAN_CENTROID_WEIGHTED_LENGTH_HPP
#define BOOST_GEOMETRY_STRATEGIES_CARTESIAN_CENTROID_WEIGHTED_LENGTH_HPP

#include <boost/math/special_functions/fpclassify.hpp>
#include <boost/numeric/conversion/cast.hpp>

#include <boost/geometry/arithmetic/arithmetic.hpp>
<<<<<<< HEAD
=======
#include <boost/geometry/util/algorithm.hpp>
#include <boost/geometry/util/select_most_precise.hpp>
#include <boost/geometry/strategies/centroid.hpp>
#include <boost/geometry/strategies/default_distance_result.hpp>
>>>>>>> 29a6a9ff

// Helper geometry
#include <boost/geometry/geometries/point.hpp>

#include <boost/geometry/strategies/cartesian/distance_pythagoras.hpp>
#include <boost/geometry/strategies/centroid.hpp>

#include <boost/geometry/util/for_each_coordinate.hpp>
#include <boost/geometry/util/select_most_precise.hpp>


namespace boost { namespace geometry
{

namespace strategy { namespace centroid
{

template
<
    typename Ignored1 = void,
    typename Ignored2 = void,
    typename CalculationType = void
>
class weighted_length
{
private :
    typedef geometry::strategy::distance::pythagoras<CalculationType> pythagoras_strategy;

    template <typename GeometryPoint, typename ResultPoint>
    struct calculation_type
    {
        // Below the distance between two GeometryPoints is calculated.
        // ResultPoint is taken into account by passing them together here.
        typedef typename pythagoras_strategy::template calculation_type
            <
                GeometryPoint, ResultPoint
            >::type type;
    };

    template <typename GeometryPoint, typename ResultPoint>
    class sums
    {
        friend class weighted_length;
        template <typename, typename> friend struct set_sum_div_length;

        typedef typename calculation_type<GeometryPoint, ResultPoint>::type calc_type;
        typedef typename geometry::model::point
            <
                calc_type,
                geometry::dimension<ResultPoint>::value,
                cs::cartesian
            > work_point;

        calc_type length;
        work_point average_sum;

    public:
        inline sums()
            : length(calc_type())
        {
            geometry::assign_zero(average_sum);
        }
    };

public :
<<<<<<< HEAD
    template <typename GeometryPoint, typename ResultPoint>
    struct state_type
    {
        typedef sums<GeometryPoint, ResultPoint> type;
    };
=======
    typedef detail::weighted_length_sums
        <
            distance_type,
            geometry::dimension<Point>::value
        > state_type;
>>>>>>> 29a6a9ff

    template <typename GeometryPoint, typename ResultPoint>
    static inline void apply(GeometryPoint const& p1, GeometryPoint const& p2,
                             sums<GeometryPoint, ResultPoint>& state)
    {
        typedef typename calculation_type<GeometryPoint, ResultPoint>::type distance_type;

        distance_type const d = pythagoras_strategy::apply(p1, p2);
        state.length += d;

<<<<<<< HEAD
        typename sums<GeometryPoint, ResultPoint>::work_point weighted_median;
        geometry::assign_zero(weighted_median);
        geometry::add_point(weighted_median, p1);
        geometry::add_point(weighted_median, p2);
        geometry::multiply_value(weighted_median, d/2);
        geometry::add_point(state.average_sum, weighted_median);
=======
        distance_type const d_half = d / distance_type(2);
        geometry::detail::for_each_dimension<Point>([&](auto dimension)
        {
            distance_type const coord1 = get<dimension>(p1);
            distance_type const coord2 = get<dimension>(p2);
            distance_type const wm = (coord1 + coord2) * d_half; // weighted median
            set<dimension>(state.average_sum, get<dimension>(state.average_sum) + wm);
        });
>>>>>>> 29a6a9ff
    }

    template <typename GeometryPoint, typename ResultPoint>
    static inline bool result(sums<GeometryPoint, ResultPoint> const& state,
                              ResultPoint& centroid)
    {
        typedef typename calculation_type<GeometryPoint, ResultPoint>::type distance_type;

        distance_type const zero = distance_type();
        if (! geometry::math::equals(state.length, zero)
            && boost::math::isfinite(state.length)) // Prevent NaN centroid coordinates
        {
            // NOTE: above distance_type is checked, not the centroid coordinate_type
            // which means that the centroid can still be filled with INF
            // if e.g. distance_type is double and centroid contains floats
<<<<<<< HEAD
            geometry::for_each_coordinate(centroid,
                set_sum_div_length<GeometryPoint, ResultPoint>(state));
=======
            geometry::detail::for_each_dimension<Point>([&](auto dimension)
            {
                typedef typename geometry::coordinate_type<Point>::type coordinate_type;
                geometry::set<dimension>(
                    centroid,
                    boost::numeric_cast<coordinate_type>(
                        geometry::get<dimension>(state.average_sum) / state.length
                    )
                );
            });
>>>>>>> 29a6a9ff
            return true;
        }

        return false;
    }
<<<<<<< HEAD

private:
    template <typename GeometryPoint, typename ResultPoint>
    struct set_sum_div_length
    {
        typedef typename state_type<GeometryPoint, ResultPoint>::type state_t;
        state_t const& m_state;
        set_sum_div_length(state_t const& state)
            : m_state(state)
        {}
        template <typename Pt, std::size_t Dimension>
        void apply(Pt & centroid) const
        {
            typedef typename geometry::coordinate_type<Pt>::type coordinate_type;
            geometry::set<Dimension>(
                centroid,
                boost::numeric_cast<coordinate_type>(
                    geometry::get<Dimension>(m_state.average_sum) / m_state.length
                )
            );
        }
    };
=======
>>>>>>> 29a6a9ff
};

#ifndef DOXYGEN_NO_STRATEGY_SPECIALIZATIONS

namespace services
{


// Register this strategy for linear geometries, in all dimensions

template <std::size_t N, typename Point, typename Geometry>
struct default_strategy
<
    cartesian_tag,
    linear_tag,
    N,
    Point,
    Geometry
>
{
    typedef weighted_length
        <
            Point,
            typename point_type<Geometry>::type
        > type;
};


} // namespace services


#endif // DOXYGEN_NO_STRATEGY_SPECIALIZATIONS


}} // namespace strategy::centroid


}} // namespace boost::geometry


#endif // BOOST_GEOMETRY_STRATEGIES_CARTESIAN_CENTROID_WEIGHTED_LENGTH_HPP<|MERGE_RESOLUTION|>--- conflicted
+++ resolved
@@ -22,13 +22,6 @@
 #include <boost/numeric/conversion/cast.hpp>
 
 #include <boost/geometry/arithmetic/arithmetic.hpp>
-<<<<<<< HEAD
-=======
-#include <boost/geometry/util/algorithm.hpp>
-#include <boost/geometry/util/select_most_precise.hpp>
-#include <boost/geometry/strategies/centroid.hpp>
-#include <boost/geometry/strategies/default_distance_result.hpp>
->>>>>>> 29a6a9ff
 
 // Helper geometry
 #include <boost/geometry/geometries/point.hpp>
@@ -36,7 +29,7 @@
 #include <boost/geometry/strategies/cartesian/distance_pythagoras.hpp>
 #include <boost/geometry/strategies/centroid.hpp>
 
-#include <boost/geometry/util/for_each_coordinate.hpp>
+#include <boost/geometry/util/algorithm.hpp>
 #include <boost/geometry/util/select_most_precise.hpp>
 
 
@@ -94,19 +87,11 @@
     };
 
 public :
-<<<<<<< HEAD
     template <typename GeometryPoint, typename ResultPoint>
     struct state_type
     {
         typedef sums<GeometryPoint, ResultPoint> type;
     };
-=======
-    typedef detail::weighted_length_sums
-        <
-            distance_type,
-            geometry::dimension<Point>::value
-        > state_type;
->>>>>>> 29a6a9ff
 
     template <typename GeometryPoint, typename ResultPoint>
     static inline void apply(GeometryPoint const& p1, GeometryPoint const& p2,
@@ -117,23 +102,14 @@
         distance_type const d = pythagoras_strategy::apply(p1, p2);
         state.length += d;
 
-<<<<<<< HEAD
-        typename sums<GeometryPoint, ResultPoint>::work_point weighted_median;
-        geometry::assign_zero(weighted_median);
-        geometry::add_point(weighted_median, p1);
-        geometry::add_point(weighted_median, p2);
-        geometry::multiply_value(weighted_median, d/2);
-        geometry::add_point(state.average_sum, weighted_median);
-=======
         distance_type const d_half = d / distance_type(2);
-        geometry::detail::for_each_dimension<Point>([&](auto dimension)
+        geometry::detail::for_each_dimension<ResultPoint>([&](auto dimension)
         {
             distance_type const coord1 = get<dimension>(p1);
             distance_type const coord2 = get<dimension>(p2);
             distance_type const wm = (coord1 + coord2) * d_half; // weighted median
             set<dimension>(state.average_sum, get<dimension>(state.average_sum) + wm);
         });
->>>>>>> 29a6a9ff
     }
 
     template <typename GeometryPoint, typename ResultPoint>
@@ -149,13 +125,9 @@
             // NOTE: above distance_type is checked, not the centroid coordinate_type
             // which means that the centroid can still be filled with INF
             // if e.g. distance_type is double and centroid contains floats
-<<<<<<< HEAD
-            geometry::for_each_coordinate(centroid,
-                set_sum_div_length<GeometryPoint, ResultPoint>(state));
-=======
-            geometry::detail::for_each_dimension<Point>([&](auto dimension)
+            geometry::detail::for_each_dimension<ResultPoint>([&](auto dimension)
             {
-                typedef typename geometry::coordinate_type<Point>::type coordinate_type;
+                typedef typename geometry::coordinate_type<ResultPoint>::type coordinate_type;
                 geometry::set<dimension>(
                     centroid,
                     boost::numeric_cast<coordinate_type>(
@@ -163,37 +135,11 @@
                     )
                 );
             });
->>>>>>> 29a6a9ff
             return true;
         }
 
         return false;
     }
-<<<<<<< HEAD
-
-private:
-    template <typename GeometryPoint, typename ResultPoint>
-    struct set_sum_div_length
-    {
-        typedef typename state_type<GeometryPoint, ResultPoint>::type state_t;
-        state_t const& m_state;
-        set_sum_div_length(state_t const& state)
-            : m_state(state)
-        {}
-        template <typename Pt, std::size_t Dimension>
-        void apply(Pt & centroid) const
-        {
-            typedef typename geometry::coordinate_type<Pt>::type coordinate_type;
-            geometry::set<Dimension>(
-                centroid,
-                boost::numeric_cast<coordinate_type>(
-                    geometry::get<Dimension>(m_state.average_sum) / m_state.length
-                )
-            );
-        }
-    };
-=======
->>>>>>> 29a6a9ff
 };
 
 #ifndef DOXYGEN_NO_STRATEGY_SPECIALIZATIONS
