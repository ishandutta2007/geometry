// Boost.Geometry - gis-projections (based on PROJ4)

// Copyright (c) 2008-2015 Barend Gehrels, Amsterdam, the Netherlands.

// This file was modified by Oracle on 2017, 2018.
// Modifications copyright (c) 2017, 2018, Oracle and/or its affiliates.
// Contributed and/or modified by Adam Wulkiewicz, on behalf of Oracle.

// Use, modification and distribution is subject to the Boost Software License,
// Version 1.0. (See accompanying file LICENSE_1_0.txt or copy at
// http://www.boost.org/LICENSE_1_0.txt)

// This file is converted from PROJ4, http://trac.osgeo.org/proj
// PROJ4 is originally written by Gerald Evenden (then of the USGS)
// PROJ4 is maintained by Frank Warmerdam
// PROJ4 is converted to Boost.Geometry by Barend Gehrels

// Last updated version of proj: 5.0.0

// Original copyright notice:

// Permission is hereby granted, free of charge, to any person obtaining a
// copy of this software and associated documentation files (the "Software"),
// to deal in the Software without restriction, including without limitation
// the rights to use, copy, modify, merge, publish, distribute, sublicense,
// and/or sell copies of the Software, and to permit persons to whom the
// Software is furnished to do so, subject to the following conditions:

// The above copyright notice and this permission notice shall be included
// in all copies or substantial portions of the Software.

// THE SOFTWARE IS PROVIDED "AS IS", WITHOUT WARRANTY OF ANY KIND, EXPRESS
// OR IMPLIED, INCLUDING BUT NOT LIMITED TO THE WARRANTIES OF MERCHANTABILITY,
// FITNESS FOR A PARTICULAR PURPOSE AND NONINFRINGEMENT. IN NO EVENT SHALL
// THE AUTHORS OR COPYRIGHT HOLDERS BE LIABLE FOR ANY CLAIM, DAMAGES OR OTHER
// LIABILITY, WHETHER IN AN ACTION OF CONTRACT, TORT OR OTHERWISE, ARISING
// FROM, OUT OF OR IN CONNECTION WITH THE SOFTWARE OR THE USE OR OTHER
// DEALINGS IN THE SOFTWARE.

#ifndef BOOST_GEOMETRY_PROJECTIONS_VANDG_HPP
#define BOOST_GEOMETRY_PROJECTIONS_VANDG_HPP

#include <boost/geometry/util/math.hpp>

#include <boost/geometry/srs/projections/impl/base_static.hpp>
#include <boost/geometry/srs/projections/impl/base_dynamic.hpp>
#include <boost/geometry/srs/projections/impl/projects.hpp>
#include <boost/geometry/srs/projections/impl/factory_entry.hpp>

namespace boost { namespace geometry
{

namespace srs { namespace par4
{
    struct vandg {};

}} //namespace srs::par4

namespace projections
{
    #ifndef DOXYGEN_NO_DETAIL
    namespace detail { namespace vandg
    {

            static const double tolerance = 1.e-10;

            template <typename T>
            inline T C2_27() { return .07407407407407407407407407407407; }
            template <typename T>
            inline T PI4_3() { return boost::math::constants::four_thirds_pi<T>(); }
            template <typename T>
            inline T TPISQ() { return 19.739208802178717237668981999752; }
            template <typename T>
            inline T HPISQ() { return 4.9348022005446793094172454999381; }

            // template class, using CRTP to implement forward/inverse
            template <typename T, typename Parameters>
            struct base_vandg_spheroid
                : public base_t_fi<base_vandg_spheroid<T, Parameters>, T, Parameters>
            {
                inline base_vandg_spheroid(const Parameters& par)
                    : base_t_fi<base_vandg_spheroid<T, Parameters>, T, Parameters>(*this, par)
                {}

                // FORWARD(s_forward)  spheroid
                // Project coordinates from geographic (lon, lat) to cartesian (x, y)
                inline void fwd(T& lp_lon, T& lp_lat, T& xy_x, T& xy_y) const
                {
                    static const T half_pi = detail::half_pi<T>();
                    static const T pi = detail::pi<T>();

                    T  al, al2, g, g2, p2;

<<<<<<< HEAD
                    p2 = fabs(lp_lat / HALFPI);
                    if ((p2 - TOL) > 1.) {
                        BOOST_THROW_EXCEPTION( projection_exception(-20) );
=======
                    p2 = fabs(lp_lat / half_pi);
                    if ((p2 - tolerance) > 1.) {
                        BOOST_THROW_EXCEPTION( projection_exception(error_tolerance_condition) );
>>>>>>> f711e7b8
                    }
                    if (p2 > 1.)
                        p2 = 1.;
                    if (fabs(lp_lat) <= tolerance) {
                        xy_x = lp_lon;
                        xy_y = 0.;
                    } else if (fabs(lp_lon) <= tolerance || fabs(p2 - 1.) < tolerance) {
                        xy_x = 0.;
                        xy_y = pi * tan(.5 * asin(p2));
                        if (lp_lat < 0.) xy_y = -xy_y;
                    } else {
                        al = .5 * fabs(pi / lp_lon - lp_lon / pi);
                        al2 = al * al;
                        g = sqrt(1. - p2 * p2);
                        g = g / (p2 + g - 1.);
                        g2 = g * g;
                        p2 = g * (2. / p2 - 1.);
                        p2 = p2 * p2;
                        xy_x = g - p2; g = p2 + al2;
                        xy_x = pi * (al * xy_x + sqrt(al2 * xy_x * xy_x - g * (g2 - p2))) / g;
                        if (lp_lon < 0.) xy_x = -xy_x;
                        xy_y = fabs(xy_x / pi);
                        xy_y = 1. - xy_y * (xy_y + 2. * al);
<<<<<<< HEAD
                        if (xy_y < -TOL) {
                            BOOST_THROW_EXCEPTION( projection_exception(-20) );
=======
                        if (xy_y < -tolerance) {
                            BOOST_THROW_EXCEPTION( projection_exception(error_tolerance_condition) );
>>>>>>> f711e7b8
                        }
                        if (xy_y < 0.)
                            xy_y = 0.;
                        else
                            xy_y = sqrt(xy_y) * (lp_lat < 0. ? -pi : pi);
                    }
                }

                // INVERSE(s_inverse)  spheroid
                // Project coordinates from cartesian (x, y) to geographic (lon, lat)
                inline void inv(T& xy_x, T& xy_y, T& lp_lon, T& lp_lat) const
                {
                    static const T half_pi = detail::half_pi<T>();
                    static const T pi = detail::pi<T>();
                    static const T pi_sqr = detail::pi_sqr<T>();
                    static const T third = detail::third<T>();
                    static const T two_pi = detail::two_pi<T>();

                    static const T C2_27 = vandg::C2_27<T>();
                    static const T PI4_3 = vandg::PI4_3<T>();                    
                    static const T TPISQ = vandg::TPISQ<T>();
                    static const T HPISQ = vandg::HPISQ<T>();
                    
                    T t, c0, c1, c2, c3, al, r2, r, m, d, ay, x2, y2;

                    x2 = xy_x * xy_x;
                    if ((ay = fabs(xy_y)) < tolerance) {
                        lp_lat = 0.;
                        t = x2 * x2 + TPISQ * (x2 + HPISQ);
                        lp_lon = fabs(xy_x) <= tolerance ? 0. :
                           .5 * (x2 - pi_sqr + sqrt(t)) / xy_x;
                            return;
                    }
                    y2 = xy_y * xy_y;
                    r = x2 + y2;    r2 = r * r;
                    c1 = - pi * ay * (r + pi_sqr);
                    c3 = r2 + two_pi * (ay * r + pi * (y2 + pi * (ay + half_pi)));
                    c2 = c1 + pi_sqr * (r - 3. *  y2);
                    c0 = pi * ay;
                    c2 /= c3;
                    al = c1 / c3 - third * c2 * c2;
                    m = 2. * sqrt(-third * al);
                    d = C2_27 * c2 * c2 * c2 + (c0 * c0 - third * c2 * c1) / c3;
                    if (((t = fabs(d = 3. * d / (al * m))) - tolerance) <= 1.) {
                        d = t > 1. ? (d > 0. ? 0. : pi) : acos(d);
                        lp_lat = pi * (m * cos(d * third + PI4_3) - third * c2);
                        if (xy_y < 0.) lp_lat = -lp_lat;
                        t = r2 + TPISQ * (x2 - y2 + HPISQ);
<<<<<<< HEAD
                        lp_lon = fabs(xy_x) <= TOL ? 0. :
                           .5 * (r - PISQ + (t <= 0. ? 0. : sqrt(t))) / xy_x;
                    } else {
                        BOOST_THROW_EXCEPTION( projection_exception(-20) );
=======
                        lp_lon = fabs(xy_x) <= tolerance ? 0. :
                           .5 * (r - pi_sqr + (t <= 0. ? 0. : sqrt(t))) / xy_x;
                    } else {
                        BOOST_THROW_EXCEPTION( projection_exception(error_tolerance_condition) );
>>>>>>> f711e7b8
                    }
                }

                static inline std::string get_name()
                {
                    return "vandg_spheroid";
                }

            };

            // van der Grinten (I)
            template <typename Parameters>
            inline void setup_vandg(Parameters& par)
            {
                par.es = 0.;
            }

    }} // namespace detail::vandg
    #endif // doxygen

    /*!
        \brief van der Grinten (I) projection
        \ingroup projections
        \tparam Geographic latlong point type
        \tparam Cartesian xy point type
        \tparam Parameters parameter type
        \par Projection characteristics
         - Miscellaneous
         - Spheroid
        \par Example
        \image html ex_vandg.gif
    */
    template <typename T, typename Parameters>
    struct vandg_spheroid : public detail::vandg::base_vandg_spheroid<T, Parameters>
    {
        inline vandg_spheroid(const Parameters& par) : detail::vandg::base_vandg_spheroid<T, Parameters>(par)
        {
            detail::vandg::setup_vandg(this->m_par);
        }
    };

    #ifndef DOXYGEN_NO_DETAIL
    namespace detail
    {

        // Static projection
        BOOST_GEOMETRY_PROJECTIONS_DETAIL_STATIC_PROJECTION(srs::par4::vandg, vandg_spheroid, vandg_spheroid)

        // Factory entry(s)
        template <typename T, typename Parameters>
        class vandg_entry : public detail::factory_entry<T, Parameters>
        {
            public :
                virtual base_v<T, Parameters>* create_new(const Parameters& par) const
                {
                    return new base_v_fi<vandg_spheroid<T, Parameters>, T, Parameters>(par);
                }
        };

        template <typename T, typename Parameters>
        inline void vandg_init(detail::base_factory<T, Parameters>& factory)
        {
            factory.add_to_factory("vandg", new vandg_entry<T, Parameters>);
        }

    } // namespace detail
    #endif // doxygen

} // namespace projections

}} // namespace boost::geometry

#endif // BOOST_GEOMETRY_PROJECTIONS_VANDG_HPP
<|MERGE_RESOLUTION|>--- conflicted
+++ resolved
@@ -91,15 +91,9 @@
 
                     T  al, al2, g, g2, p2;
 
-<<<<<<< HEAD
-                    p2 = fabs(lp_lat / HALFPI);
-                    if ((p2 - TOL) > 1.) {
-                        BOOST_THROW_EXCEPTION( projection_exception(-20) );
-=======
                     p2 = fabs(lp_lat / half_pi);
                     if ((p2 - tolerance) > 1.) {
                         BOOST_THROW_EXCEPTION( projection_exception(error_tolerance_condition) );
->>>>>>> f711e7b8
                     }
                     if (p2 > 1.)
                         p2 = 1.;
@@ -123,13 +117,8 @@
                         if (lp_lon < 0.) xy_x = -xy_x;
                         xy_y = fabs(xy_x / pi);
                         xy_y = 1. - xy_y * (xy_y + 2. * al);
-<<<<<<< HEAD
-                        if (xy_y < -TOL) {
-                            BOOST_THROW_EXCEPTION( projection_exception(-20) );
-=======
                         if (xy_y < -tolerance) {
                             BOOST_THROW_EXCEPTION( projection_exception(error_tolerance_condition) );
->>>>>>> f711e7b8
                         }
                         if (xy_y < 0.)
                             xy_y = 0.;
@@ -178,17 +167,10 @@
                         lp_lat = pi * (m * cos(d * third + PI4_3) - third * c2);
                         if (xy_y < 0.) lp_lat = -lp_lat;
                         t = r2 + TPISQ * (x2 - y2 + HPISQ);
-<<<<<<< HEAD
-                        lp_lon = fabs(xy_x) <= TOL ? 0. :
-                           .5 * (r - PISQ + (t <= 0. ? 0. : sqrt(t))) / xy_x;
-                    } else {
-                        BOOST_THROW_EXCEPTION( projection_exception(-20) );
-=======
                         lp_lon = fabs(xy_x) <= tolerance ? 0. :
                            .5 * (r - pi_sqr + (t <= 0. ? 0. : sqrt(t))) / xy_x;
                     } else {
                         BOOST_THROW_EXCEPTION( projection_exception(error_tolerance_condition) );
->>>>>>> f711e7b8
                     }
                 }
 
