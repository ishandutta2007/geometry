--- conflicted
+++ resolved
@@ -77,15 +77,6 @@
     namespace detail { namespace aeqd
     {
 
-<<<<<<< HEAD
-            static const double EPS10 = 1.e-10;
-            static const double TOL = 1.e-14;
-            enum Mode {
-                N_POLE = 0,
-                S_POLE = 1,
-                EQUIT  = 2,
-                OBLIQ  = 3
-=======
             static const double epsilon10 = 1.e-10;
             static const double tolerance = 1.e-14;
             enum mode_type {
@@ -93,7 +84,6 @@
                 s_pole = 1,
                 equit  = 2,
                 obliq  = 3
->>>>>>> f711e7b8
             };
 
             template <typename T>
@@ -107,11 +97,7 @@
                 T    Mp;
                 T    He;
                 T    G;
-<<<<<<< HEAD
-                Mode mode;
-=======
                 mode_type mode;
->>>>>>> f711e7b8
                 srs::spheroid<T> spheroid;
             };
 
@@ -161,20 +147,12 @@
             {
                 T c;
 
-<<<<<<< HEAD
-                if ((c = boost::math::hypot(xy_x, xy_y)) < EPS10) {
-=======
                 if ((c = boost::math::hypot(xy_x, xy_y)) < epsilon10) {
->>>>>>> f711e7b8
                     lp_lat = par.phi0;
                     lp_lon = 0.;
                         return;
                 }
-<<<<<<< HEAD
-                if (proj_parm.mode == OBLIQ || proj_parm.mode == EQUIT) {
-=======
                 if (proj_parm.mode == obliq || proj_parm.mode == equit) {
->>>>>>> f711e7b8
                     T const x2 = xy_x * par.a;
                     T const y2 = xy_y * par.a;
                     //T const lat1 = par.phi0;
@@ -299,13 +277,8 @@
                         xy_x *= sinc * proj_parm.cosph0;
                     }
                     lp_lon = xy_y == 0. ? 0. : atan2(xy_x, xy_y);
-<<<<<<< HEAD
-                } else if (proj_parm.mode == N_POLE) {
-                    lp_lat = HALFPI - c_rh;
-=======
                 } else if (proj_parm.mode == n_pole) {
                     lp_lat = half_pi - c_rh;
->>>>>>> f711e7b8
                     lp_lon = atan2(xy_x, -xy_y);
                 } else {
                     lp_lat = c_rh - half_pi;
