// Boost.Geometry - gis-projections (based on PROJ4)

// Copyright (c) 2008-2015 Barend Gehrels, Amsterdam, the Netherlands.

// This file was modified by Oracle on 2017, 2018.
// Modifications copyright (c) 2017-2018, Oracle and/or its affiliates.
// Contributed and/or modified by Adam Wulkiewicz, on behalf of Oracle.

// Use, modification and distribution is subject to the Boost Software License,
// Version 1.0. (See accompanying file LICENSE_1_0.txt or copy at
// http://www.boost.org/LICENSE_1_0.txt)

// This file is converted from PROJ4, http://trac.osgeo.org/proj
// PROJ4 is originally written by Gerald Evenden (then of the USGS)
// PROJ4 is maintained by Frank Warmerdam
// PROJ4 is converted to Boost.Geometry by Barend Gehrels

// Last updated version of proj: 5.0.0

// Original copyright notice:

// Permission is hereby granted, free of charge, to any person obtaining a
// copy of this software and associated documentation files (the "Software"),
// to deal in the Software without restriction, including without limitation
// the rights to use, copy, modify, merge, publish, distribute, sublicense,
// and/or sell copies of the Software, and to permit persons to whom the
// Software is furnished to do so, subject to the following conditions:

// The above copyright notice and this permission notice shall be included
// in all copies or substantial portions of the Software.

// THE SOFTWARE IS PROVIDED "AS IS", WITHOUT WARRANTY OF ANY KIND, EXPRESS
// OR IMPLIED, INCLUDING BUT NOT LIMITED TO THE WARRANTIES OF MERCHANTABILITY,
// FITNESS FOR A PARTICULAR PURPOSE AND NONINFRINGEMENT. IN NO EVENT SHALL
// THE AUTHORS OR COPYRIGHT HOLDERS BE LIABLE FOR ANY CLAIM, DAMAGES OR OTHER
// LIABILITY, WHETHER IN AN ACTION OF CONTRACT, TORT OR OTHERWISE, ARISING
// FROM, OUT OF OR IN CONNECTION WITH THE SOFTWARE OR THE USE OR OTHER
// DEALINGS IN THE SOFTWARE.

#ifndef BOOST_GEOMETRY_PROJECTIONS_STERE_HPP
#define BOOST_GEOMETRY_PROJECTIONS_STERE_HPP

#include <boost/config.hpp>
#include <boost/geometry/util/math.hpp>
#include <boost/math/special_functions/hypot.hpp>

#include <boost/geometry/srs/projections/impl/base_static.hpp>
#include <boost/geometry/srs/projections/impl/base_dynamic.hpp>
#include <boost/geometry/srs/projections/impl/projects.hpp>
#include <boost/geometry/srs/projections/impl/factory_entry.hpp>
#include <boost/geometry/srs/projections/impl/pj_tsfn.hpp>

namespace boost { namespace geometry
{

namespace srs { namespace par4
{
    struct stere {}; // Stereographic
    struct ups {}; // Universal Polar Stereographic

}} //namespace srs::par4

namespace projections
{
    #ifndef DOXYGEN_NO_DETAIL
    namespace detail { namespace stere
    {
            static const double epsilon10 = 1.e-10;
            static const double tolerance = 1.e-8;
            static const int n_iter = 8;
            static const double conv_tolerance = 1.e-10;

            enum mode_type {
                s_pole = 0,
                n_pole = 1,
                obliq  = 2,
                equit  = 3
            };

            template <typename T>
            struct par_stere
            {
                T   phits;
                T   sinX1;
                T   cosX1;
                T   akm1;
                mode_type mode;
            };

            template <typename T>
            inline T ssfn_(T const& phit, T sinphi, T const& eccen)
            {
                static const T half_pi = detail::half_pi<T>();

                sinphi *= eccen;
                return (tan (.5 * (half_pi + phit)) *
                   pow((1. - sinphi) / (1. + sinphi), .5 * eccen));
            }

            // template class, using CRTP to implement forward/inverse
            template <typename T, typename Parameters>
            struct base_stere_ellipsoid
                : public base_t_fi<base_stere_ellipsoid<T, Parameters>, T, Parameters>
            {
                par_stere<T> m_proj_parm;

                inline base_stere_ellipsoid(const Parameters& par)
                    : base_t_fi<base_stere_ellipsoid<T, Parameters>, T, Parameters>(*this, par)
                {}

                // FORWARD(e_forward)  ellipsoid
                // Project coordinates from geographic (lon, lat) to cartesian (x, y)
                inline void fwd(T& lp_lon, T& lp_lat, T& xy_x, T& xy_y) const
                {
                    static const T half_pi = detail::half_pi<T>();

                    T coslam, sinlam, sinX=0.0, cosX=0.0, X, A = 0.0, sinphi;

                    coslam = cos(lp_lon);
                    sinlam = sin(lp_lon);
                    sinphi = sin(lp_lat);
                    if (this->m_proj_parm.mode == obliq || this->m_proj_parm.mode == equit) {
                        sinX = sin(X = 2. * atan(ssfn_(lp_lat, sinphi, this->m_par.e)) - half_pi);
                        cosX = cos(X);
                    }
                    switch (this->m_proj_parm.mode) {
                    case obliq:
                        A = this->m_proj_parm.akm1 / (this->m_proj_parm.cosX1 * (1. + this->m_proj_parm.sinX1 * sinX +
                           this->m_proj_parm.cosX1 * cosX * coslam));
                        xy_y = A * (this->m_proj_parm.cosX1 * sinX - this->m_proj_parm.sinX1 * cosX * coslam);
                        goto xmul; /* but why not just  xy.x = A * cosX; break;  ? */

                    case equit:
                        // TODO: calculate denominator once
                        /* avoid zero division */
                        if (1. + cosX * coslam == 0.0) {
                            xy_y = HUGE_VAL;
                        } else {
                            A = this->m_proj_parm.akm1 / (1. + cosX * coslam);
                            xy_y = A * sinX;
                        }
                xmul:
                        xy_x = A * cosX;
                        break;

                    case s_pole:
                        lp_lat = -lp_lat;
                        coslam = - coslam;
                        sinphi = -sinphi;
                        BOOST_FALLTHROUGH;
                    case n_pole:
                        xy_x = this->m_proj_parm.akm1 * pj_tsfn(lp_lat, sinphi, this->m_par.e);
                        xy_y = - xy_x * coslam;
                        break;
                    }

                    xy_x = xy_x * sinlam;
                }

                // INVERSE(e_inverse)  ellipsoid
                // Project coordinates from cartesian (x, y) to geographic (lon, lat)
                inline void inv(T& xy_x, T& xy_y, T& lp_lon, T& lp_lat) const
                {
                    static const T half_pi = detail::half_pi<T>();

                    T cosphi, sinphi, tp=0.0, phi_l=0.0, rho, halfe=0.0, halfpi=0.0;
                    int i;

                    rho = boost::math::hypot(xy_x, xy_y);
                    switch (this->m_proj_parm.mode) {
                    case obliq:
                    case equit:
                        cosphi = cos( tp = 2. * atan2(rho * this->m_proj_parm.cosX1 , this->m_proj_parm.akm1) );
                        sinphi = sin(tp);
                        if( rho == 0.0 )
                            phi_l = asin(cosphi * this->m_proj_parm.sinX1);
                        else
                            phi_l = asin(cosphi * this->m_proj_parm.sinX1 + (xy_y * sinphi * this->m_proj_parm.cosX1 / rho));

                        tp = tan(.5 * (half_pi + phi_l));
                        xy_x *= sinphi;
                        xy_y = rho * this->m_proj_parm.cosX1 * cosphi - xy_y * this->m_proj_parm.sinX1* sinphi;
                        halfpi = half_pi;
                        halfe = .5 * this->m_par.e;
                        break;
                    case n_pole:
                        xy_y = -xy_y;
                        BOOST_FALLTHROUGH;
                    case s_pole:
                        phi_l = half_pi - 2. * atan(tp = - rho / this->m_proj_parm.akm1);
                        halfpi = -half_pi;
                        halfe = -.5 * this->m_par.e;
                        break;
                    }
                    for (i = n_iter; i--; phi_l = lp_lat) {
                        sinphi = this->m_par.e * sin(phi_l);
                        lp_lat = 2. * atan(tp * pow((1.+sinphi)/(1.-sinphi), halfe)) - halfpi;
                        if (fabs(phi_l - lp_lat) < conv_tolerance) {
                            if (this->m_proj_parm.mode == s_pole)
                                lp_lat = -lp_lat;
                            lp_lon = (xy_x == 0. && xy_y == 0.) ? 0. : atan2(xy_x, xy_y);
                            return;
                        }
                    }
                    BOOST_THROW_EXCEPTION( projection_exception(error_tolerance_condition) );
                }

                static inline std::string get_name()
                {
                    return "stere_ellipsoid";
                }

            };

            // template class, using CRTP to implement forward/inverse
            template <typename T, typename Parameters>
            struct base_stere_spheroid
                : public base_t_fi<base_stere_spheroid<T, Parameters>, T, Parameters>
            {
                par_stere<T> m_proj_parm;

                inline base_stere_spheroid(const Parameters& par)
                    : base_t_fi<base_stere_spheroid<T, Parameters>, T, Parameters>(*this, par)
                {}

                // FORWARD(s_forward)  spheroid
                // Project coordinates from geographic (lon, lat) to cartesian (x, y)
                inline void fwd(T& lp_lon, T& lp_lat, T& xy_x, T& xy_y) const
                {
                    static const T fourth_pi = detail::fourth_pi<T>();
                    static const T half_pi = detail::half_pi<T>();

                    T  sinphi, cosphi, coslam, sinlam;

                    sinphi = sin(lp_lat);
                    cosphi = cos(lp_lat);
                    coslam = cos(lp_lon);
                    sinlam = sin(lp_lon);
                    switch (this->m_proj_parm.mode) {
                    case equit:
                        xy_y = 1. + cosphi * coslam;
                        goto oblcon;
                    case obliq:
                        xy_y = 1. + this->m_proj_parm.sinX1 * sinphi + this->m_proj_parm.cosX1 * cosphi * coslam;
                oblcon:
                        if (xy_y <= epsilon10) {
                            BOOST_THROW_EXCEPTION( projection_exception(error_tolerance_condition) );
                        }
                        xy_x = (xy_y = this->m_proj_parm.akm1 / xy_y) * cosphi * sinlam;
                        xy_y *= (this->m_proj_parm.mode == equit) ? sinphi :
                           this->m_proj_parm.cosX1 * sinphi - this->m_proj_parm.sinX1 * cosphi * coslam;
                        break;
                    case n_pole:
                        coslam = - coslam;
                        lp_lat = - lp_lat;
                        BOOST_FALLTHROUGH;
                    case s_pole:
                        if (fabs(lp_lat - half_pi) < tolerance) {
                            BOOST_THROW_EXCEPTION( projection_exception(error_tolerance_condition) );
                        }
                        xy_x = sinlam * ( xy_y = this->m_proj_parm.akm1 * tan(fourth_pi + .5 * lp_lat) );
                        xy_y *= coslam;
                        break;
                    }
                }

                // INVERSE(s_inverse)  spheroid
                // Project coordinates from cartesian (x, y) to geographic (lon, lat)
                inline void inv(T& xy_x, T& xy_y, T& lp_lon, T& lp_lat) const
                {
                    T  c, rh, sinc, cosc;

                    sinc = sin(c = 2. * atan((rh = boost::math::hypot(xy_x, xy_y)) / this->m_proj_parm.akm1));
                    cosc = cos(c);
                    lp_lon = 0.;

                    switch (this->m_proj_parm.mode) {
                    case equit:
                        if (fabs(rh) <= epsilon10)
                            lp_lat = 0.;
                        else
                            lp_lat = asin(xy_y * sinc / rh);
                        if (cosc != 0. || xy_x != 0.)
                            lp_lon = atan2(xy_x * sinc, cosc * rh);
                        break;
                    case obliq:
                        if (fabs(rh) <= epsilon10)
                            lp_lat = this->m_par.phi0;
                        else
                            lp_lat = asin(cosc * this->m_proj_parm.sinX1 + xy_y * sinc * this->m_proj_parm.cosX1 / rh);
                        if ((c = cosc - this->m_proj_parm.sinX1 * sin(lp_lat)) != 0. || xy_x != 0.)
                            lp_lon = atan2(xy_x * sinc * this->m_proj_parm.cosX1, c * rh);
                        break;
                    case n_pole:
                        xy_y = -xy_y;
                        BOOST_FALLTHROUGH;
                    case s_pole:
                        if (fabs(rh) <= epsilon10)
                            lp_lat = this->m_par.phi0;
                        else
                            lp_lat = asin(this->m_proj_parm.mode == s_pole ? - cosc : cosc);
                        lp_lon = (xy_x == 0. && xy_y == 0.) ? 0. : atan2(xy_x, xy_y);
                        break;
                    }
                }

                static inline std::string get_name()
                {
                    return "stere_spheroid";
                }

            };

            template <typename Parameters, typename T>
            inline void setup(Parameters& par, par_stere<T>& proj_parm)  /* general initialization */
            {
                static const T fourth_pi = detail::fourth_pi<T>();
                static const T half_pi = detail::half_pi<T>();

                T t;

                if (fabs((t = fabs(par.phi0)) - half_pi) < epsilon10)
                    proj_parm.mode = par.phi0 < 0. ? s_pole : n_pole;
                else
                    proj_parm.mode = t > epsilon10 ? obliq : equit;
                proj_parm.phits = fabs(proj_parm.phits);

                if (par.es != 0.0) {
                    T X;

                    switch (proj_parm.mode) {
                    case n_pole:
                    case s_pole:
                        if (fabs(proj_parm.phits - half_pi) < epsilon10)
                            proj_parm.akm1 = 2. * par.k0 /
                               sqrt(pow(1+par.e,1+par.e)*pow(1-par.e,1-par.e));
                        else {
                            proj_parm.akm1 = cos(proj_parm.phits) /
                               pj_tsfn(proj_parm.phits, t = sin(proj_parm.phits), par.e);
                            t *= par.e;
                            proj_parm.akm1 /= sqrt(1. - t * t);
                        }
                        break;
                    case equit:
                    case obliq:
                        t = sin(par.phi0);
                        X = 2. * atan(ssfn_(par.phi0, t, par.e)) - half_pi;
                        t *= par.e;
                        proj_parm.akm1 = 2. * par.k0 * cos(par.phi0) / sqrt(1. - t * t);
                        proj_parm.sinX1 = sin(X);
                        proj_parm.cosX1 = cos(X);
                        break;
                    }
                } else {
                    switch (proj_parm.mode) {
                    case obliq:
                        proj_parm.sinX1 = sin(par.phi0);
                        proj_parm.cosX1 = cos(par.phi0);
                        BOOST_FALLTHROUGH;
                    case equit:
                        proj_parm.akm1 = 2. * par.k0;
                        break;
                    case s_pole:
                    case n_pole:
                        proj_parm.akm1 = fabs(proj_parm.phits - half_pi) >= epsilon10 ?
                           cos(proj_parm.phits) / tan(fourth_pi - .5 * proj_parm.phits) :
                           2. * par.k0 ;
                        break;
                    }
                }
            }


            // Stereographic
            template <typename Parameters, typename T>
            inline void setup_stere(Parameters& par, par_stere<T>& proj_parm)
            {
                static const T half_pi = detail::half_pi<T>();

                if (! pj_param_r(par.params, "lat_ts", proj_parm.phits))
<<<<<<< HEAD
                    proj_parm.phits = HALFPI;
=======
                    proj_parm.phits = half_pi;
>>>>>>> 8feb7ca7

                setup(par, proj_parm);
            }

            // Universal Polar Stereographic
            template <typename Parameters, typename T>
            inline void setup_ups(Parameters& par, par_stere<T>& proj_parm)
            {
                static const T half_pi = detail::half_pi<T>();

                /* International Ellipsoid */
<<<<<<< HEAD
                par.phi0 = pj_get_param_b(par.params, "south") ? -HALFPI: HALFPI;
=======
                par.phi0 = pj_get_param_b(par.params, "south") ? -half_pi: half_pi;
>>>>>>> 8feb7ca7
                if (par.es == 0.0) {
                    BOOST_THROW_EXCEPTION( projection_exception(error_ellipsoid_use_required) );
                }
                par.k0 = .994;
                par.x0 = 2000000.;
                par.y0 = 2000000.;
                proj_parm.phits = half_pi;
                par.lam0 = 0.;

                setup(par, proj_parm);
            }

    }} // namespace detail::stere
    #endif // doxygen

    /*!
        \brief Stereographic projection
        \ingroup projections
        \tparam Geographic latlong point type
        \tparam Cartesian xy point type
        \tparam Parameters parameter type
        \par Projection characteristics
         - Azimuthal
         - Spheroid
         - Ellipsoid
        \par Projection parameters
         - lat_ts: Latitude of true scale (degrees)
        \par Example
        \image html ex_stere.gif
    */
    template <typename T, typename Parameters>
    struct stere_ellipsoid : public detail::stere::base_stere_ellipsoid<T, Parameters>
    {
        inline stere_ellipsoid(const Parameters& par) : detail::stere::base_stere_ellipsoid<T, Parameters>(par)
        {
            detail::stere::setup_stere(this->m_par, this->m_proj_parm);
        }
    };

    /*!
        \brief Stereographic projection
        \ingroup projections
        \tparam Geographic latlong point type
        \tparam Cartesian xy point type
        \tparam Parameters parameter type
        \par Projection characteristics
         - Azimuthal
         - Spheroid
         - Ellipsoid
        \par Projection parameters
         - lat_ts: Latitude of true scale (degrees)
        \par Example
        \image html ex_stere.gif
    */
    template <typename T, typename Parameters>
    struct stere_spheroid : public detail::stere::base_stere_spheroid<T, Parameters>
    {
        inline stere_spheroid(const Parameters& par) : detail::stere::base_stere_spheroid<T, Parameters>(par)
        {
            detail::stere::setup_stere(this->m_par, this->m_proj_parm);
        }
    };

    /*!
        \brief Universal Polar Stereographic projection
        \ingroup projections
        \tparam Geographic latlong point type
        \tparam Cartesian xy point type
        \tparam Parameters parameter type
        \par Projection characteristics
         - Azimuthal
         - Spheroid
         - Ellipsoid
        \par Projection parameters
         - south: Denotes southern hemisphere UTM zone (boolean)
        \par Example
        \image html ex_ups.gif
    */
    template <typename T, typename Parameters>
    struct ups_ellipsoid : public detail::stere::base_stere_ellipsoid<T, Parameters>
    {
        inline ups_ellipsoid(const Parameters& par) : detail::stere::base_stere_ellipsoid<T, Parameters>(par)
        {
            detail::stere::setup_ups(this->m_par, this->m_proj_parm);
        }
    };

    /*!
        \brief Universal Polar Stereographic projection
        \ingroup projections
        \tparam Geographic latlong point type
        \tparam Cartesian xy point type
        \tparam Parameters parameter type
        \par Projection characteristics
         - Azimuthal
         - Spheroid
         - Ellipsoid
        \par Projection parameters
         - south: Denotes southern hemisphere UTM zone (boolean)
        \par Example
        \image html ex_ups.gif
    */
    template <typename T, typename Parameters>
    struct ups_spheroid : public detail::stere::base_stere_spheroid<T, Parameters>
    {
        inline ups_spheroid(const Parameters& par) : detail::stere::base_stere_spheroid<T, Parameters>(par)
        {
            detail::stere::setup_ups(this->m_par, this->m_proj_parm);
        }
    };

    #ifndef DOXYGEN_NO_DETAIL
    namespace detail
    {

        // Static projection
        BOOST_GEOMETRY_PROJECTIONS_DETAIL_STATIC_PROJECTION(srs::par4::stere, stere_spheroid, stere_ellipsoid)
        BOOST_GEOMETRY_PROJECTIONS_DETAIL_STATIC_PROJECTION(srs::par4::ups, ups_spheroid, ups_ellipsoid)

        // Factory entry(s)
        template <typename T, typename Parameters>
        class stere_entry : public detail::factory_entry<T, Parameters>
        {
            public :
                virtual base_v<T, Parameters>* create_new(const Parameters& par) const
                {
                    if (par.es)
                        return new base_v_fi<stere_ellipsoid<T, Parameters>, T, Parameters>(par);
                    else
                        return new base_v_fi<stere_spheroid<T, Parameters>, T, Parameters>(par);
                }
        };

        template <typename T, typename Parameters>
        class ups_entry : public detail::factory_entry<T, Parameters>
        {
            public :
                virtual base_v<T, Parameters>* create_new(const Parameters& par) const
                {
                    if (par.es)
                        return new base_v_fi<ups_ellipsoid<T, Parameters>, T, Parameters>(par);
                    else
                        return new base_v_fi<ups_spheroid<T, Parameters>, T, Parameters>(par);
                }
        };

        template <typename T, typename Parameters>
        inline void stere_init(detail::base_factory<T, Parameters>& factory)
        {
            factory.add_to_factory("stere", new stere_entry<T, Parameters>);
            factory.add_to_factory("ups", new ups_entry<T, Parameters>);
        }

    } // namespace detail
    #endif // doxygen

} // namespace projections

}} // namespace boost::geometry

#endif // BOOST_GEOMETRY_PROJECTIONS_STERE_HPP
<|MERGE_RESOLUTION|>--- conflicted
+++ resolved
@@ -378,11 +378,7 @@
                 static const T half_pi = detail::half_pi<T>();
 
                 if (! pj_param_r(par.params, "lat_ts", proj_parm.phits))
-<<<<<<< HEAD
-                    proj_parm.phits = HALFPI;
-=======
                     proj_parm.phits = half_pi;
->>>>>>> 8feb7ca7
 
                 setup(par, proj_parm);
             }
@@ -394,11 +390,7 @@
                 static const T half_pi = detail::half_pi<T>();
 
                 /* International Ellipsoid */
-<<<<<<< HEAD
-                par.phi0 = pj_get_param_b(par.params, "south") ? -HALFPI: HALFPI;
-=======
                 par.phi0 = pj_get_param_b(par.params, "south") ? -half_pi: half_pi;
->>>>>>> 8feb7ca7
                 if (par.es == 0.0) {
                     BOOST_THROW_EXCEPTION( projection_exception(error_ellipsoid_use_required) );
                 }
