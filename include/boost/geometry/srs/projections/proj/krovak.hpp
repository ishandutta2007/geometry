// Boost.Geometry - gis-projections (based on PROJ4)

// Copyright (c) 2008-2015 Barend Gehrels, Amsterdam, the Netherlands.

// This file was modified by Oracle on 2017, 2018.
// Modifications copyright (c) 2017-2018, Oracle and/or its affiliates.
// Contributed and/or modified by Adam Wulkiewicz, on behalf of Oracle.

// Use, modification and distribution is subject to the Boost Software License,
// Version 1.0. (See accompanying file LICENSE_1_0.txt or copy at
// http://www.boost.org/LICENSE_1_0.txt)

// This file is converted from PROJ4, http://trac.osgeo.org/proj
// PROJ4 is originally written by Gerald Evenden (then of the USGS)
// PROJ4 is maintained by Frank Warmerdam
// PROJ4 is converted to Boost.Geometry by Barend Gehrels

// Last updated version of proj: 5.0.0

// Original copyright notice:

// Purpose:  Implementation of the krovak (Krovak) projection.
//           Definition: http://www.ihsenergy.com/epsg/guid7.html#1.4.3
// Author:   Thomas Flemming, tf@ttqv.com
// Copyright (c) 2001, Thomas Flemming, tf@ttqv.com

// Permission is hereby granted, free of charge, to any person obtaining a
// copy of this software and associated documentation files (the "Software"),
// to deal in the Software without restriction, including without limitation
// the rights to use, copy, modify, merge, publish, distribute, sublicense,
// and/or sell copies of the Software, and to permit persons to whom the
// Software is furnished to do so, subject to the following conditions:

// The above copyright notice and this permission notice shall be included
// in all copies or substantial portions of the Software.

// THE SOFTWARE IS PROVIDED "AS IS", WITHOUT WARRANTY OF ANY KIND, EXPRESS
// OR IMPLIED, INCLUDING BUT NOT LIMITED TO THE WARRANTIES OF MERCHANTABILITY,
// FITNESS FOR A PARTICULAR PURPOSE AND NONINFRINGEMENT. IN NO EVENT SHALL
// THE AUTHORS OR COPYRIGHT HOLDERS BE LIABLE FOR ANY CLAIM, DAMAGES OR OTHER
// LIABILITY, WHETHER IN AN ACTION OF CONTRACT, TORT OR OTHERWISE, ARISING
// FROM, OUT OF OR IN CONNECTION WITH THE SOFTWARE OR THE USE OR OTHER
// DEALINGS IN THE SOFTWARE.

#ifndef BOOST_GEOMETRY_PROJECTIONS_KROVAK_HPP
#define BOOST_GEOMETRY_PROJECTIONS_KROVAK_HPP

#include <boost/geometry/srs/projections/impl/base_static.hpp>
#include <boost/geometry/srs/projections/impl/base_dynamic.hpp>
#include <boost/geometry/srs/projections/impl/projects.hpp>
#include <boost/geometry/srs/projections/impl/factory_entry.hpp>

namespace boost { namespace geometry
{

namespace srs { namespace par4
{
    struct krovak {}; // Krovak

}} //namespace srs::par4

namespace projections
{
    #ifndef DOXYGEN_NO_DETAIL
    namespace detail { namespace krovak
    {
<<<<<<< HEAD
            static double EPS = 1e-15;
=======
            static double epsilon = 1e-15;
>>>>>>> f711e7b8
            static double S45 = 0.785398163397448;  /* 45 deg */
            static double S90 = 1.570796326794896;  /* 90 deg */
            static double UQ  = 1.04216856380474;   /* DU(2, 59, 42, 42.69689) */
            static double S0  = 1.37008346281555;   /* Latitude of pseudo standard parallel 78deg 30'00" N */
<<<<<<< HEAD
            /* Not sure at all of the appropriate number for MAX_ITER... */
            static int MAX_ITER = 100;
=======
            /* Not sure at all of the appropriate number for max_iter... */
            static int max_iter = 100;
>>>>>>> f711e7b8

            template <typename T>
            struct par_krovak
            {
                T alpha;
                T k;
                T n;
                T rho0;
                T ad;
                int czech;
            };

            /**
               NOTES: According to EPSG the full Krovak projection method should have
                      the following parameters.  Within PROJ.4 the azimuth, and pseudo
                      standard parallel are hardcoded in the algorithm and can't be
                      altered from outside.  The others all have defaults to match the
                      common usage with Krovak projection.

              lat_0 = latitude of centre of the projection

              lon_0 = longitude of centre of the projection

              ** = azimuth (true) of the centre line passing through the centre of the projection

              ** = latitude of pseudo standard parallel

              k  = scale factor on the pseudo standard parallel

              x_0 = False Easting of the centre of the projection at the apex of the cone

              y_0 = False Northing of the centre of the projection at the apex of the cone

             **/

            // template class, using CRTP to implement forward/inverse
            template <typename T, typename Parameters>
            struct base_krovak_ellipsoid
                : public base_t_fi<base_krovak_ellipsoid<T, Parameters>, T, Parameters>
            {
                par_krovak<T> m_proj_parm;

                inline base_krovak_ellipsoid(const Parameters& par)
                    : base_t_fi<base_krovak_ellipsoid<T, Parameters>, T, Parameters>(*this, par)
                {}

                // FORWARD(e_forward)  ellipsoid
                // Project coordinates from geographic (lon, lat) to cartesian (x, y)
                inline void fwd(T& lp_lon, T& lp_lat, T& xy_x, T& xy_y) const
                {
<<<<<<< HEAD
                    CalculationType gfi, u, deltav, s, d, eps, rho;

                    gfi = pow ( (1. + this->m_par.e * sin(lp_lat)) / (1. - this->m_par.e * sin(lp_lat)), this->m_proj_parm.alpha * this->m_par.e / 2.);

                    u = 2. * (atan(this->m_proj_parm.k * pow( tan(lp_lat / 2. + S45), this->m_proj_parm.alpha) / gfi)-S45);
=======
                    T gfi, u, deltav, s, d, eps, rho;

                    gfi = math::pow( (T(1) + this->m_par.e * sin(lp_lat)) / (T(1) - this->m_par.e * sin(lp_lat)), this->m_proj_parm.alpha * this->m_par.e / T(2));

                    u = 2. * (atan(this->m_proj_parm.k * math::pow( tan(lp_lat / T(2) + S45), this->m_proj_parm.alpha) / gfi)-S45);
>>>>>>> f711e7b8
                    deltav = -lp_lon * this->m_proj_parm.alpha;

                    s = asin(cos(this->m_proj_parm.ad) * sin(u) + sin(this->m_proj_parm.ad) * cos(u) * cos(deltav));
                    d = asin(cos(u) * sin(deltav) / cos(s));

                    eps = this->m_proj_parm.n * d;
<<<<<<< HEAD
                    rho = this->m_proj_parm.rho0 * pow(tan(S0 / 2. + S45) , this->m_proj_parm.n) / pow(tan(s / 2. + S45) , this->m_proj_parm.n);
=======
                    rho = this->m_proj_parm.rho0 * math::pow(tan(S0 / T(2) + S45) , this->m_proj_parm.n) / math::pow(tan(s / T(2) + S45) , this->m_proj_parm.n);
>>>>>>> f711e7b8

                    xy_y = rho * cos(eps);
                    xy_x = rho * sin(eps);

                    xy_y *= this->m_proj_parm.czech;
                    xy_x *= this->m_proj_parm.czech;
                }

                // INVERSE(e_inverse)  ellipsoid
                // Project coordinates from cartesian (x, y) to geographic (lon, lat)
                inline void inv(T& xy_x, T& xy_y, T& lp_lon, T& lp_lat) const
                {
<<<<<<< HEAD
                    CalculationType u, deltav, s, d, eps, rho, fi1, xy0;
=======
                    T u, deltav, s, d, eps, rho, fi1, xy0;
>>>>>>> f711e7b8
                    int i;

                    // TODO: replace with std::swap()
                    xy0 = xy_x;
                    xy_x = xy_y;
                    xy_y = xy0;

                    xy_x *= this->m_proj_parm.czech;
                    xy_y *= this->m_proj_parm.czech;

                    rho = sqrt(xy_x * xy_x + xy_y * xy_y);
                    eps = atan2(xy_y, xy_x);

                    d = eps / sin(S0);
<<<<<<< HEAD
                    s = 2. * (atan(  pow(this->m_proj_parm.rho0 / rho, 1. / this->m_proj_parm.n) * tan(S0 / 2. + S45)) - S45);
=======
                    s = T(2) * (atan(math::pow(this->m_proj_parm.rho0 / rho, T(1) / this->m_proj_parm.n) * tan(S0 / T(2) + S45)) - S45);
>>>>>>> f711e7b8

                    u = asin(cos(this->m_proj_parm.ad) * sin(s) - sin(this->m_proj_parm.ad) * cos(s) * cos(d));
                    deltav = asin(cos(s) * sin(d) / cos(u));

                    lp_lon = this->m_par.lam0 - deltav / this->m_proj_parm.alpha;

                    /* ITERATION FOR lp_lat */
                    fi1 = u;

<<<<<<< HEAD
                    for (i = MAX_ITER; i ; --i) {
                        lp_lat = 2. * ( atan( pow( this->m_proj_parm.k, -1. / this->m_proj_parm.alpha)  *
                                              pow( tan(u / 2. + S45) , 1. / this->m_proj_parm.alpha)  *
                                              pow( (1. + this->m_par.e * sin(fi1)) / (1. - this->m_par.e * sin(fi1)) , this->m_par.e / 2.)
                                            )  - S45);

                        if (fabs(fi1 - lp_lat) < EPS)
=======
                    for (i = max_iter; i ; --i) {
                        lp_lat = T(2) * ( atan( math::pow( this->m_proj_parm.k, T(-1) / this->m_proj_parm.alpha)  *
                                              math::pow( tan(u / T(2) + S45) , T(1) / this->m_proj_parm.alpha)  *
                                              math::pow( (T(1) + this->m_par.e * sin(fi1)) / (T(1) - this->m_par.e * sin(fi1)) , this->m_par.e / T(2))
                                            )  - S45);

                        if (fabs(fi1 - lp_lat) < epsilon)
>>>>>>> f711e7b8
                            break;
                        fi1 = lp_lat;
                    }
                    if( i == 0 )
<<<<<<< HEAD
                        BOOST_THROW_EXCEPTION( projection_exception(-53) );
=======
                        BOOST_THROW_EXCEPTION( projection_exception(error_non_convergent) );
>>>>>>> f711e7b8

                   lp_lon -= this->m_par.lam0;
                }

                static inline std::string get_name()
                {
                    return "krovak_ellipsoid";
                }

            };

            // Krovak
            template <typename Parameters, typename T>
            inline void setup_krovak(Parameters& par, par_krovak<T>& proj_parm)
            {
                T u0, n0, g;

                /* we want Bessel as fixed ellipsoid */
                par.a = 6377397.155;
                par.e = sqrt(par.es = 0.006674372230614);

                /* if latitude of projection center is not set, use 49d30'N */
<<<<<<< HEAD
                if (!pj_param(par.params, "tlat_0").i)
=======
                if (!pj_param_exists(par.params, "lat_0"))
>>>>>>> f711e7b8
                    par.phi0 = 0.863937979737193;

                /* if center long is not set use 42d30'E of Ferro - 17d40' for Ferro */
                /* that will correspond to using longitudes relative to greenwich    */
                /* as input and output, instead of lat/long relative to Ferro */
<<<<<<< HEAD
                if (!pj_param(par.params, "tlon_0").i)
                    par.lam0 = 0.7417649320975901 - 0.308341501185665;

                /* if scale not set default to 0.9999 */
                if (!pj_param(par.params, "tk").i)
                    par.k0 = 0.9999;

                proj_parm.czech = 1;
                if( !pj_param(par.params, "tczech").i )
                    proj_parm.czech = -1;

                /* Set up shared parameters between forward and inverse */
                proj_parm.alpha = sqrt(1. + (par.es * pow(cos(par.phi0), 4)) / (1. - par.es));
                u0 = asin(sin(par.phi0) / proj_parm.alpha);
                g = pow( (1. + par.e * sin(par.phi0)) / (1. - par.e * sin(par.phi0)) , proj_parm.alpha * par.e / 2. );
                proj_parm.k = tan( u0 / 2. + S45) / pow  (tan(par.phi0 / 2. + S45) , proj_parm.alpha) * g;
                n0 = sqrt(1. - par.es) / (1. - par.es * pow(sin(par.phi0), 2));
=======
                if (!pj_param_exists(par.params, "lon_0"))
                    par.lam0 = 0.7417649320975901 - 0.308341501185665;

                /* if scale not set default to 0.9999 */
                if (!pj_param_exists(par.params, "k"))
                    par.k0 = 0.9999;

                proj_parm.czech = 1;
                if( !pj_param_exists(par.params, "czech") )
                    proj_parm.czech = -1;

                /* Set up shared parameters between forward and inverse */
                proj_parm.alpha = sqrt(T(1) + (par.es * math::pow(cos(par.phi0), 4)) / (T(1) - par.es));
                u0 = asin(sin(par.phi0) / proj_parm.alpha);
                g = math::pow( (T(1) + par.e * sin(par.phi0)) / (T(1) - par.e * sin(par.phi0)) , proj_parm.alpha * par.e / T(2) );
                proj_parm.k = tan( u0 / 2. + S45) / math::pow(tan(par.phi0 / T(2) + S45) , proj_parm.alpha) * g;
                n0 = sqrt(T(1) - par.es) / (T(1) - par.es * math::pow(sin(par.phi0), 2));
>>>>>>> f711e7b8
                proj_parm.n = sin(S0);
                proj_parm.rho0 = par.k0 * n0 / tan(S0);
                proj_parm.ad = S90 - UQ;
            }

    }} // namespace detail::krovak
    #endif // doxygen

    /*!
        \brief Krovak projection
        \ingroup projections
        \tparam Geographic latlong point type
        \tparam Cartesian xy point type
        \tparam Parameters parameter type
        \par Projection characteristics
         - Pseudocylindrical
         - Ellipsoid
        \par Projection parameters
         - lat_ts: Latitude of true scale (degrees)
         - lat_0: Latitude of origin
         - lon_0: Central meridian
         - k: Scale factor on the pseudo standard parallel
        \par Example
        \image html ex_krovak.gif
    */
    template <typename T, typename Parameters>
    struct krovak_ellipsoid : public detail::krovak::base_krovak_ellipsoid<T, Parameters>
    {
        inline krovak_ellipsoid(const Parameters& par) : detail::krovak::base_krovak_ellipsoid<T, Parameters>(par)
        {
            detail::krovak::setup_krovak(this->m_par, this->m_proj_parm);
        }
    };

    #ifndef DOXYGEN_NO_DETAIL
    namespace detail
    {

        // Static projection
        BOOST_GEOMETRY_PROJECTIONS_DETAIL_STATIC_PROJECTION(srs::par4::krovak, krovak_ellipsoid, krovak_ellipsoid)

        // Factory entry(s)
        template <typename T, typename Parameters>
        class krovak_entry : public detail::factory_entry<T, Parameters>
        {
            public :
                virtual base_v<T, Parameters>* create_new(const Parameters& par) const
                {
                    return new base_v_fi<krovak_ellipsoid<T, Parameters>, T, Parameters>(par);
                }
        };

        template <typename T, typename Parameters>
        inline void krovak_init(detail::base_factory<T, Parameters>& factory)
        {
            factory.add_to_factory("krovak", new krovak_entry<T, Parameters>);
        }

    } // namespace detail
    #endif // doxygen

} // namespace projections

}} // namespace boost::geometry

#endif // BOOST_GEOMETRY_PROJECTIONS_KROVAK_HPP
<|MERGE_RESOLUTION|>--- conflicted
+++ resolved
@@ -64,22 +64,13 @@
     #ifndef DOXYGEN_NO_DETAIL
     namespace detail { namespace krovak
     {
-<<<<<<< HEAD
-            static double EPS = 1e-15;
-=======
             static double epsilon = 1e-15;
->>>>>>> f711e7b8
             static double S45 = 0.785398163397448;  /* 45 deg */
             static double S90 = 1.570796326794896;  /* 90 deg */
             static double UQ  = 1.04216856380474;   /* DU(2, 59, 42, 42.69689) */
             static double S0  = 1.37008346281555;   /* Latitude of pseudo standard parallel 78deg 30'00" N */
-<<<<<<< HEAD
-            /* Not sure at all of the appropriate number for MAX_ITER... */
-            static int MAX_ITER = 100;
-=======
             /* Not sure at all of the appropriate number for max_iter... */
             static int max_iter = 100;
->>>>>>> f711e7b8
 
             template <typename T>
             struct par_krovak
@@ -130,30 +121,18 @@
                 // Project coordinates from geographic (lon, lat) to cartesian (x, y)
                 inline void fwd(T& lp_lon, T& lp_lat, T& xy_x, T& xy_y) const
                 {
-<<<<<<< HEAD
-                    CalculationType gfi, u, deltav, s, d, eps, rho;
-
-                    gfi = pow ( (1. + this->m_par.e * sin(lp_lat)) / (1. - this->m_par.e * sin(lp_lat)), this->m_proj_parm.alpha * this->m_par.e / 2.);
-
-                    u = 2. * (atan(this->m_proj_parm.k * pow( tan(lp_lat / 2. + S45), this->m_proj_parm.alpha) / gfi)-S45);
-=======
                     T gfi, u, deltav, s, d, eps, rho;
 
                     gfi = math::pow( (T(1) + this->m_par.e * sin(lp_lat)) / (T(1) - this->m_par.e * sin(lp_lat)), this->m_proj_parm.alpha * this->m_par.e / T(2));
 
                     u = 2. * (atan(this->m_proj_parm.k * math::pow( tan(lp_lat / T(2) + S45), this->m_proj_parm.alpha) / gfi)-S45);
->>>>>>> f711e7b8
                     deltav = -lp_lon * this->m_proj_parm.alpha;
 
                     s = asin(cos(this->m_proj_parm.ad) * sin(u) + sin(this->m_proj_parm.ad) * cos(u) * cos(deltav));
                     d = asin(cos(u) * sin(deltav) / cos(s));
 
                     eps = this->m_proj_parm.n * d;
-<<<<<<< HEAD
-                    rho = this->m_proj_parm.rho0 * pow(tan(S0 / 2. + S45) , this->m_proj_parm.n) / pow(tan(s / 2. + S45) , this->m_proj_parm.n);
-=======
                     rho = this->m_proj_parm.rho0 * math::pow(tan(S0 / T(2) + S45) , this->m_proj_parm.n) / math::pow(tan(s / T(2) + S45) , this->m_proj_parm.n);
->>>>>>> f711e7b8
 
                     xy_y = rho * cos(eps);
                     xy_x = rho * sin(eps);
@@ -166,11 +145,7 @@
                 // Project coordinates from cartesian (x, y) to geographic (lon, lat)
                 inline void inv(T& xy_x, T& xy_y, T& lp_lon, T& lp_lat) const
                 {
-<<<<<<< HEAD
-                    CalculationType u, deltav, s, d, eps, rho, fi1, xy0;
-=======
                     T u, deltav, s, d, eps, rho, fi1, xy0;
->>>>>>> f711e7b8
                     int i;
 
                     // TODO: replace with std::swap()
@@ -185,11 +160,7 @@
                     eps = atan2(xy_y, xy_x);
 
                     d = eps / sin(S0);
-<<<<<<< HEAD
-                    s = 2. * (atan(  pow(this->m_proj_parm.rho0 / rho, 1. / this->m_proj_parm.n) * tan(S0 / 2. + S45)) - S45);
-=======
                     s = T(2) * (atan(math::pow(this->m_proj_parm.rho0 / rho, T(1) / this->m_proj_parm.n) * tan(S0 / T(2) + S45)) - S45);
->>>>>>> f711e7b8
 
                     u = asin(cos(this->m_proj_parm.ad) * sin(s) - sin(this->m_proj_parm.ad) * cos(s) * cos(d));
                     deltav = asin(cos(s) * sin(d) / cos(u));
@@ -199,15 +170,6 @@
                     /* ITERATION FOR lp_lat */
                     fi1 = u;
 
-<<<<<<< HEAD
-                    for (i = MAX_ITER; i ; --i) {
-                        lp_lat = 2. * ( atan( pow( this->m_proj_parm.k, -1. / this->m_proj_parm.alpha)  *
-                                              pow( tan(u / 2. + S45) , 1. / this->m_proj_parm.alpha)  *
-                                              pow( (1. + this->m_par.e * sin(fi1)) / (1. - this->m_par.e * sin(fi1)) , this->m_par.e / 2.)
-                                            )  - S45);
-
-                        if (fabs(fi1 - lp_lat) < EPS)
-=======
                     for (i = max_iter; i ; --i) {
                         lp_lat = T(2) * ( atan( math::pow( this->m_proj_parm.k, T(-1) / this->m_proj_parm.alpha)  *
                                               math::pow( tan(u / T(2) + S45) , T(1) / this->m_proj_parm.alpha)  *
@@ -215,16 +177,11 @@
                                             )  - S45);
 
                         if (fabs(fi1 - lp_lat) < epsilon)
->>>>>>> f711e7b8
                             break;
                         fi1 = lp_lat;
                     }
                     if( i == 0 )
-<<<<<<< HEAD
-                        BOOST_THROW_EXCEPTION( projection_exception(-53) );
-=======
                         BOOST_THROW_EXCEPTION( projection_exception(error_non_convergent) );
->>>>>>> f711e7b8
 
                    lp_lon -= this->m_par.lam0;
                 }
@@ -247,35 +204,12 @@
                 par.e = sqrt(par.es = 0.006674372230614);
 
                 /* if latitude of projection center is not set, use 49d30'N */
-<<<<<<< HEAD
-                if (!pj_param(par.params, "tlat_0").i)
-=======
                 if (!pj_param_exists(par.params, "lat_0"))
->>>>>>> f711e7b8
                     par.phi0 = 0.863937979737193;
 
                 /* if center long is not set use 42d30'E of Ferro - 17d40' for Ferro */
                 /* that will correspond to using longitudes relative to greenwich    */
                 /* as input and output, instead of lat/long relative to Ferro */
-<<<<<<< HEAD
-                if (!pj_param(par.params, "tlon_0").i)
-                    par.lam0 = 0.7417649320975901 - 0.308341501185665;
-
-                /* if scale not set default to 0.9999 */
-                if (!pj_param(par.params, "tk").i)
-                    par.k0 = 0.9999;
-
-                proj_parm.czech = 1;
-                if( !pj_param(par.params, "tczech").i )
-                    proj_parm.czech = -1;
-
-                /* Set up shared parameters between forward and inverse */
-                proj_parm.alpha = sqrt(1. + (par.es * pow(cos(par.phi0), 4)) / (1. - par.es));
-                u0 = asin(sin(par.phi0) / proj_parm.alpha);
-                g = pow( (1. + par.e * sin(par.phi0)) / (1. - par.e * sin(par.phi0)) , proj_parm.alpha * par.e / 2. );
-                proj_parm.k = tan( u0 / 2. + S45) / pow  (tan(par.phi0 / 2. + S45) , proj_parm.alpha) * g;
-                n0 = sqrt(1. - par.es) / (1. - par.es * pow(sin(par.phi0), 2));
-=======
                 if (!pj_param_exists(par.params, "lon_0"))
                     par.lam0 = 0.7417649320975901 - 0.308341501185665;
 
@@ -293,7 +227,6 @@
                 g = math::pow( (T(1) + par.e * sin(par.phi0)) / (T(1) - par.e * sin(par.phi0)) , proj_parm.alpha * par.e / T(2) );
                 proj_parm.k = tan( u0 / 2. + S45) / math::pow(tan(par.phi0 / T(2) + S45) , proj_parm.alpha) * g;
                 n0 = sqrt(T(1) - par.es) / (T(1) - par.es * math::pow(sin(par.phi0), 2));
->>>>>>> f711e7b8
                 proj_parm.n = sin(S0);
                 proj_parm.rho0 = par.k0 * n0 / tan(S0);
                 proj_parm.ad = S90 - UQ;
