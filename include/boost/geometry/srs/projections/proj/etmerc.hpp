--- conflicted
+++ resolved
@@ -253,11 +253,7 @@
                 T f, n, np, Z;
 
                 if (par.es <= 0) {
-<<<<<<< HEAD
-                    BOOST_THROW_EXCEPTION( projection_exception(-34) );
-=======
                     BOOST_THROW_EXCEPTION( projection_exception(error_ellipsoid_use_required) );
->>>>>>> f711e7b8
                 }
 
                 f = par.es / (1 + sqrt(1 -  par.es)); /* Replaces: f = 1 - sqrt(1-par.es); */
@@ -346,29 +342,11 @@
             template <typename Parameters, typename T>
             inline void setup_utm(Parameters& par, par_etmerc<T>& proj_parm)
             {
-<<<<<<< HEAD
-                static const T ONEPI = detail::ONEPI<T>();
-=======
                 static const T pi = detail::pi<T>();
->>>>>>> f711e7b8
 
                 int zone;
 
                 if (par.es == 0.0) {
-<<<<<<< HEAD
-                    BOOST_THROW_EXCEPTION( projection_exception(-34) );
-                }
-
-                par.y0 = pj_param(par.params, "bsouth").i ? 10000000. : 0.;
-                par.x0 = 500000.;
-                if (pj_param(par.params, "tzone").i) /* zone input ? */
-                {
-                    zone = pj_param(par.params, "izone").i;
-                    if (zone > 0 && zone <= 60)
-                        --zone;
-                    else {
-                        BOOST_THROW_EXCEPTION( projection_exception(-35) );
-=======
                     BOOST_THROW_EXCEPTION( projection_exception(error_ellipsoid_use_required) );
                 }
 
@@ -380,26 +358,17 @@
                         --zone;
                     else {
                         BOOST_THROW_EXCEPTION( projection_exception(error_invalid_utm_zone) );
->>>>>>> f711e7b8
                     }
                 }
                 else /* nearest central meridian input */
                 {
-<<<<<<< HEAD
-                    zone = int_floor((adjlon(par.lam0) + ONEPI) * 30. / ONEPI);
-=======
                     zone = int_floor((adjlon(par.lam0) + pi) * 30. / pi);
->>>>>>> f711e7b8
                     if (zone < 0)
                         zone = 0;
                     else if (zone >= 60)
                         zone = 59;
                 }
-<<<<<<< HEAD
-                par.lam0 = (zone + .5) * ONEPI / 30. - ONEPI;
-=======
                 par.lam0 = (zone + .5) * pi / 30. - pi;
->>>>>>> f711e7b8
                 par.k0 = 0.9996;
                 par.phi0 = 0.;
 
@@ -448,17 +417,10 @@
         \par Example
         \image html ex_utm.gif
     */
-<<<<<<< HEAD
-    template <typename CalculationType, typename Parameters>
-    struct utm_ellipsoid : public detail::etmerc::base_etmerc_ellipsoid<CalculationType, Parameters>
-    {
-        inline utm_ellipsoid(const Parameters& par) : detail::etmerc::base_etmerc_ellipsoid<CalculationType, Parameters>(par)
-=======
     template <typename T, typename Parameters>
     struct utm_ellipsoid : public detail::etmerc::base_etmerc_ellipsoid<T, Parameters>
     {
         inline utm_ellipsoid(const Parameters& par) : detail::etmerc::base_etmerc_ellipsoid<T, Parameters>(par)
->>>>>>> f711e7b8
         {
             detail::etmerc::setup_utm(this->m_par, this->m_proj_parm);
         }
@@ -493,29 +455,11 @@
                 }
         };
 
-<<<<<<< HEAD
-        template <typename CalculationType, typename Parameters>
-        class utm_entry : public detail::factory_entry<CalculationType, Parameters>
-        {
-            public :
-                virtual base_v<CalculationType, Parameters>* create_new(const Parameters& par) const
-                {
-                    return new base_v_fi<utm_ellipsoid<CalculationType, Parameters>, CalculationType, Parameters>(par);
-                }
-        };
-
-        template <typename CalculationType, typename Parameters>
-        inline void etmerc_init(detail::base_factory<CalculationType, Parameters>& factory)
-        {
-            factory.add_to_factory("etmerc", new etmerc_entry<CalculationType, Parameters>);
-            factory.add_to_factory("utm", new utm_entry<CalculationType, Parameters>);
-=======
         template <typename T, typename Parameters>
         inline void etmerc_init(detail::base_factory<T, Parameters>& factory)
         {
             factory.add_to_factory("etmerc", new etmerc_entry<T, Parameters>);
             factory.add_to_factory("utm", new utm_entry<T, Parameters>);
->>>>>>> f711e7b8
         }
 
     } // namespace detail
