--- conflicted
+++ resolved
@@ -88,20 +88,13 @@
             static const double C2 = (7 * B2);
             static const double C3 = (9 * B3);
             static const double C4 = (11 * B4);
-<<<<<<< HEAD
-            static const double EPS = 1e-11;
-=======
             static const double epsilon = 1e-11;
->>>>>>> f711e7b8
 
             template <typename T>
             inline T max_y() { return (0.8707 * 0.52 * detail::pi<T>()); }
 
             /* Not sure at all of the appropriate number for max_iter... */
             static const int max_iter = 100;
-
-            /* Not sure at all of the appropriate number for MAX_ITER... */
-            static const int MAX_ITER = 100;
 
             // template class, using CRTP to implement forward/inverse
             template <typename T, typename Parameters>
@@ -130,11 +123,7 @@
                 {
                     static const T max_y = natearth::max_y<T>();
 
-<<<<<<< HEAD
-                    CalculationType yc, tol, y2, y4, f, fder;
-=======
                     T yc, tol, y2, y4, f, fder;
->>>>>>> f711e7b8
                     int i;
 
                     /* make sure y is inside valid range */
@@ -146,11 +135,7 @@
 
                     /* latitude */
                     yc = xy_y;
-<<<<<<< HEAD
-                    for (i = MAX_ITER; i ; --i) { /* Newton-Raphson */
-=======
                     for (i = max_iter; i ; --i) { /* Newton-Raphson */
->>>>>>> f711e7b8
                         y2 = yc * yc;
                         y4 = y2 * y2;
                         f = (yc * (B0 + y2 * (B1 + y4 * (B2 + B3 * y2 + B4 * y4)))) - xy_y;
@@ -161,11 +146,7 @@
                         }
                     }
                     if( i == 0 )
-<<<<<<< HEAD
-                        BOOST_THROW_EXCEPTION( projection_exception(-53) );
-=======
                         BOOST_THROW_EXCEPTION( projection_exception(error_non_convergent) );
->>>>>>> f711e7b8
                     lp_lat = yc;
 
                     /* longitude */
