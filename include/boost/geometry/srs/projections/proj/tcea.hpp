--- conflicted
+++ resolved
@@ -64,13 +64,6 @@
             struct base_tcea_spheroid
                 : public base_t_fi<base_tcea_spheroid<T, Parameters>, T, Parameters>
             {
-<<<<<<< HEAD
-
-                typedef CalculationType geographic_type;
-                typedef CalculationType cartesian_type;
-                
-=======
->>>>>>> f711e7b8
                 inline base_tcea_spheroid(const Parameters& par)
                     : base_t_fi<base_tcea_spheroid<T, Parameters>, T, Parameters>(*this, par)
                 {}
