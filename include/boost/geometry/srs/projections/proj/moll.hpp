--- conflicted
+++ resolved
@@ -113,19 +113,11 @@
                 // Project coordinates from cartesian (x, y) to geographic (lon, lat)
                 inline void inv(T& xy_x, T& xy_y, T& lp_lon, T& lp_lat) const
                 {
-<<<<<<< HEAD
-                    static const CalculationType ONEPI = detail::ONEPI<CalculationType>();
-
-                    lp_lat = aasin(xy_y / this->m_proj_parm.C_y);
-                    lp_lon = xy_x / (this->m_proj_parm.C_x * cos(lp_lat));
-                    if (fabs(lp_lon) < ONEPI) {
-=======
                     static const T pi = detail::pi<T>();
 
                     lp_lat = aasin(xy_y / this->m_proj_parm.C_y);
                     lp_lon = xy_x / (this->m_proj_parm.C_x * cos(lp_lat));
                     if (fabs(lp_lon) < pi) {
->>>>>>> f711e7b8
                         lp_lat += lp_lat;
                         lp_lat = aasin((lp_lat + sin(lp_lat)) / this->m_proj_parm.C_p);
                     } else {
