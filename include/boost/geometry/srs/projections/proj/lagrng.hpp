// Boost.Geometry - gis-projections (based on PROJ4)

// Copyright (c) 2008-2015 Barend Gehrels, Amsterdam, the Netherlands.

// This file was modified by Oracle on 2017, 2018.
// Modifications copyright (c) 2017-2018, Oracle and/or its affiliates.
// Contributed and/or modified by Adam Wulkiewicz, on behalf of Oracle.

// Use, modification and distribution is subject to the Boost Software License,
// Version 1.0. (See accompanying file LICENSE_1_0.txt or copy at
// http://www.boost.org/LICENSE_1_0.txt)

// This file is converted from PROJ4, http://trac.osgeo.org/proj
// PROJ4 is originally written by Gerald Evenden (then of the USGS)
// PROJ4 is maintained by Frank Warmerdam
// PROJ4 is converted to Boost.Geometry by Barend Gehrels

// Last updated version of proj: 5.0.0

// Original copyright notice:

// Permission is hereby granted, free of charge, to any person obtaining a
// copy of this software and associated documentation files (the "Software"),
// to deal in the Software without restriction, including without limitation
// the rights to use, copy, modify, merge, publish, distribute, sublicense,
// and/or sell copies of the Software, and to permit persons to whom the
// Software is furnished to do so, subject to the following conditions:

// The above copyright notice and this permission notice shall be included
// in all copies or substantial portions of the Software.

// THE SOFTWARE IS PROVIDED "AS IS", WITHOUT WARRANTY OF ANY KIND, EXPRESS
// OR IMPLIED, INCLUDING BUT NOT LIMITED TO THE WARRANTIES OF MERCHANTABILITY,
// FITNESS FOR A PARTICULAR PURPOSE AND NONINFRINGEMENT. IN NO EVENT SHALL
// THE AUTHORS OR COPYRIGHT HOLDERS BE LIABLE FOR ANY CLAIM, DAMAGES OR OTHER
// LIABILITY, WHETHER IN AN ACTION OF CONTRACT, TORT OR OTHERWISE, ARISING
// FROM, OUT OF OR IN CONNECTION WITH THE SOFTWARE OR THE USE OR OTHER
// DEALINGS IN THE SOFTWARE.

#ifndef BOOST_GEOMETRY_PROJECTIONS_LAGRNG_HPP
#define BOOST_GEOMETRY_PROJECTIONS_LAGRNG_HPP

#include <boost/geometry/util/math.hpp>

#include <boost/geometry/srs/projections/impl/base_static.hpp>
#include <boost/geometry/srs/projections/impl/base_dynamic.hpp>
#include <boost/geometry/srs/projections/impl/projects.hpp>
#include <boost/geometry/srs/projections/impl/factory_entry.hpp>

namespace boost { namespace geometry
{

namespace srs { namespace par4
{
    struct lagrng {}; // Lagrange

}} //namespace srs::par4

namespace projections
{
    #ifndef DOXYGEN_NO_DETAIL
    namespace detail { namespace lagrng
    {

            static const double tolerance = 1e-10;

            template <typename T>
            struct par_lagrng
            {
                T    a1;
                T    rw;
                T    hrw;
            };

            // template class, using CRTP to implement forward/inverse
            template <typename T, typename Parameters>
            struct base_lagrng_spheroid
                : public base_t_f<base_lagrng_spheroid<T, Parameters>, T, Parameters>
            {
                par_lagrng<T> m_proj_parm;

                inline base_lagrng_spheroid(const Parameters& par)
                    : base_t_f<base_lagrng_spheroid<T, Parameters>, T, Parameters>(*this, par)
                {}

                // FORWARD(s_forward)  spheroid
                // Project coordinates from geographic (lon, lat) to cartesian (x, y)
                inline void fwd(T& lp_lon, T& lp_lat, T& xy_x, T& xy_y) const
                {
                    static const T half_pi = detail::half_pi<T>();

                    T v, c;

                    if (fabs(fabs(lp_lat) - half_pi) < tolerance) {
                        xy_x = 0;
                        xy_y = lp_lat < 0 ? -2. : 2.;
                    } else {
                        lp_lat = sin(lp_lat);
<<<<<<< HEAD
                        v = this->m_proj_parm.a1 * pow((1. + lp_lat)/(1. - lp_lat), this->m_proj_parm.hrw);
                        if ((c = 0.5 * (v + 1./v) + cos(lp_lon *= this->m_proj_parm.rw)) < TOL) {
                            BOOST_THROW_EXCEPTION( projection_exception(-20) );
=======
                        v = this->m_proj_parm.a1 * math::pow((T(1) + lp_lat)/(T(1) - lp_lat), this->m_proj_parm.hrw);
                        if ((c = 0.5 * (v + 1./v) + cos(lp_lon *= this->m_proj_parm.rw)) < tolerance) {
                            BOOST_THROW_EXCEPTION( projection_exception(error_tolerance_condition) );
>>>>>>> f711e7b8
                        }
                        xy_x = 2. * sin(lp_lon) / c;
                        xy_y = (v - 1./v) / c;
                    }
                }

                static inline std::string get_name()
                {
                    return "lagrng_spheroid";
                }

            };

            // Lagrange
            template <typename Parameters, typename T>
            inline void setup_lagrng(Parameters& par, par_lagrng<T>& proj_parm)
            {
                T phi1;

<<<<<<< HEAD
                proj_parm.rw = pj_param(par.params, "dW").f;
                if (proj_parm.rw <= 0)
                    BOOST_THROW_EXCEPTION( projection_exception(-27) );

                proj_parm.rw = 1. / proj_parm.rw;
                proj_parm.hrw = 0.5 * proj_parm.rw;
                phi1 = pj_param(par.params, "rlat_1").f;
                if (fabs(fabs(phi1 = sin(phi1)) - 1.) < TOL)
                    BOOST_THROW_EXCEPTION( projection_exception(-22) );

                proj_parm.a1 = pow((1. - phi1)/(1. + phi1), proj_parm.hrw);
=======
                proj_parm.rw = pj_get_param_f(par.params, "W");
                if (proj_parm.rw <= 0)
                    BOOST_THROW_EXCEPTION( projection_exception(error_w_or_m_zero_or_less) );

                proj_parm.rw = 1. / proj_parm.rw;
                proj_parm.hrw = 0.5 * proj_parm.rw;
                phi1 = pj_get_param_r(par.params, "lat_1");
                if (fabs(fabs(phi1 = sin(phi1)) - 1.) < tolerance)
                    BOOST_THROW_EXCEPTION( projection_exception(error_lat_larger_than_90) );

                proj_parm.a1 = math::pow((T(1) - phi1)/(T(1) + phi1), proj_parm.hrw);
>>>>>>> f711e7b8

                par.es = 0.;
            }

    }} // namespace detail::lagrng
    #endif // doxygen

    /*!
        \brief Lagrange projection
        \ingroup projections
        \tparam Geographic latlong point type
        \tparam Cartesian xy point type
        \tparam Parameters parameter type
        \par Projection characteristics
         - Miscellaneous
         - Spheroid
         - no inverse
        \par Projection parameters
         - W (real)
         - lat_1: Latitude of first standard parallel (degrees)
        \par Example
        \image html ex_lagrng.gif
    */
    template <typename T, typename Parameters>
    struct lagrng_spheroid : public detail::lagrng::base_lagrng_spheroid<T, Parameters>
    {
        inline lagrng_spheroid(const Parameters& par) : detail::lagrng::base_lagrng_spheroid<T, Parameters>(par)
        {
            detail::lagrng::setup_lagrng(this->m_par, this->m_proj_parm);
        }
    };

    #ifndef DOXYGEN_NO_DETAIL
    namespace detail
    {

        // Static projection
        BOOST_GEOMETRY_PROJECTIONS_DETAIL_STATIC_PROJECTION(srs::par4::lagrng, lagrng_spheroid, lagrng_spheroid)

        // Factory entry(s)
        template <typename T, typename Parameters>
        class lagrng_entry : public detail::factory_entry<T, Parameters>
        {
            public :
                virtual base_v<T, Parameters>* create_new(const Parameters& par) const
                {
                    return new base_v_f<lagrng_spheroid<T, Parameters>, T, Parameters>(par);
                }
        };

        template <typename T, typename Parameters>
        inline void lagrng_init(detail::base_factory<T, Parameters>& factory)
        {
            factory.add_to_factory("lagrng", new lagrng_entry<T, Parameters>);
        }

    } // namespace detail
    #endif // doxygen

} // namespace projections

}} // namespace boost::geometry

#endif // BOOST_GEOMETRY_PROJECTIONS_LAGRNG_HPP
<|MERGE_RESOLUTION|>--- conflicted
+++ resolved
@@ -96,15 +96,9 @@
                         xy_y = lp_lat < 0 ? -2. : 2.;
                     } else {
                         lp_lat = sin(lp_lat);
-<<<<<<< HEAD
-                        v = this->m_proj_parm.a1 * pow((1. + lp_lat)/(1. - lp_lat), this->m_proj_parm.hrw);
-                        if ((c = 0.5 * (v + 1./v) + cos(lp_lon *= this->m_proj_parm.rw)) < TOL) {
-                            BOOST_THROW_EXCEPTION( projection_exception(-20) );
-=======
                         v = this->m_proj_parm.a1 * math::pow((T(1) + lp_lat)/(T(1) - lp_lat), this->m_proj_parm.hrw);
                         if ((c = 0.5 * (v + 1./v) + cos(lp_lon *= this->m_proj_parm.rw)) < tolerance) {
                             BOOST_THROW_EXCEPTION( projection_exception(error_tolerance_condition) );
->>>>>>> f711e7b8
                         }
                         xy_x = 2. * sin(lp_lon) / c;
                         xy_y = (v - 1./v) / c;
@@ -124,19 +118,6 @@
             {
                 T phi1;
 
-<<<<<<< HEAD
-                proj_parm.rw = pj_param(par.params, "dW").f;
-                if (proj_parm.rw <= 0)
-                    BOOST_THROW_EXCEPTION( projection_exception(-27) );
-
-                proj_parm.rw = 1. / proj_parm.rw;
-                proj_parm.hrw = 0.5 * proj_parm.rw;
-                phi1 = pj_param(par.params, "rlat_1").f;
-                if (fabs(fabs(phi1 = sin(phi1)) - 1.) < TOL)
-                    BOOST_THROW_EXCEPTION( projection_exception(-22) );
-
-                proj_parm.a1 = pow((1. - phi1)/(1. + phi1), proj_parm.hrw);
-=======
                 proj_parm.rw = pj_get_param_f(par.params, "W");
                 if (proj_parm.rw <= 0)
                     BOOST_THROW_EXCEPTION( projection_exception(error_w_or_m_zero_or_less) );
@@ -148,7 +129,6 @@
                     BOOST_THROW_EXCEPTION( projection_exception(error_lat_larger_than_90) );
 
                 proj_parm.a1 = math::pow((T(1) - phi1)/(T(1) + phi1), proj_parm.hrw);
->>>>>>> f711e7b8
 
                 par.es = 0.;
             }
