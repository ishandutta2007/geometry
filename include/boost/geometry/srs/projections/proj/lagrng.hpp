// Boost.Geometry - gis-projections (based on PROJ4)

// Copyright (c) 2008-2015 Barend Gehrels, Amsterdam, the Netherlands.

// This file was modified by Oracle on 2017, 2018.
// Modifications copyright (c) 2017-2018, Oracle and/or its affiliates.
// Contributed and/or modified by Adam Wulkiewicz, on behalf of Oracle.

// Use, modification and distribution is subject to the Boost Software License,
// Version 1.0. (See accompanying file LICENSE_1_0.txt or copy at
// http://www.boost.org/LICENSE_1_0.txt)

// This file is converted from PROJ4, http://trac.osgeo.org/proj
// PROJ4 is originally written by Gerald Evenden (then of the USGS)
// PROJ4 is maintained by Frank Warmerdam
// PROJ4 is converted to Boost.Geometry by Barend Gehrels

// Last updated version of proj: 5.0.0

// Original copyright notice:

// Permission is hereby granted, free of charge, to any person obtaining a
// copy of this software and associated documentation files (the "Software"),
// to deal in the Software without restriction, including without limitation
// the rights to use, copy, modify, merge, publish, distribute, sublicense,
// and/or sell copies of the Software, and to permit persons to whom the
// Software is furnished to do so, subject to the following conditions:

// The above copyright notice and this permission notice shall be included
// in all copies or substantial portions of the Software.

// THE SOFTWARE IS PROVIDED "AS IS", WITHOUT WARRANTY OF ANY KIND, EXPRESS
// OR IMPLIED, INCLUDING BUT NOT LIMITED TO THE WARRANTIES OF MERCHANTABILITY,
// FITNESS FOR A PARTICULAR PURPOSE AND NONINFRINGEMENT. IN NO EVENT SHALL
// THE AUTHORS OR COPYRIGHT HOLDERS BE LIABLE FOR ANY CLAIM, DAMAGES OR OTHER
// LIABILITY, WHETHER IN AN ACTION OF CONTRACT, TORT OR OTHERWISE, ARISING
// FROM, OUT OF OR IN CONNECTION WITH THE SOFTWARE OR THE USE OR OTHER
// DEALINGS IN THE SOFTWARE.

#ifndef BOOST_GEOMETRY_PROJECTIONS_LAGRNG_HPP
#define BOOST_GEOMETRY_PROJECTIONS_LAGRNG_HPP

#include <boost/geometry/util/math.hpp>

#include <boost/geometry/srs/projections/impl/base_static.hpp>
#include <boost/geometry/srs/projections/impl/base_dynamic.hpp>
#include <boost/geometry/srs/projections/impl/projects.hpp>
#include <boost/geometry/srs/projections/impl/factory_entry.hpp>

namespace boost { namespace geometry
{

namespace srs { namespace par4
{
    struct lagrng {}; // Lagrange

}} //namespace srs::par4

namespace projections
{
    #ifndef DOXYGEN_NO_DETAIL
    namespace detail { namespace lagrng
    {

            static const double tolerance = 1e-10;

            template <typename T>
            struct par_lagrng
            {
                T    a1;
                T    rw;
                T    hrw;
            };

            // template class, using CRTP to implement forward/inverse
            template <typename T, typename Parameters>
            struct base_lagrng_spheroid
                : public base_t_f<base_lagrng_spheroid<T, Parameters>, T, Parameters>
            {
                par_lagrng<T> m_proj_parm;

                inline base_lagrng_spheroid(const Parameters& par)
                    : base_t_f<base_lagrng_spheroid<T, Parameters>, T, Parameters>(*this, par)
                {}

                // FORWARD(s_forward)  spheroid
                // Project coordinates from geographic (lon, lat) to cartesian (x, y)
                inline void fwd(T& lp_lon, T& lp_lat, T& xy_x, T& xy_y) const
                {
                    static const T half_pi = detail::half_pi<T>();

                    T v, c;

                    if (fabs(fabs(lp_lat) - half_pi) < tolerance) {
                        xy_x = 0;
                        xy_y = lp_lat < 0 ? -2. : 2.;
                    } else {
                        lp_lat = sin(lp_lat);
                        v = this->m_proj_parm.a1 * pow((1. + lp_lat)/(1. - lp_lat), this->m_proj_parm.hrw);
                        if ((c = 0.5 * (v + 1./v) + cos(lp_lon *= this->m_proj_parm.rw)) < tolerance) {
                            BOOST_THROW_EXCEPTION( projection_exception(error_tolerance_condition) );
                        }
                        xy_x = 2. * sin(lp_lon) / c;
                        xy_y = (v - 1./v) / c;
                    }
                }

                static inline std::string get_name()
                {
                    return "lagrng_spheroid";
                }

            };

            // Lagrange
            template <typename Parameters, typename T>
            inline void setup_lagrng(Parameters& par, par_lagrng<T>& proj_parm)
            {
                T phi1;

                proj_parm.rw = pj_get_param_f(par.params, "W");
                if (proj_parm.rw <= 0)
                    BOOST_THROW_EXCEPTION( projection_exception(error_w_or_m_zero_or_less) );

                proj_parm.rw = 1. / proj_parm.rw;
                proj_parm.hrw = 0.5 * proj_parm.rw;
                phi1 = pj_get_param_r(par.params, "lat_1");
<<<<<<< HEAD
                if (fabs(fabs(phi1 = sin(phi1)) - 1.) < TOL)
                    BOOST_THROW_EXCEPTION( projection_exception(-22) );
=======
                if (fabs(fabs(phi1 = sin(phi1)) - 1.) < tolerance)
                    BOOST_THROW_EXCEPTION( projection_exception(error_lat_larger_than_90) );
>>>>>>> 8feb7ca7

                proj_parm.a1 = pow((1. - phi1)/(1. + phi1), proj_parm.hrw);

                par.es = 0.;
            }

    }} // namespace detail::lagrng
    #endif // doxygen

    /*!
        \brief Lagrange projection
        \ingroup projections
        \tparam Geographic latlong point type
        \tparam Cartesian xy point type
        \tparam Parameters parameter type
        \par Projection characteristics
         - Miscellaneous
         - Spheroid
         - no inverse
        \par Projection parameters
         - W (real)
         - lat_1: Latitude of first standard parallel (degrees)
        \par Example
        \image html ex_lagrng.gif
    */
    template <typename T, typename Parameters>
    struct lagrng_spheroid : public detail::lagrng::base_lagrng_spheroid<T, Parameters>
    {
        inline lagrng_spheroid(const Parameters& par) : detail::lagrng::base_lagrng_spheroid<T, Parameters>(par)
        {
            detail::lagrng::setup_lagrng(this->m_par, this->m_proj_parm);
        }
    };

    #ifndef DOXYGEN_NO_DETAIL
    namespace detail
    {

        // Static projection
        BOOST_GEOMETRY_PROJECTIONS_DETAIL_STATIC_PROJECTION(srs::par4::lagrng, lagrng_spheroid, lagrng_spheroid)

        // Factory entry(s)
        template <typename T, typename Parameters>
        class lagrng_entry : public detail::factory_entry<T, Parameters>
        {
            public :
                virtual base_v<T, Parameters>* create_new(const Parameters& par) const
                {
                    return new base_v_f<lagrng_spheroid<T, Parameters>, T, Parameters>(par);
                }
        };

        template <typename T, typename Parameters>
        inline void lagrng_init(detail::base_factory<T, Parameters>& factory)
        {
            factory.add_to_factory("lagrng", new lagrng_entry<T, Parameters>);
        }

    } // namespace detail
    #endif // doxygen

} // namespace projections

}} // namespace boost::geometry

#endif // BOOST_GEOMETRY_PROJECTIONS_LAGRNG_HPP
<|MERGE_RESOLUTION|>--- conflicted
+++ resolved
@@ -125,13 +125,8 @@
                 proj_parm.rw = 1. / proj_parm.rw;
                 proj_parm.hrw = 0.5 * proj_parm.rw;
                 phi1 = pj_get_param_r(par.params, "lat_1");
-<<<<<<< HEAD
-                if (fabs(fabs(phi1 = sin(phi1)) - 1.) < TOL)
-                    BOOST_THROW_EXCEPTION( projection_exception(-22) );
-=======
                 if (fabs(fabs(phi1 = sin(phi1)) - 1.) < tolerance)
                     BOOST_THROW_EXCEPTION( projection_exception(error_lat_larger_than_90) );
->>>>>>> 8feb7ca7
 
                 proj_parm.a1 = pow((1. - phi1)/(1. + phi1), proj_parm.hrw);
 
