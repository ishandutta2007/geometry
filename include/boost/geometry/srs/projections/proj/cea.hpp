--- conflicted
+++ resolved
@@ -157,17 +157,10 @@
             {
                 T t = 0;
 
-<<<<<<< HEAD
-                if (pj_param(par.params, "tlat_ts").i) {
-                    par.k0 = cos(t = pj_param(par.params, "rlat_ts").f);
-                    if (par.k0 < 0.) {
-                        BOOST_THROW_EXCEPTION( projection_exception(-24) );
-=======
                 if (pj_param_r(par.params, "lat_ts", t)) {
                     par.k0 = cos(t);
                     if (par.k0 < 0.) {
                         BOOST_THROW_EXCEPTION( projection_exception(error_lat_ts_larger_than_90) );
->>>>>>> f711e7b8
                     }
                 }
                 if (par.es != 0.0) {
