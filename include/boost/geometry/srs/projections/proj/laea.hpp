// Boost.Geometry - gis-projections (based on PROJ4)

// Copyright (c) 2008-2015 Barend Gehrels, Amsterdam, the Netherlands.

// This file was modified by Oracle on 2017, 2018.
// Modifications copyright (c) 2017-2018, Oracle and/or its affiliates.
// Contributed and/or modified by Adam Wulkiewicz, on behalf of Oracle.

// Use, modification and distribution is subject to the Boost Software License,
// Version 1.0. (See accompanying file LICENSE_1_0.txt or copy at
// http://www.boost.org/LICENSE_1_0.txt)

// This file is converted from PROJ4, http://trac.osgeo.org/proj
// PROJ4 is originally written by Gerald Evenden (then of the USGS)
// PROJ4 is maintained by Frank Warmerdam
// PROJ4 is converted to Boost.Geometry by Barend Gehrels

// Last updated version of proj: 5.0.0

// Original copyright notice:

// Permission is hereby granted, free of charge, to any person obtaining a
// copy of this software and associated documentation files (the "Software"),
// to deal in the Software without restriction, including without limitation
// the rights to use, copy, modify, merge, publish, distribute, sublicense,
// and/or sell copies of the Software, and to permit persons to whom the
// Software is furnished to do so, subject to the following conditions:

// The above copyright notice and this permission notice shall be included
// in all copies or substantial portions of the Software.

// THE SOFTWARE IS PROVIDED "AS IS", WITHOUT WARRANTY OF ANY KIND, EXPRESS
// OR IMPLIED, INCLUDING BUT NOT LIMITED TO THE WARRANTIES OF MERCHANTABILITY,
// FITNESS FOR A PARTICULAR PURPOSE AND NONINFRINGEMENT. IN NO EVENT SHALL
// THE AUTHORS OR COPYRIGHT HOLDERS BE LIABLE FOR ANY CLAIM, DAMAGES OR OTHER
// LIABILITY, WHETHER IN AN ACTION OF CONTRACT, TORT OR OTHERWISE, ARISING
// FROM, OUT OF OR IN CONNECTION WITH THE SOFTWARE OR THE USE OR OTHER
// DEALINGS IN THE SOFTWARE.

#ifndef BOOST_GEOMETRY_PROJECTIONS_LAEA_HPP
#define BOOST_GEOMETRY_PROJECTIONS_LAEA_HPP

#include <boost/config.hpp>
#include <boost/geometry/util/math.hpp>
#include <boost/math/special_functions/hypot.hpp>

#include <boost/geometry/srs/projections/impl/base_static.hpp>
#include <boost/geometry/srs/projections/impl/base_dynamic.hpp>
#include <boost/geometry/srs/projections/impl/projects.hpp>
#include <boost/geometry/srs/projections/impl/factory_entry.hpp>
#include <boost/geometry/srs/projections/impl/pj_auth.hpp>
#include <boost/geometry/srs/projections/impl/pj_qsfn.hpp>

namespace boost { namespace geometry
{

namespace srs { namespace par4
{
    struct laea {};

}} //namespace srs::par4

namespace projections
{
    #ifndef DOXYGEN_NO_DETAIL
    namespace detail { namespace laea
    {
<<<<<<< HEAD
            static const double EPS10 = 1.e-10;

            enum Mode {
                N_POLE = 0,
                S_POLE = 1,
                EQUIT  = 2,
                OBLIQ  = 3
=======
            static const double epsilon10 = 1.e-10;

            enum mode_type {
                n_pole = 0,
                s_pole = 1,
                equit  = 2,
                obliq  = 3
>>>>>>> f711e7b8
            };

            template <typename T>
            struct par_laea
            {
                T   sinb1;
                T   cosb1;
                T   xmf;
                T   ymf;
                T   mmf;
                T   qp;
                T   dd;
                T   rq;
                detail::apa<T> apa;
<<<<<<< HEAD
                Mode mode;
=======
                mode_type mode;
>>>>>>> f711e7b8
            };

            // template class, using CRTP to implement forward/inverse
            template <typename T, typename Parameters>
            struct base_laea_ellipsoid
                : public base_t_fi<base_laea_ellipsoid<T, Parameters>, T, Parameters>
            {
                par_laea<T> m_proj_parm;

                inline base_laea_ellipsoid(const Parameters& par)
                    : base_t_fi<base_laea_ellipsoid<T, Parameters>, T, Parameters>(*this, par)
                {}

                // FORWARD(e_forward)  ellipsoid
                // Project coordinates from geographic (lon, lat) to cartesian (x, y)
                inline void fwd(T& lp_lon, T& lp_lat, T& xy_x, T& xy_y) const
                {
                    static const T half_pi = detail::half_pi<T>();

                    T coslam, sinlam, sinphi, q, sinb=0.0, cosb=0.0, b=0.0;

                    coslam = cos(lp_lon);
                    sinlam = sin(lp_lon);
                    sinphi = sin(lp_lat);
                    q = pj_qsfn(sinphi, this->m_par.e, this->m_par.one_es);

<<<<<<< HEAD
                    if (this->m_proj_parm.mode == OBLIQ || this->m_proj_parm.mode == EQUIT) {
=======
                    if (this->m_proj_parm.mode == obliq || this->m_proj_parm.mode == equit) {
>>>>>>> f711e7b8
                        sinb = q / this->m_proj_parm.qp;
                        cosb = sqrt(1. - sinb * sinb);
                    }

                    switch (this->m_proj_parm.mode) {
                    case obliq:
                        b = 1. + this->m_proj_parm.sinb1 * sinb + this->m_proj_parm.cosb1 * cosb * coslam;
                        break;
                    case equit:
                        b = 1. + cosb * coslam;
                        break;
                    case n_pole:
                        b = half_pi + lp_lat;
                        q = this->m_proj_parm.qp - q;
                        break;
                    case s_pole:
                        b = lp_lat - half_pi;
                        q = this->m_proj_parm.qp + q;
                        break;
                    }
<<<<<<< HEAD
                    if (fabs(b) < EPS10) {
                        BOOST_THROW_EXCEPTION( projection_exception(-20) );
                    }

                    switch (this->m_proj_parm.mode) {
                    case OBLIQ:
=======
                    if (fabs(b) < epsilon10) {
                        BOOST_THROW_EXCEPTION( projection_exception(error_tolerance_condition) );
                    }

                    switch (this->m_proj_parm.mode) {
                    case obliq:
>>>>>>> f711e7b8
                        b = sqrt(2. / b);
                        xy_y = this->m_proj_parm.ymf * b * (this->m_proj_parm.cosb1 * sinb - this->m_proj_parm.sinb1 * cosb * coslam);
                        goto eqcon;
                        break;
<<<<<<< HEAD
                    case EQUIT:
=======
                    case equit:
>>>>>>> f711e7b8
                        b = sqrt(2. / (1. + cosb * coslam));
                        xy_y = b * sinb * this->m_proj_parm.ymf;
                eqcon:
                        xy_x = this->m_proj_parm.xmf * b * cosb * sinlam;
                        break;
                    case n_pole:
                    case s_pole:
                        if (q >= 0.) {
                            b = sqrt(q);
                            xy_x = b * sinlam;
<<<<<<< HEAD
                            xy_y = coslam * (this->m_proj_parm.mode == S_POLE ? b : -b);
=======
                            xy_y = coslam * (this->m_proj_parm.mode == s_pole ? b : -b);
>>>>>>> f711e7b8
                        } else
                            xy_x = xy_y = 0.;
                        break;
                    }
                }

                // INVERSE(e_inverse)  ellipsoid
                // Project coordinates from cartesian (x, y) to geographic (lon, lat)
                inline void inv(T& xy_x, T& xy_y, T& lp_lon, T& lp_lat) const
                {
                    T cCe, sCe, q, rho, ab=0.0;

                    switch (this->m_proj_parm.mode) {
<<<<<<< HEAD
                    case EQUIT:
                    case OBLIQ:
                        xy_x /= this->m_proj_parm.dd;
                        xy_y *=  this->m_proj_parm.dd;
                        rho = boost::math::hypot(xy_x, xy_y);
                        if (rho < EPS10) {
=======
                    case equit:
                    case obliq:
                        xy_x /= this->m_proj_parm.dd;
                        xy_y *=  this->m_proj_parm.dd;
                        rho = boost::math::hypot(xy_x, xy_y);
                        if (rho < epsilon10) {
>>>>>>> f711e7b8
                            lp_lon = 0.;
                            lp_lat = this->m_par.phi0;
                            return;
                        }
                        sCe = 2. * asin(.5 * rho / this->m_proj_parm.rq);
                        cCe = cos(sCe);
                        sCe = sin(sCe);
                        xy_x *= sCe;
<<<<<<< HEAD
                        if (this->m_proj_parm.mode == OBLIQ) {
=======
                        if (this->m_proj_parm.mode == obliq) {
>>>>>>> f711e7b8
                            ab = cCe * this->m_proj_parm.sinb1 + xy_y * sCe * this->m_proj_parm.cosb1 / rho;
                            xy_y = rho * this->m_proj_parm.cosb1 * cCe - xy_y * this->m_proj_parm.sinb1 * sCe;
                        } else {
                            ab = xy_y * sCe / rho;
                            xy_y = rho * cCe;
                        }
                        break;
                    case n_pole:
                        xy_y = -xy_y;
                        BOOST_FALLTHROUGH;
<<<<<<< HEAD
                    case S_POLE:
=======
                    case s_pole:
>>>>>>> f711e7b8
                        q = (xy_x * xy_x + xy_y * xy_y);
                        if (q == 0.0) {
                            lp_lon = 0.;
                            lp_lat = this->m_par.phi0;
                            return;
                        }
                        ab = 1. - q / this->m_proj_parm.qp;
                        if (this->m_proj_parm.mode == s_pole)
                            ab = - ab;
                        break;
                    }
                    lp_lon = atan2(xy_x, xy_y);
                    lp_lat = pj_authlat(asin(ab), this->m_proj_parm.apa);
                }

                static inline std::string get_name()
                {
                    return "laea_ellipsoid";
                }

            };

            // template class, using CRTP to implement forward/inverse
            template <typename T, typename Parameters>
            struct base_laea_spheroid
                : public base_t_fi<base_laea_spheroid<T, Parameters>, T, Parameters>
            {
                par_laea<T> m_proj_parm;

                inline base_laea_spheroid(const Parameters& par)
                    : base_t_fi<base_laea_spheroid<T, Parameters>, T, Parameters>(*this, par)
                {}

                // FORWARD(s_forward)  spheroid
                // Project coordinates from geographic (lon, lat) to cartesian (x, y)
                inline void fwd(T& lp_lon, T& lp_lat, T& xy_x, T& xy_y) const
                {
                    static const T fourth_pi = detail::fourth_pi<T>();

                    T  coslam, cosphi, sinphi;

                    sinphi = sin(lp_lat);
                    cosphi = cos(lp_lat);
                    coslam = cos(lp_lon);
                    switch (this->m_proj_parm.mode) {
                    case equit:
                        xy_y = 1. + cosphi * coslam;
                        goto oblcon;
                    case obliq:
                        xy_y = 1. + this->m_proj_parm.sinb1 * sinphi + this->m_proj_parm.cosb1 * cosphi * coslam;
                oblcon:
<<<<<<< HEAD
                        if (xy_y <= EPS10) {
                            BOOST_THROW_EXCEPTION( projection_exception(-20) );
                        }
                        xy_y = sqrt(2. / xy_y);
                        xy_x = xy_y * cosphi * sin(lp_lon);
                        xy_y *= this->m_proj_parm.mode == EQUIT ? sinphi :
=======
                        if (xy_y <= epsilon10) {
                            BOOST_THROW_EXCEPTION( projection_exception(error_tolerance_condition) );
                        }
                        xy_y = sqrt(2. / xy_y);
                        xy_x = xy_y * cosphi * sin(lp_lon);
                        xy_y *= this->m_proj_parm.mode == equit ? sinphi :
>>>>>>> f711e7b8
                           this->m_proj_parm.cosb1 * sinphi - this->m_proj_parm.sinb1 * cosphi * coslam;
                        break;
                    case n_pole:
                        coslam = -coslam;
                        BOOST_FALLTHROUGH;
<<<<<<< HEAD
                    case S_POLE:
                        if (fabs(lp_lat + this->m_par.phi0) < EPS10) {
                            BOOST_THROW_EXCEPTION( projection_exception(-20) );
                        }
                        xy_y = FORTPI - lp_lat * .5;
                        xy_y = 2. * (this->m_proj_parm.mode == S_POLE ? cos(xy_y) : sin(xy_y));
=======
                    case s_pole:
                        if (fabs(lp_lat + this->m_par.phi0) < epsilon10) {
                            BOOST_THROW_EXCEPTION( projection_exception(error_tolerance_condition) );
                        }
                        xy_y = fourth_pi - lp_lat * .5;
                        xy_y = 2. * (this->m_proj_parm.mode == s_pole ? cos(xy_y) : sin(xy_y));
>>>>>>> f711e7b8
                        xy_x = xy_y * sin(lp_lon);
                        xy_y *= coslam;
                        break;
                    }
                }

                // INVERSE(s_inverse)  spheroid
                // Project coordinates from cartesian (x, y) to geographic (lon, lat)
                inline void inv(T& xy_x, T& xy_y, T& lp_lon, T& lp_lat) const
                {
                    static const T half_pi = detail::half_pi<T>();

                    T  cosz=0.0, rh, sinz=0.0;

                    rh = boost::math::hypot(xy_x, xy_y);
                    if ((lp_lat = rh * .5 ) > 1.) {
<<<<<<< HEAD
                        BOOST_THROW_EXCEPTION( projection_exception(-20) );
=======
                        BOOST_THROW_EXCEPTION( projection_exception(error_tolerance_condition) );
>>>>>>> f711e7b8
                    }
                    lp_lat = 2. * asin(lp_lat);
                    if (this->m_proj_parm.mode == obliq || this->m_proj_parm.mode == equit) {
                        sinz = sin(lp_lat);
                        cosz = cos(lp_lat);
                    }
                    switch (this->m_proj_parm.mode) {
                    case equit:
                        lp_lat = fabs(rh) <= epsilon10 ? 0. : asin(xy_y * sinz / rh);
                        xy_x *= sinz;
                        xy_y = cosz * rh;
                        break;
                    case obliq:
                        lp_lat = fabs(rh) <= epsilon10 ? this->m_par.phi0 :
                           asin(cosz * this->m_proj_parm.sinb1 + xy_y * sinz * this->m_proj_parm.cosb1 / rh);
                        xy_x *= sinz * this->m_proj_parm.cosb1;
                        xy_y = (cosz - sin(lp_lat) * this->m_proj_parm.sinb1) * rh;
                        break;
                    case n_pole:
                        xy_y = -xy_y;
                        lp_lat = half_pi - lp_lat;
                        break;
                    case s_pole:
                        lp_lat -= half_pi;
                        break;
                    }
                    lp_lon = (xy_y == 0. && (this->m_proj_parm.mode == equit || this->m_proj_parm.mode == obliq)) ?
                        0. : atan2(xy_x, xy_y);
                }

                static inline std::string get_name()
                {
                    return "laea_spheroid";
                }

            };

            // Lambert Azimuthal Equal Area
            template <typename Parameters, typename T>
            inline void setup_laea(Parameters& par, par_laea<T>& proj_parm)
            {
                static const T half_pi = detail::half_pi<T>();

                T t;

                t = fabs(par.phi0);
<<<<<<< HEAD
                if (fabs(t - HALFPI) < EPS10)
                    proj_parm.mode = par.phi0 < 0. ? S_POLE : N_POLE;
                else if (fabs(t) < EPS10)
                    proj_parm.mode = EQUIT;
                else
                    proj_parm.mode = OBLIQ;
=======
                if (fabs(t - half_pi) < epsilon10)
                    proj_parm.mode = par.phi0 < 0. ? s_pole : n_pole;
                else if (fabs(t) < epsilon10)
                    proj_parm.mode = equit;
                else
                    proj_parm.mode = obliq;
>>>>>>> f711e7b8
                if (par.es != 0.0) {
                    double sinphi;

                    par.e = sqrt(par.es);
                    proj_parm.qp = pj_qsfn(1., par.e, par.one_es);
                    proj_parm.mmf = .5 / (1. - par.es);
                    proj_parm.apa = pj_authset<T>(par.es);
                    switch (proj_parm.mode) {
                    case n_pole:
                    case s_pole:
                        proj_parm.dd = 1.;
                        break;
                    case equit:
                        proj_parm.dd = 1. / (proj_parm.rq = sqrt(.5 * proj_parm.qp));
                        proj_parm.xmf = 1.;
                        proj_parm.ymf = .5 * proj_parm.qp;
                        break;
                    case obliq:
                        proj_parm.rq = sqrt(.5 * proj_parm.qp);
                        sinphi = sin(par.phi0);
                        proj_parm.sinb1 = pj_qsfn(sinphi, par.e, par.one_es) / proj_parm.qp;
                        proj_parm.cosb1 = sqrt(1. - proj_parm.sinb1 * proj_parm.sinb1);
                        proj_parm.dd = cos(par.phi0) / (sqrt(1. - par.es * sinphi * sinphi) *
                           proj_parm.rq * proj_parm.cosb1);
                        proj_parm.ymf = (proj_parm.xmf = proj_parm.rq) / proj_parm.dd;
                        proj_parm.xmf *= proj_parm.dd;
                        break;
                    }
                } else {
                    if (proj_parm.mode == obliq) {
                        proj_parm.sinb1 = sin(par.phi0);
                        proj_parm.cosb1 = cos(par.phi0);
                    }
                }
            }

    }} // namespace laea
    #endif // doxygen

    /*!
        \brief Lambert Azimuthal Equal Area projection
        \ingroup projections
        \tparam Geographic latlong point type
        \tparam Cartesian xy point type
        \tparam Parameters parameter type
        \par Projection characteristics
         - Azimuthal
         - Spheroid
         - Ellipsoid
        \par Example
        \image html ex_laea.gif
    */
    template <typename T, typename Parameters>
    struct laea_ellipsoid : public detail::laea::base_laea_ellipsoid<T, Parameters>
    {
        inline laea_ellipsoid(const Parameters& par) : detail::laea::base_laea_ellipsoid<T, Parameters>(par)
        {
            detail::laea::setup_laea(this->m_par, this->m_proj_parm);
        }
    };

    /*!
        \brief Lambert Azimuthal Equal Area projection
        \ingroup projections
        \tparam Geographic latlong point type
        \tparam Cartesian xy point type
        \tparam Parameters parameter type
        \par Projection characteristics
         - Azimuthal
         - Spheroid
         - Ellipsoid
        \par Example
        \image html ex_laea.gif
    */
    template <typename T, typename Parameters>
    struct laea_spheroid : public detail::laea::base_laea_spheroid<T, Parameters>
    {
        inline laea_spheroid(const Parameters& par) : detail::laea::base_laea_spheroid<T, Parameters>(par)
        {
            detail::laea::setup_laea(this->m_par, this->m_proj_parm);
        }
    };

    #ifndef DOXYGEN_NO_DETAIL
    namespace detail
    {

        // Static projection
        BOOST_GEOMETRY_PROJECTIONS_DETAIL_STATIC_PROJECTION(srs::par4::laea, laea_spheroid, laea_ellipsoid)

        // Factory entry(s)
        template <typename T, typename Parameters>
        class laea_entry : public detail::factory_entry<T, Parameters>
        {
            public :
                virtual base_v<T, Parameters>* create_new(const Parameters& par) const
                {
                    if (par.es)
                        return new base_v_fi<laea_ellipsoid<T, Parameters>, T, Parameters>(par);
                    else
                        return new base_v_fi<laea_spheroid<T, Parameters>, T, Parameters>(par);
                }
        };

        template <typename T, typename Parameters>
        inline void laea_init(detail::base_factory<T, Parameters>& factory)
        {
            factory.add_to_factory("laea", new laea_entry<T, Parameters>);
        }

    } // namespace detail
    #endif // doxygen

} // namespace projections

}} // namespace boost::geometry

#endif // BOOST_GEOMETRY_PROJECTIONS_LAEA_HPP
<|MERGE_RESOLUTION|>--- conflicted
+++ resolved
@@ -65,15 +65,6 @@
     #ifndef DOXYGEN_NO_DETAIL
     namespace detail { namespace laea
     {
-<<<<<<< HEAD
-            static const double EPS10 = 1.e-10;
-
-            enum Mode {
-                N_POLE = 0,
-                S_POLE = 1,
-                EQUIT  = 2,
-                OBLIQ  = 3
-=======
             static const double epsilon10 = 1.e-10;
 
             enum mode_type {
@@ -81,7 +72,6 @@
                 s_pole = 1,
                 equit  = 2,
                 obliq  = 3
->>>>>>> f711e7b8
             };
 
             template <typename T>
@@ -96,11 +86,7 @@
                 T   dd;
                 T   rq;
                 detail::apa<T> apa;
-<<<<<<< HEAD
-                Mode mode;
-=======
                 mode_type mode;
->>>>>>> f711e7b8
             };
 
             // template class, using CRTP to implement forward/inverse
@@ -127,11 +113,7 @@
                     sinphi = sin(lp_lat);
                     q = pj_qsfn(sinphi, this->m_par.e, this->m_par.one_es);
 
-<<<<<<< HEAD
-                    if (this->m_proj_parm.mode == OBLIQ || this->m_proj_parm.mode == EQUIT) {
-=======
                     if (this->m_proj_parm.mode == obliq || this->m_proj_parm.mode == equit) {
->>>>>>> f711e7b8
                         sinb = q / this->m_proj_parm.qp;
                         cosb = sqrt(1. - sinb * sinb);
                     }
@@ -152,30 +134,17 @@
                         q = this->m_proj_parm.qp + q;
                         break;
                     }
-<<<<<<< HEAD
-                    if (fabs(b) < EPS10) {
-                        BOOST_THROW_EXCEPTION( projection_exception(-20) );
-                    }
-
-                    switch (this->m_proj_parm.mode) {
-                    case OBLIQ:
-=======
                     if (fabs(b) < epsilon10) {
                         BOOST_THROW_EXCEPTION( projection_exception(error_tolerance_condition) );
                     }
 
                     switch (this->m_proj_parm.mode) {
                     case obliq:
->>>>>>> f711e7b8
                         b = sqrt(2. / b);
                         xy_y = this->m_proj_parm.ymf * b * (this->m_proj_parm.cosb1 * sinb - this->m_proj_parm.sinb1 * cosb * coslam);
                         goto eqcon;
                         break;
-<<<<<<< HEAD
-                    case EQUIT:
-=======
-                    case equit:
->>>>>>> f711e7b8
+                    case equit:
                         b = sqrt(2. / (1. + cosb * coslam));
                         xy_y = b * sinb * this->m_proj_parm.ymf;
                 eqcon:
@@ -186,11 +155,7 @@
                         if (q >= 0.) {
                             b = sqrt(q);
                             xy_x = b * sinlam;
-<<<<<<< HEAD
-                            xy_y = coslam * (this->m_proj_parm.mode == S_POLE ? b : -b);
-=======
                             xy_y = coslam * (this->m_proj_parm.mode == s_pole ? b : -b);
->>>>>>> f711e7b8
                         } else
                             xy_x = xy_y = 0.;
                         break;
@@ -204,21 +169,12 @@
                     T cCe, sCe, q, rho, ab=0.0;
 
                     switch (this->m_proj_parm.mode) {
-<<<<<<< HEAD
-                    case EQUIT:
-                    case OBLIQ:
-                        xy_x /= this->m_proj_parm.dd;
-                        xy_y *=  this->m_proj_parm.dd;
-                        rho = boost::math::hypot(xy_x, xy_y);
-                        if (rho < EPS10) {
-=======
                     case equit:
                     case obliq:
                         xy_x /= this->m_proj_parm.dd;
                         xy_y *=  this->m_proj_parm.dd;
                         rho = boost::math::hypot(xy_x, xy_y);
                         if (rho < epsilon10) {
->>>>>>> f711e7b8
                             lp_lon = 0.;
                             lp_lat = this->m_par.phi0;
                             return;
@@ -227,11 +183,7 @@
                         cCe = cos(sCe);
                         sCe = sin(sCe);
                         xy_x *= sCe;
-<<<<<<< HEAD
-                        if (this->m_proj_parm.mode == OBLIQ) {
-=======
                         if (this->m_proj_parm.mode == obliq) {
->>>>>>> f711e7b8
                             ab = cCe * this->m_proj_parm.sinb1 + xy_y * sCe * this->m_proj_parm.cosb1 / rho;
                             xy_y = rho * this->m_proj_parm.cosb1 * cCe - xy_y * this->m_proj_parm.sinb1 * sCe;
                         } else {
@@ -242,11 +194,7 @@
                     case n_pole:
                         xy_y = -xy_y;
                         BOOST_FALLTHROUGH;
-<<<<<<< HEAD
-                    case S_POLE:
-=======
-                    case s_pole:
->>>>>>> f711e7b8
+                    case s_pole:
                         q = (xy_x * xy_x + xy_y * xy_y);
                         if (q == 0.0) {
                             lp_lon = 0.;
@@ -298,41 +246,23 @@
                     case obliq:
                         xy_y = 1. + this->m_proj_parm.sinb1 * sinphi + this->m_proj_parm.cosb1 * cosphi * coslam;
                 oblcon:
-<<<<<<< HEAD
-                        if (xy_y <= EPS10) {
-                            BOOST_THROW_EXCEPTION( projection_exception(-20) );
-                        }
-                        xy_y = sqrt(2. / xy_y);
-                        xy_x = xy_y * cosphi * sin(lp_lon);
-                        xy_y *= this->m_proj_parm.mode == EQUIT ? sinphi :
-=======
                         if (xy_y <= epsilon10) {
                             BOOST_THROW_EXCEPTION( projection_exception(error_tolerance_condition) );
                         }
                         xy_y = sqrt(2. / xy_y);
                         xy_x = xy_y * cosphi * sin(lp_lon);
                         xy_y *= this->m_proj_parm.mode == equit ? sinphi :
->>>>>>> f711e7b8
                            this->m_proj_parm.cosb1 * sinphi - this->m_proj_parm.sinb1 * cosphi * coslam;
                         break;
                     case n_pole:
                         coslam = -coslam;
                         BOOST_FALLTHROUGH;
-<<<<<<< HEAD
-                    case S_POLE:
-                        if (fabs(lp_lat + this->m_par.phi0) < EPS10) {
-                            BOOST_THROW_EXCEPTION( projection_exception(-20) );
-                        }
-                        xy_y = FORTPI - lp_lat * .5;
-                        xy_y = 2. * (this->m_proj_parm.mode == S_POLE ? cos(xy_y) : sin(xy_y));
-=======
                     case s_pole:
                         if (fabs(lp_lat + this->m_par.phi0) < epsilon10) {
                             BOOST_THROW_EXCEPTION( projection_exception(error_tolerance_condition) );
                         }
                         xy_y = fourth_pi - lp_lat * .5;
                         xy_y = 2. * (this->m_proj_parm.mode == s_pole ? cos(xy_y) : sin(xy_y));
->>>>>>> f711e7b8
                         xy_x = xy_y * sin(lp_lon);
                         xy_y *= coslam;
                         break;
@@ -349,11 +279,7 @@
 
                     rh = boost::math::hypot(xy_x, xy_y);
                     if ((lp_lat = rh * .5 ) > 1.) {
-<<<<<<< HEAD
-                        BOOST_THROW_EXCEPTION( projection_exception(-20) );
-=======
                         BOOST_THROW_EXCEPTION( projection_exception(error_tolerance_condition) );
->>>>>>> f711e7b8
                     }
                     lp_lat = 2. * asin(lp_lat);
                     if (this->m_proj_parm.mode == obliq || this->m_proj_parm.mode == equit) {
@@ -400,21 +326,12 @@
                 T t;
 
                 t = fabs(par.phi0);
-<<<<<<< HEAD
-                if (fabs(t - HALFPI) < EPS10)
-                    proj_parm.mode = par.phi0 < 0. ? S_POLE : N_POLE;
-                else if (fabs(t) < EPS10)
-                    proj_parm.mode = EQUIT;
-                else
-                    proj_parm.mode = OBLIQ;
-=======
                 if (fabs(t - half_pi) < epsilon10)
                     proj_parm.mode = par.phi0 < 0. ? s_pole : n_pole;
                 else if (fabs(t) < epsilon10)
                     proj_parm.mode = equit;
                 else
                     proj_parm.mode = obliq;
->>>>>>> f711e7b8
                 if (par.es != 0.0) {
                     double sinphi;
 
