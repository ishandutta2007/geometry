--- conflicted
+++ resolved
@@ -95,11 +95,7 @@
                 // Project coordinates from cartesian (x, y) to geographic (lon, lat)
                 inline void inv(T& xy_x, T& xy_y, T& lp_lon, T& lp_lat) const
                 {
-<<<<<<< HEAD
-                    CalculationType denominator;
-=======
                     T denominator;
->>>>>>> f711e7b8
                     lp_lat = xy_y / this->m_proj_parm.C_y;
                     denominator = (this->m_proj_parm.C_x * (this->m_proj_parm.A + asqrt(1. - this->m_proj_parm.B * lp_lat * lp_lat)));
                     if ( denominator == 0.0) {
