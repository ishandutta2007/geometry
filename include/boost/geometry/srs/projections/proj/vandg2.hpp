// Boost.Geometry - gis-projections (based on PROJ4)

// Copyright (c) 2008-2015 Barend Gehrels, Amsterdam, the Netherlands.

// This file was modified by Oracle on 2017, 2018.
// Modifications copyright (c) 2017-2018, Oracle and/or its affiliates.
// Contributed and/or modified by Adam Wulkiewicz, on behalf of Oracle.

// Use, modification and distribution is subject to the Boost Software License,
// Version 1.0. (See accompanying file LICENSE_1_0.txt or copy at
// http://www.boost.org/LICENSE_1_0.txt)

// This file is converted from PROJ4, http://trac.osgeo.org/proj
// PROJ4 is originally written by Gerald Evenden (then of the USGS)
// PROJ4 is maintained by Frank Warmerdam
// PROJ4 is converted to Boost.Geometry by Barend Gehrels

// Last updated version of proj: 5.0.0

// Original copyright notice:

// Permission is hereby granted, free of charge, to any person obtaining a
// copy of this software and associated documentation files (the "Software"),
// to deal in the Software without restriction, including without limitation
// the rights to use, copy, modify, merge, publish, distribute, sublicense,
// and/or sell copies of the Software, and to permit persons to whom the
// Software is furnished to do so, subject to the following conditions:

// The above copyright notice and this permission notice shall be included
// in all copies or substantial portions of the Software.

// THE SOFTWARE IS PROVIDED "AS IS", WITHOUT WARRANTY OF ANY KIND, EXPRESS
// OR IMPLIED, INCLUDING BUT NOT LIMITED TO THE WARRANTIES OF MERCHANTABILITY,
// FITNESS FOR A PARTICULAR PURPOSE AND NONINFRINGEMENT. IN NO EVENT SHALL
// THE AUTHORS OR COPYRIGHT HOLDERS BE LIABLE FOR ANY CLAIM, DAMAGES OR OTHER
// LIABILITY, WHETHER IN AN ACTION OF CONTRACT, TORT OR OTHERWISE, ARISING
// FROM, OUT OF OR IN CONNECTION WITH THE SOFTWARE OR THE USE OR OTHER
// DEALINGS IN THE SOFTWARE.

#ifndef BOOST_GEOMETRY_PROJECTIONS_VANDG2_HPP
#define BOOST_GEOMETRY_PROJECTIONS_VANDG2_HPP

#include <boost/geometry/util/math.hpp>

#include <boost/geometry/srs/projections/impl/base_static.hpp>
#include <boost/geometry/srs/projections/impl/base_dynamic.hpp>
#include <boost/geometry/srs/projections/impl/projects.hpp>
#include <boost/geometry/srs/projections/impl/factory_entry.hpp>

namespace boost { namespace geometry
{

namespace srs { namespace par4
{
    struct vandg2 {}; // van der Grinten II
    struct vandg3 {}; // van der Grinten III

}} //namespace srs::par4

namespace projections
{
    #ifndef DOXYGEN_NO_DETAIL
    namespace detail { namespace vandg2
    {

<<<<<<< HEAD
            static const double TOL = 1e-10;
=======
            static const double tolerance = 1e-10;
>>>>>>> f711e7b8

            struct par_vandg2
            {
                bool    vdg3;
            };

            // template class, using CRTP to implement forward/inverse
            template <typename T, typename Parameters>
            struct base_vandg2_spheroid
                : public base_t_f<base_vandg2_spheroid<T, Parameters>, T, Parameters>
            {
                par_vandg2 m_proj_parm;

                inline base_vandg2_spheroid(const Parameters& par)
                    : base_t_f<base_vandg2_spheroid<T, Parameters>, T, Parameters>(*this, par)
                {}

                // FORWARD(s_forward)  spheroid
                // Project coordinates from geographic (lon, lat) to cartesian (x, y)
                inline void fwd(T& lp_lon, T& lp_lat, T& xy_x, T& xy_y) const
                {
<<<<<<< HEAD
                    static const CalculationType ONEPI = detail::ONEPI<CalculationType>();
                    static const CalculationType TWO_D_PI = detail::TWO_D_PI<CalculationType>();
=======
                    static const T pi = detail::pi<T>();
                    static const T two_div_pi = detail::two_div_pi<T>();
>>>>>>> f711e7b8

                    T x1, at, bt, ct;

<<<<<<< HEAD
                    bt = fabs(TWO_D_PI * lp_lat);
=======
                    bt = fabs(two_div_pi * lp_lat);
>>>>>>> f711e7b8
                    if ((ct = 1. - bt * bt) < 0.)
                        ct = 0.;
                    else
                        ct = sqrt(ct);
                    if (fabs(lp_lon) < tolerance) {
                        xy_x = 0.;
                        xy_y = pi * (lp_lat < 0. ? -bt : bt) / (1. + ct);
                    } else {
                        at = 0.5 * fabs(pi / lp_lon - lp_lon / pi);
                        if (this->m_proj_parm.vdg3) {
                            x1 = bt / (1. + ct);
                            xy_x = pi * (sqrt(at * at + 1. - x1 * x1) - at);
                            xy_y = pi * x1;
                        } else {
                            x1 = (ct * sqrt(1. + at * at) - at * ct * ct) /
                                (1. + at * at * bt * bt);
                            xy_x = pi * x1;
                            xy_y = pi * sqrt(1. - x1 * (x1 + 2. * at) + tolerance);
                        }
                        if ( lp_lon < 0.) xy_x = -xy_x;
                        if ( lp_lat < 0.) xy_y = -xy_y;
                    }
                }

                static inline std::string get_name()
                {
                    return "vandg2_spheroid";
                }

            };

            // van der Grinten II
            template <typename Parameters>
            inline void setup_vandg2(Parameters& /*par*/, par_vandg2& proj_parm)
            {
                proj_parm.vdg3 = false;
            }

            // van der Grinten III
            template <typename Parameters>
            inline void setup_vandg3(Parameters& par, par_vandg2& proj_parm)
            {
                proj_parm.vdg3 = true;
                par.es = 0.;
            }

    }} // namespace detail::vandg2
    #endif // doxygen

    /*!
        \brief van der Grinten II projection
        \ingroup projections
        \tparam Geographic latlong point type
        \tparam Cartesian xy point type
        \tparam Parameters parameter type
        \par Projection characteristics
         - Miscellaneous
         - Spheroid
         - no inverse
        \par Example
        \image html ex_vandg2.gif
    */
    template <typename T, typename Parameters>
    struct vandg2_spheroid : public detail::vandg2::base_vandg2_spheroid<T, Parameters>
    {
        inline vandg2_spheroid(const Parameters& par) : detail::vandg2::base_vandg2_spheroid<T, Parameters>(par)
        {
            detail::vandg2::setup_vandg2(this->m_par, this->m_proj_parm);
        }
    };

    /*!
        \brief van der Grinten III projection
        \ingroup projections
        \tparam Geographic latlong point type
        \tparam Cartesian xy point type
        \tparam Parameters parameter type
        \par Projection characteristics
         - Miscellaneous
         - Spheroid
         - no inverse
        \par Example
        \image html ex_vandg3.gif
    */
    template <typename T, typename Parameters>
    struct vandg3_spheroid : public detail::vandg2::base_vandg2_spheroid<T, Parameters>
    {
        inline vandg3_spheroid(const Parameters& par) : detail::vandg2::base_vandg2_spheroid<T, Parameters>(par)
        {
            detail::vandg2::setup_vandg3(this->m_par, this->m_proj_parm);
        }
    };

    #ifndef DOXYGEN_NO_DETAIL
    namespace detail
    {

        // Static projection
        BOOST_GEOMETRY_PROJECTIONS_DETAIL_STATIC_PROJECTION(srs::par4::vandg2, vandg2_spheroid, vandg2_spheroid)
        BOOST_GEOMETRY_PROJECTIONS_DETAIL_STATIC_PROJECTION(srs::par4::vandg3, vandg3_spheroid, vandg3_spheroid)

        // Factory entry(s)
        template <typename T, typename Parameters>
        class vandg2_entry : public detail::factory_entry<T, Parameters>
        {
            public :
                virtual base_v<T, Parameters>* create_new(const Parameters& par) const
                {
                    return new base_v_f<vandg2_spheroid<T, Parameters>, T, Parameters>(par);
                }
        };

        template <typename T, typename Parameters>
        class vandg3_entry : public detail::factory_entry<T, Parameters>
        {
            public :
                virtual base_v<T, Parameters>* create_new(const Parameters& par) const
                {
                    return new base_v_f<vandg3_spheroid<T, Parameters>, T, Parameters>(par);
                }
        };

        template <typename T, typename Parameters>
        inline void vandg2_init(detail::base_factory<T, Parameters>& factory)
        {
            factory.add_to_factory("vandg2", new vandg2_entry<T, Parameters>);
            factory.add_to_factory("vandg3", new vandg3_entry<T, Parameters>);
        }

    } // namespace detail
    #endif // doxygen

} // namespace projections

}} // namespace boost::geometry

#endif // BOOST_GEOMETRY_PROJECTIONS_VANDG2_HPP
<|MERGE_RESOLUTION|>--- conflicted
+++ resolved
@@ -63,11 +63,7 @@
     namespace detail { namespace vandg2
     {
 
-<<<<<<< HEAD
-            static const double TOL = 1e-10;
-=======
             static const double tolerance = 1e-10;
->>>>>>> f711e7b8
 
             struct par_vandg2
             {
@@ -89,21 +85,12 @@
                 // Project coordinates from geographic (lon, lat) to cartesian (x, y)
                 inline void fwd(T& lp_lon, T& lp_lat, T& xy_x, T& xy_y) const
                 {
-<<<<<<< HEAD
-                    static const CalculationType ONEPI = detail::ONEPI<CalculationType>();
-                    static const CalculationType TWO_D_PI = detail::TWO_D_PI<CalculationType>();
-=======
                     static const T pi = detail::pi<T>();
                     static const T two_div_pi = detail::two_div_pi<T>();
->>>>>>> f711e7b8
 
                     T x1, at, bt, ct;
 
-<<<<<<< HEAD
-                    bt = fabs(TWO_D_PI * lp_lat);
-=======
                     bt = fabs(two_div_pi * lp_lat);
->>>>>>> f711e7b8
                     if ((ct = 1. - bt * bt) < 0.)
                         ct = 0.;
                     else
