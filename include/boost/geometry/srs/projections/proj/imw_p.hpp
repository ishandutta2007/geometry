// Boost.Geometry - gis-projections (based on PROJ4)

// Copyright (c) 2008-2015 Barend Gehrels, Amsterdam, the Netherlands.

// This file was modified by Oracle on 2017, 2018.
// Modifications copyright (c) 2017-2018, Oracle and/or its affiliates.
// Contributed and/or modified by Adam Wulkiewicz, on behalf of Oracle.

// Use, modification and distribution is subject to the Boost Software License,
// Version 1.0. (See accompanying file LICENSE_1_0.txt or copy at
// http://www.boost.org/LICENSE_1_0.txt)

// This file is converted from PROJ4, http://trac.osgeo.org/proj
// PROJ4 is originally written by Gerald Evenden (then of the USGS)
// PROJ4 is maintained by Frank Warmerdam
// PROJ4 is converted to Boost.Geometry by Barend Gehrels

// Last updated version of proj: 5.0.0

// Original copyright notice:

// Permission is hereby granted, free of charge, to any person obtaining a
// copy of this software and associated documentation files (the "Software"),
// to deal in the Software without restriction, including without limitation
// the rights to use, copy, modify, merge, publish, distribute, sublicense,
// and/or sell copies of the Software, and to permit persons to whom the
// Software is furnished to do so, subject to the following conditions:

// The above copyright notice and this permission notice shall be included
// in all copies or substantial portions of the Software.

// THE SOFTWARE IS PROVIDED "AS IS", WITHOUT WARRANTY OF ANY KIND, EXPRESS
// OR IMPLIED, INCLUDING BUT NOT LIMITED TO THE WARRANTIES OF MERCHANTABILITY,
// FITNESS FOR A PARTICULAR PURPOSE AND NONINFRINGEMENT. IN NO EVENT SHALL
// THE AUTHORS OR COPYRIGHT HOLDERS BE LIABLE FOR ANY CLAIM, DAMAGES OR OTHER
// LIABILITY, WHETHER IN AN ACTION OF CONTRACT, TORT OR OTHERWISE, ARISING
// FROM, OUT OF OR IN CONNECTION WITH THE SOFTWARE OR THE USE OR OTHER
// DEALINGS IN THE SOFTWARE.

#ifndef BOOST_GEOMETRY_PROJECTIONS_IMW_P_HPP
#define BOOST_GEOMETRY_PROJECTIONS_IMW_P_HPP

#include <boost/geometry/util/math.hpp>

#include <boost/geometry/srs/projections/impl/base_static.hpp>
#include <boost/geometry/srs/projections/impl/base_dynamic.hpp>
#include <boost/geometry/srs/projections/impl/projects.hpp>
#include <boost/geometry/srs/projections/impl/factory_entry.hpp>
#include <boost/geometry/srs/projections/impl/pj_mlfn.hpp>

namespace boost { namespace geometry
{

namespace srs { namespace par4
{
    struct imw_p {}; // International Map of the World Polyconic

}} //namespace srs::par4

namespace projections
{
    #ifndef DOXYGEN_NO_DETAIL
    namespace detail { namespace imw_p
    {

            static const double tolerance = 1e-10;
            static const double epsilon = 1e-10;

            template <typename T>
            struct point_xy { T x, y; }; // specific for IMW_P

            enum mode_type {
                none_is_zero  =  0, /* phi_1 and phi_2 != 0 */
                phi_1_is_zero =  1, /* phi_1 = 0 */
                phi_2_is_zero = -1  /* phi_2 = 0 */
            };

            enum Mode {
                NONE_IS_ZERO  =  0, /* phi_1 and phi_2 != 0 */
                PHI_1_IS_ZERO =  1, /* phi_1 = 0 */
                PHI_2_IS_ZERO = -1  /* phi_2 = 0 */
            };

            template <typename T>
            struct par_imw_p
            {
                T    P, Pp, Q, Qp, R_1, R_2, sphi_1, sphi_2, C2;
                T    phi_1, phi_2, lam_1;
                detail::en<T> en;
<<<<<<< HEAD
                enum Mode mode;
=======
                mode_type mode;
>>>>>>> f711e7b8
            };

            template <typename Parameters, typename T>
            inline int
            phi12(Parameters& par, par_imw_p<T>& proj_parm, T *del, T *sig)
            {
                int err = 0;

                if (!pj_param_r(par.params, "lat_1", proj_parm.phi_1) ||
                    !pj_param_r(par.params, "lat_2", proj_parm.phi_2)) {
                    err = -41;
                } else {
                    //proj_parm.phi_1 = pj_get_param_r(par.params, "lat_1"); // set above
                    //proj_parm.phi_2 = pj_get_param_r(par.params, "lat_2"); // set above
                    *del = 0.5 * (proj_parm.phi_2 - proj_parm.phi_1);
                    *sig = 0.5 * (proj_parm.phi_2 + proj_parm.phi_1);
                    err = (fabs(*del) < epsilon || fabs(*sig) < epsilon) ? -42 : 0;
                }
                return err;
            }
            template <typename Parameters, typename T>
            inline point_xy<T>
            loc_for(T const& lp_lam, T const& lp_phi, Parameters const& par, par_imw_p<T> const& proj_parm, T *yc)
            {
                point_xy<T> xy;

                if (lp_phi == 0.0) {
                    xy.x = lp_lam;
                    xy.y = 0.;
                } else {
                    T xa, ya, xb, yb, xc, D, B, m, sp, t, R, C;

                    sp = sin(lp_phi);
                    m = pj_mlfn(lp_phi, sp, cos(lp_phi), proj_parm.en);
                    xa = proj_parm.Pp + proj_parm.Qp * m;
                    ya = proj_parm.P + proj_parm.Q * m;
                    R = 1. / (tan(lp_phi) * sqrt(1. - par.es * sp * sp));
                    C = sqrt(R * R - xa * xa);
                    if (lp_phi < 0.) C = - C;
                    C += ya - R;
<<<<<<< HEAD
                    if (proj_parm.mode == PHI_2_IS_ZERO) {
=======
                    if (proj_parm.mode == phi_2_is_zero) {
>>>>>>> f711e7b8
                        xb = lp_lam;
                        yb = proj_parm.C2;
                    } else {
                        t = lp_lam * proj_parm.sphi_2;
                        xb = proj_parm.R_2 * sin(t);
                        yb = proj_parm.C2 + proj_parm.R_2 * (1. - cos(t));
                    }
<<<<<<< HEAD
                    if (proj_parm.mode == PHI_1_IS_ZERO) {
=======
                    if (proj_parm.mode == phi_1_is_zero) {
>>>>>>> f711e7b8
                        xc = lp_lam;
                        *yc = 0.;
                    } else {
                        t = lp_lam * proj_parm.sphi_1;
                        xc = proj_parm.R_1 * sin(t);
                        *yc = proj_parm.R_1 * (1. - cos(t));
                    }
                    D = (xb - xc)/(yb - *yc);
                    B = xc + D * (C + R - *yc);
                    xy.x = D * sqrt(R * R * (1 + D * D) - B * B);
                    if (lp_phi > 0)
                        xy.x = - xy.x;
                    xy.x = (B + xy.x) / (1. + D * D);
                    xy.y = sqrt(R * R - xy.x * xy.x);
                    if (lp_phi > 0)
                        xy.y = - xy.y;
                    xy.y += C + R;
                }
                return (xy);
            }
            template <typename Parameters, typename T>
            inline void
            xy(Parameters const& par, par_imw_p<T> const& proj_parm, T const& phi, T *x, T *y, T *sp, T *R)
            {
                T F;

                *sp = sin(phi);
                *R = 1./(tan(phi) * sqrt(1. - par.es * *sp * *sp ));
                F = proj_parm.lam_1 * *sp;
                *y = *R * (1 - cos(F));
                *x = *R * sin(F);
            }

            // template class, using CRTP to implement forward/inverse
            template <typename T, typename Parameters>
            struct base_imw_p_ellipsoid
                : public base_t_fi<base_imw_p_ellipsoid<T, Parameters>, T, Parameters>
            {
                par_imw_p<T> m_proj_parm;

                inline base_imw_p_ellipsoid(const Parameters& par)
                    : base_t_fi<base_imw_p_ellipsoid<T, Parameters>, T, Parameters>(*this, par)
                {}

                // FORWARD(e_forward)  ellipsoid
                // Project coordinates from geographic (lon, lat) to cartesian (x, y)
                inline void fwd(T& lp_lon, T& lp_lat, T& xy_x, T& xy_y) const
                {
                    T yc = 0;
                    point_xy<T> xy = loc_for(lp_lon, lp_lat, this->m_par, m_proj_parm, &yc);
                    xy_x = xy.x; xy_y = xy.y;
                }

                // INVERSE(e_inverse)  ellipsoid
                // Project coordinates from cartesian (x, y) to geographic (lon, lat)
                inline void inv(T& xy_x, T& xy_y, T& lp_lon, T& lp_lat) const
                {
<<<<<<< HEAD
                    XY<CalculationType> t;
                    CalculationType yc = 0.0;
                    int i = 0;
                    const int N_MAX_ITER = 1000; /* Arbitrarily choosen number... */
=======
                    point_xy<T> t;
                    T yc = 0.0;
                    int i = 0;
                    const int n_max_iter = 1000; /* Arbitrarily choosen number... */
>>>>>>> f711e7b8

                    lp_lat = this->m_proj_parm.phi_2;
                    lp_lon = xy_x / cos(lp_lat);
                    do {
                        t = loc_for(lp_lon, lp_lat, this->m_par, m_proj_parm, &yc);
                        lp_lat = ((lp_lat - this->m_proj_parm.phi_1) * (xy_y - yc) / (t.y - yc)) + this->m_proj_parm.phi_1;
                        lp_lon = lp_lon * xy_x / t.x;
                        i++;
<<<<<<< HEAD
                    } while (i < N_MAX_ITER &&
                             (fabs(t.x - xy_x) > TOL || fabs(t.y - xy_y) > TOL));

                    if( i == N_MAX_ITER )
=======
                    } while (i < n_max_iter &&
                             (fabs(t.x - xy_x) > tolerance || fabs(t.y - xy_y) > tolerance));

                    if( i == n_max_iter )
>>>>>>> f711e7b8
                    {
                        lp_lon = lp_lat = HUGE_VAL;
                    }
                }

                static inline std::string get_name()
                {
                    return "imw_p_ellipsoid";
                }

            };

            // International Map of the World Polyconic
            template <typename Parameters, typename T>
            inline void setup_imw_p(Parameters& par, par_imw_p<T>& proj_parm)
            {
                T del, sig, s, t, x1, x2, T2, y1, m1, m2, y2;
                int err;

                proj_parm.en = pj_enfn<T>(par.es);
                if( (err = phi12(par, proj_parm, &del, &sig)) != 0)
                    BOOST_THROW_EXCEPTION( projection_exception(err) );
                if (proj_parm.phi_2 < proj_parm.phi_1) { /* make sure proj_parm.phi_1 most southerly */
                    del = proj_parm.phi_1;
                    proj_parm.phi_1 = proj_parm.phi_2;
                    proj_parm.phi_2 = del;
                }
                if (pj_param_r(par.params, "lon_1", proj_parm.lam_1)) {
                    /* empty */
                } else { /* use predefined based upon latitude */
                    sig = fabs(sig * geometry::math::r2d<T>());
                    if (sig <= 60)      sig = 2.;
                    else if (sig <= 76) sig = 4.;
                    else                sig = 8.;
                    proj_parm.lam_1 = sig * geometry::math::d2r<T>();
                }
<<<<<<< HEAD
                proj_parm.mode = NONE_IS_ZERO;
                if (proj_parm.phi_1 != 0.0)
                    xy(par, proj_parm, proj_parm.phi_1, &x1, &y1, &proj_parm.sphi_1, &proj_parm.R_1);
                else {
                    proj_parm.mode = PHI_1_IS_ZERO;
=======
                proj_parm.mode = none_is_zero;
                if (proj_parm.phi_1 != 0.0)
                    xy(par, proj_parm, proj_parm.phi_1, &x1, &y1, &proj_parm.sphi_1, &proj_parm.R_1);
                else {
                    proj_parm.mode = phi_1_is_zero;
>>>>>>> f711e7b8
                    y1 = 0.;
                    x1 = proj_parm.lam_1;
                }
                if (proj_parm.phi_2 != 0.0)
                    xy(par, proj_parm, proj_parm.phi_2, &x2, &T2, &proj_parm.sphi_2, &proj_parm.R_2);
                else {
<<<<<<< HEAD
                    proj_parm.mode = PHI_2_IS_ZERO;
=======
                    proj_parm.mode = phi_2_is_zero;
>>>>>>> f711e7b8
                    T2 = 0.;
                    x2 = proj_parm.lam_1;
                }
                m1 = pj_mlfn(proj_parm.phi_1, proj_parm.sphi_1, cos(proj_parm.phi_1), proj_parm.en);
                m2 = pj_mlfn(proj_parm.phi_2, proj_parm.sphi_2, cos(proj_parm.phi_2), proj_parm.en);
                t = m2 - m1;
                s = x2 - x1;
                y2 = sqrt(t * t - s * s) + y1;
                proj_parm.C2 = y2 - T2;
                t = 1. / t;
                proj_parm.P = (m2 * y1 - m1 * y2) * t;
                proj_parm.Q = (y2 - y1) * t;
                proj_parm.Pp = (m2 * x1 - m1 * x2) * t;
                proj_parm.Qp = (x2 - x1) * t;
            }

    }} // namespace detail::imw_p
    #endif // doxygen

    /*!
        \brief International Map of the World Polyconic projection
        \ingroup projections
        \tparam Geographic latlong point type
        \tparam Cartesian xy point type
        \tparam Parameters parameter type
        \par Projection characteristics
         - Mod. Polyconic
         - Ellipsoid
        \par Projection parameters
         - lat_1: Latitude of first standard parallel
         - lat_2: Latitude of second standard parallel
         - lon_1 (degrees)
        \par Example
        \image html ex_imw_p.gif
    */
    template <typename T, typename Parameters>
    struct imw_p_ellipsoid : public detail::imw_p::base_imw_p_ellipsoid<T, Parameters>
    {
        inline imw_p_ellipsoid(const Parameters& par) : detail::imw_p::base_imw_p_ellipsoid<T, Parameters>(par)
        {
            detail::imw_p::setup_imw_p(this->m_par, this->m_proj_parm);
        }
    };

    #ifndef DOXYGEN_NO_DETAIL
    namespace detail
    {

        // Static projection
        BOOST_GEOMETRY_PROJECTIONS_DETAIL_STATIC_PROJECTION(srs::par4::imw_p, imw_p_ellipsoid, imw_p_ellipsoid)

        // Factory entry(s)
        template <typename T, typename Parameters>
        class imw_p_entry : public detail::factory_entry<T, Parameters>
        {
            public :
                virtual base_v<T, Parameters>* create_new(const Parameters& par) const
                {
                    return new base_v_fi<imw_p_ellipsoid<T, Parameters>, T, Parameters>(par);
                }
        };

        template <typename T, typename Parameters>
        inline void imw_p_init(detail::base_factory<T, Parameters>& factory)
        {
            factory.add_to_factory("imw_p", new imw_p_entry<T, Parameters>);
        }

    } // namespace detail
    #endif // doxygen

} // namespace projections

}} // namespace boost::geometry

#endif // BOOST_GEOMETRY_PROJECTIONS_IMW_P_HPP
<|MERGE_RESOLUTION|>--- conflicted
+++ resolved
@@ -75,23 +75,13 @@
                 phi_2_is_zero = -1  /* phi_2 = 0 */
             };
 
-            enum Mode {
-                NONE_IS_ZERO  =  0, /* phi_1 and phi_2 != 0 */
-                PHI_1_IS_ZERO =  1, /* phi_1 = 0 */
-                PHI_2_IS_ZERO = -1  /* phi_2 = 0 */
-            };
-
             template <typename T>
             struct par_imw_p
             {
                 T    P, Pp, Q, Qp, R_1, R_2, sphi_1, sphi_2, C2;
                 T    phi_1, phi_2, lam_1;
                 detail::en<T> en;
-<<<<<<< HEAD
-                enum Mode mode;
-=======
                 mode_type mode;
->>>>>>> f711e7b8
             };
 
             template <typename Parameters, typename T>
@@ -132,11 +122,7 @@
                     C = sqrt(R * R - xa * xa);
                     if (lp_phi < 0.) C = - C;
                     C += ya - R;
-<<<<<<< HEAD
-                    if (proj_parm.mode == PHI_2_IS_ZERO) {
-=======
                     if (proj_parm.mode == phi_2_is_zero) {
->>>>>>> f711e7b8
                         xb = lp_lam;
                         yb = proj_parm.C2;
                     } else {
@@ -144,11 +130,7 @@
                         xb = proj_parm.R_2 * sin(t);
                         yb = proj_parm.C2 + proj_parm.R_2 * (1. - cos(t));
                     }
-<<<<<<< HEAD
-                    if (proj_parm.mode == PHI_1_IS_ZERO) {
-=======
                     if (proj_parm.mode == phi_1_is_zero) {
->>>>>>> f711e7b8
                         xc = lp_lam;
                         *yc = 0.;
                     } else {
@@ -206,17 +188,10 @@
                 // Project coordinates from cartesian (x, y) to geographic (lon, lat)
                 inline void inv(T& xy_x, T& xy_y, T& lp_lon, T& lp_lat) const
                 {
-<<<<<<< HEAD
-                    XY<CalculationType> t;
-                    CalculationType yc = 0.0;
-                    int i = 0;
-                    const int N_MAX_ITER = 1000; /* Arbitrarily choosen number... */
-=======
                     point_xy<T> t;
                     T yc = 0.0;
                     int i = 0;
                     const int n_max_iter = 1000; /* Arbitrarily choosen number... */
->>>>>>> f711e7b8
 
                     lp_lat = this->m_proj_parm.phi_2;
                     lp_lon = xy_x / cos(lp_lat);
@@ -225,17 +200,10 @@
                         lp_lat = ((lp_lat - this->m_proj_parm.phi_1) * (xy_y - yc) / (t.y - yc)) + this->m_proj_parm.phi_1;
                         lp_lon = lp_lon * xy_x / t.x;
                         i++;
-<<<<<<< HEAD
-                    } while (i < N_MAX_ITER &&
-                             (fabs(t.x - xy_x) > TOL || fabs(t.y - xy_y) > TOL));
-
-                    if( i == N_MAX_ITER )
-=======
                     } while (i < n_max_iter &&
                              (fabs(t.x - xy_x) > tolerance || fabs(t.y - xy_y) > tolerance));
 
                     if( i == n_max_iter )
->>>>>>> f711e7b8
                     {
                         lp_lon = lp_lat = HUGE_VAL;
                     }
@@ -272,30 +240,18 @@
                     else                sig = 8.;
                     proj_parm.lam_1 = sig * geometry::math::d2r<T>();
                 }
-<<<<<<< HEAD
-                proj_parm.mode = NONE_IS_ZERO;
-                if (proj_parm.phi_1 != 0.0)
-                    xy(par, proj_parm, proj_parm.phi_1, &x1, &y1, &proj_parm.sphi_1, &proj_parm.R_1);
-                else {
-                    proj_parm.mode = PHI_1_IS_ZERO;
-=======
                 proj_parm.mode = none_is_zero;
                 if (proj_parm.phi_1 != 0.0)
                     xy(par, proj_parm, proj_parm.phi_1, &x1, &y1, &proj_parm.sphi_1, &proj_parm.R_1);
                 else {
                     proj_parm.mode = phi_1_is_zero;
->>>>>>> f711e7b8
                     y1 = 0.;
                     x1 = proj_parm.lam_1;
                 }
                 if (proj_parm.phi_2 != 0.0)
                     xy(par, proj_parm, proj_parm.phi_2, &x2, &T2, &proj_parm.sphi_2, &proj_parm.R_2);
                 else {
-<<<<<<< HEAD
-                    proj_parm.mode = PHI_2_IS_ZERO;
-=======
                     proj_parm.mode = phi_2_is_zero;
->>>>>>> f711e7b8
                     T2 = 0.;
                     x2 = proj_parm.lam_1;
                 }
