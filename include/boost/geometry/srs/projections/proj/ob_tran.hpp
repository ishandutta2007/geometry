--- conflicted
+++ resolved
@@ -84,15 +84,6 @@
                 Parameters pj = par;
 
                 /* get name of projection to be translated */
-<<<<<<< HEAD
-                pj.name = pj_param(par.params, "so_proj").s;
-                if (pj.name.empty())
-                    BOOST_THROW_EXCEPTION( projection_exception(-26) );
-
-                /* avoid endless recursion */
-                if( pj.name == "ob_tran")
-                    BOOST_THROW_EXCEPTION( projection_exception(-37) );
-=======
                 pj.name = pj_get_param_s(par.params, "o_proj");
                 if (pj.name.empty())
                     BOOST_THROW_EXCEPTION( projection_exception(error_no_rotation_proj) );
@@ -100,7 +91,6 @@
                 /* avoid endless recursion */
                 if( pj.name == "ob_tran")
                     BOOST_THROW_EXCEPTION( projection_exception(error_failed_to_find_proj) );
->>>>>>> f711e7b8
 
                 /* force spherical earth */
                 pj.one_es = pj.rone_es = 1.;
@@ -116,11 +106,7 @@
                     : link(projections::detail::create_new(o_proj_parameters(par)))
                 {
                     if (! link.get())
-<<<<<<< HEAD
-                        BOOST_THROW_EXCEPTION( projection_exception(-5) );
-=======
                         BOOST_THROW_EXCEPTION( projection_exception(error_unknown_projection_id) );
->>>>>>> f711e7b8
                 }
 
                 inline void fwd(T& lp_lon, T& lp_lat, T& xy_x, T& xy_y) const
@@ -249,17 +235,6 @@
 
                 // proj_parm.link should be created at this point
 
-<<<<<<< HEAD
-                if (pj_param(par.params, "to_alpha").i) {
-                    CalculationType lamc, phic, alpha;
-
-                    lamc    = pj_param(par.params, "ro_lon_c").f;
-                    phic    = pj_param(par.params, "ro_lat_c").f;
-                    alpha    = pj_param(par.params, "ro_alpha").f;
-            
-                    if (fabs(fabs(phic) - HALFPI) <= TOL)
-                        BOOST_THROW_EXCEPTION( projection_exception(-33) );
-=======
                 if (pj_param_r(par.params, "o_alpha", alpha)) {
                     T lamc, phic;
 
@@ -269,7 +244,6 @@
             
                     if (fabs(fabs(phic) - half_pi) <= tolerance)
                         BOOST_THROW_EXCEPTION( projection_exception(error_lat_0_or_alpha_eq_90) );
->>>>>>> f711e7b8
 
                     proj_parm.lamp = lamc + aatan2(-cos(alpha), -sin(alpha) * sin(phic));
                     phip = aasin(cos(phic) * sin(alpha));
@@ -277,17 +251,6 @@
                     proj_parm.lamp = pj_get_param_r(par.params, "o_lon_p");
                     //phip = pj_param_r(par.params, "o_lat_p");
                 } else { /* specified new "equator" points */
-<<<<<<< HEAD
-                    CalculationType lam1, lam2, phi1, phi2, con;
-
-                    lam1 = pj_param(par.params, "ro_lon_1").f;
-                    phi1 = pj_param(par.params, "ro_lat_1").f;
-                    lam2 = pj_param(par.params, "ro_lon_2").f;
-                    phi2 = pj_param(par.params, "ro_lat_2").f;
-                    if (fabs(phi1 - phi2) <= TOL || (con = fabs(phi1)) <= TOL ||
-                        fabs(con - HALFPI) <= TOL || fabs(fabs(phi2) - HALFPI) <= TOL)
-                        BOOST_THROW_EXCEPTION( projection_exception(-32) );
-=======
                     T lam1, lam2, phi1, phi2, con;
 
                     lam1 = pj_get_param_r(par.params, "o_lon_1");
@@ -297,7 +260,6 @@
                     if (fabs(phi1 - phi2) <= tolerance || (con = fabs(phi1)) <= tolerance ||
                         fabs(con - half_pi) <= tolerance || fabs(fabs(phi2) - half_pi) <= tolerance)
                         BOOST_THROW_EXCEPTION( projection_exception(error_lat_1_or_2_zero_or_90) );
->>>>>>> f711e7b8
 
                     proj_parm.lamp = atan2(cos(phi1) * sin(phi2) * cos(lam1) -
                         sin(phi1) * cos(phi2) * cos(lam2),
@@ -306,11 +268,7 @@
                     phip = atan(-cos(proj_parm.lamp - lam1) / tan(phi1));
                 }
 
-<<<<<<< HEAD
-                if (fabs(phip) > TOL) { /* oblique */
-=======
                 if (fabs(phip) > tolerance) { /* oblique */
->>>>>>> f711e7b8
                     proj_parm.cphip = cos(phip);
                     proj_parm.sphip = sin(phip);
                 } else { /* transverse */
