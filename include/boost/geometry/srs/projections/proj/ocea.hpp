// Boost.Geometry - gis-projections (based on PROJ4)

// Copyright (c) 2008-2015 Barend Gehrels, Amsterdam, the Netherlands.

// This file was modified by Oracle on 2017, 2018.
// Modifications copyright (c) 2017-2018, Oracle and/or its affiliates.
// Contributed and/or modified by Adam Wulkiewicz, on behalf of Oracle.

// Use, modification and distribution is subject to the Boost Software License,
// Version 1.0. (See accompanying file LICENSE_1_0.txt or copy at
// http://www.boost.org/LICENSE_1_0.txt)

// This file is converted from PROJ4, http://trac.osgeo.org/proj
// PROJ4 is originally written by Gerald Evenden (then of the USGS)
// PROJ4 is maintained by Frank Warmerdam
// PROJ4 is converted to Boost.Geometry by Barend Gehrels

// Last updated version of proj: 5.0.0

// Original copyright notice:

// Permission is hereby granted, free of charge, to any person obtaining a
// copy of this software and associated documentation files (the "Software"),
// to deal in the Software without restriction, including without limitation
// the rights to use, copy, modify, merge, publish, distribute, sublicense,
// and/or sell copies of the Software, and to permit persons to whom the
// Software is furnished to do so, subject to the following conditions:

// The above copyright notice and this permission notice shall be included
// in all copies or substantial portions of the Software.

// THE SOFTWARE IS PROVIDED "AS IS", WITHOUT WARRANTY OF ANY KIND, EXPRESS
// OR IMPLIED, INCLUDING BUT NOT LIMITED TO THE WARRANTIES OF MERCHANTABILITY,
// FITNESS FOR A PARTICULAR PURPOSE AND NONINFRINGEMENT. IN NO EVENT SHALL
// THE AUTHORS OR COPYRIGHT HOLDERS BE LIABLE FOR ANY CLAIM, DAMAGES OR OTHER
// LIABILITY, WHETHER IN AN ACTION OF CONTRACT, TORT OR OTHERWISE, ARISING
// FROM, OUT OF OR IN CONNECTION WITH THE SOFTWARE OR THE USE OR OTHER
// DEALINGS IN THE SOFTWARE.

#ifndef BOOST_GEOMETRY_PROJECTIONS_OCEA_HPP
#define BOOST_GEOMETRY_PROJECTIONS_OCEA_HPP

#include <boost/geometry/util/math.hpp>

#include <boost/geometry/srs/projections/impl/base_static.hpp>
#include <boost/geometry/srs/projections/impl/base_dynamic.hpp>
#include <boost/geometry/srs/projections/impl/projects.hpp>
#include <boost/geometry/srs/projections/impl/factory_entry.hpp>

namespace boost { namespace geometry
{

namespace srs { namespace par4
{
    struct ocea {}; // Oblique Cylindrical Equal Area

}} //namespace srs::par4

namespace projections
{
    #ifndef DOXYGEN_NO_DETAIL
    namespace detail { namespace ocea
    {
            template <typename T>
            struct par_ocea
            {
                T    rok;
                T    rtk;
                T    sinphi;
                T    cosphi;
                T    singam;
                T    cosgam;
            };

            // template class, using CRTP to implement forward/inverse
            template <typename T, typename Parameters>
            struct base_ocea_spheroid
                : public base_t_fi<base_ocea_spheroid<T, Parameters>, T, Parameters>
            {
                par_ocea<T> m_proj_parm;

                inline base_ocea_spheroid(const Parameters& par)
                    : base_t_fi<base_ocea_spheroid<T, Parameters>,
                     T, Parameters>(*this, par) {}

                // FORWARD(s_forward)  spheroid
                // Project coordinates from geographic (lon, lat) to cartesian (x, y)
                inline void fwd(T& lp_lon, T& lp_lat, T& xy_x, T& xy_y) const
                {
                    static const T pi = detail::pi<T>();

                    T t;

                    xy_y = sin(lp_lon);
                    t = cos(lp_lon);
                    xy_x = atan((tan(lp_lat) * this->m_proj_parm.cosphi + this->m_proj_parm.sinphi * xy_y) / t);
                    if (t < 0.)
                        xy_x += pi;
                    xy_x *= this->m_proj_parm.rtk;
                    xy_y = this->m_proj_parm.rok * (this->m_proj_parm.sinphi * sin(lp_lat) - this->m_proj_parm.cosphi * cos(lp_lat) * xy_y);
                }

                // INVERSE(s_inverse)  spheroid
                // Project coordinates from cartesian (x, y) to geographic (lon, lat)
                inline void inv(T& xy_x, T& xy_y, T& lp_lon, T& lp_lat) const
                {
                    T t, s;

                    xy_y /= this->m_proj_parm.rok;
                    xy_x /= this->m_proj_parm.rtk;
                    t = sqrt(1. - xy_y * xy_y);
                    lp_lat = asin(xy_y * this->m_proj_parm.sinphi + t * this->m_proj_parm.cosphi * (s = sin(xy_x)));
                    lp_lon = atan2(t * this->m_proj_parm.sinphi * s - xy_y * this->m_proj_parm.cosphi,
                        t * cos(xy_x));
                }

                static inline std::string get_name()
                {
                    return "ocea_spheroid";
                }

            };

            // Oblique Cylindrical Equal Area
            template <typename Parameters, typename T>
            inline void setup_ocea(Parameters& par, par_ocea<T>& proj_parm)
            {
                static const T half_pi = detail::half_pi<T>();

                T phi_0=0.0, phi_1, phi_2, lam_1, lam_2, lonz, alpha;

                proj_parm.rok = 1. / par.k0;
                proj_parm.rtk = par.k0;
                /*If the keyword "alpha" is found in the sentence then use 1point+1azimuth*/
<<<<<<< HEAD
                if ( pj_param(par.params, "talpha").i) {
                    /*Define Pole of oblique transformation from 1 point & 1 azimuth*/
                    alpha    = pj_param(par.params, "ralpha").f;
                    lonz = pj_param(par.params, "rlonc").f;
=======
                if ( pj_param_r(par.params, "alpha", alpha)) {
                    /*Define Pole of oblique transformation from 1 point & 1 azimuth*/
                    //alpha = pj_get_param_r(par.params, "alpha"); // set above
                    lonz = pj_get_param_r(par.params, "lonc");
>>>>>>> f711e7b8
                    /*Equation 9-8 page 80 (http://pubs.usgs.gov/pp/1395/report.pdf)*/
                    proj_parm.singam = atan(-cos(alpha)/(-sin(phi_0) * sin(alpha))) + lonz;
                    /*Equation 9-7 page 80 (http://pubs.usgs.gov/pp/1395/report.pdf)*/
                    proj_parm.sinphi = asin(cos(phi_0) * sin(alpha));
                /*If the keyword "alpha" is NOT found in the sentence then use 2points*/
                } else {
                    /*Define Pole of oblique transformation from 2 points*/
<<<<<<< HEAD
                    phi_1 = pj_param(par.params, "rlat_1").f;
                    phi_2 = pj_param(par.params, "rlat_2").f;
                    lam_1 = pj_param(par.params, "rlon_1").f;
                    lam_2 = pj_param(par.params, "rlon_2").f;
=======
                    phi_1 = pj_get_param_r(par.params, "lat_1");
                    phi_2 = pj_get_param_r(par.params, "lat_2");
                    lam_1 = pj_get_param_r(par.params, "lon_1");
                    lam_2 = pj_get_param_r(par.params, "lon_2");
>>>>>>> f711e7b8
                    /*Equation 9-1 page 80 (http://pubs.usgs.gov/pp/1395/report.pdf)*/
                    proj_parm.singam = atan2(cos(phi_1) * sin(phi_2) * cos(lam_1) -
                        sin(phi_1) * cos(phi_2) * cos(lam_2),
                        sin(phi_1) * cos(phi_2) * sin(lam_2) -
                        cos(phi_1) * sin(phi_2) * sin(lam_1) );

                    /* take care of P->lam0 wrap-around when +lam_1=-90*/
<<<<<<< HEAD
                    if (lam_1 == -HALFPI)
=======
                    if (lam_1 == -half_pi)
>>>>>>> f711e7b8
                        proj_parm.singam = -proj_parm.singam;

                    /*Equation 9-2 page 80 (http://pubs.usgs.gov/pp/1395/report.pdf)*/
                    proj_parm.sinphi = atan(-cos(proj_parm.singam - lam_1) / tan(phi_1));
                }
                par.lam0 = proj_parm.singam + half_pi;
                proj_parm.cosphi = cos(proj_parm.sinphi);
                proj_parm.sinphi = sin(proj_parm.sinphi);
                proj_parm.cosgam = cos(proj_parm.singam);
                proj_parm.singam = sin(proj_parm.singam);
                par.es = 0.;
            }

    }} // namespace detail::ocea
    #endif // doxygen

    /*!
        \brief Oblique Cylindrical Equal Area projection
        \ingroup projections
        \tparam Geographic latlong point type
        \tparam Cartesian xy point type
        \tparam Parameters parameter type
        \par Projection characteristics
         - Cylindrical
         - Spheroid
        \par Projection parameters
         - lonc: Longitude (only used if alpha (or gamma) is specified) (degrees)
         - alpha: Alpha (degrees)
         - lat_1: Latitude of first standard parallel (degrees)
         - lat_2: Latitude of second standard parallel (degrees)
         - lon_1 (degrees)
         - lon_2 (degrees)
        \par Example
        \image html ex_ocea.gif
    */
    template <typename T, typename Parameters>
    struct ocea_spheroid : public detail::ocea::base_ocea_spheroid<T, Parameters>
    {
        inline ocea_spheroid(const Parameters& par) : detail::ocea::base_ocea_spheroid<T, Parameters>(par)
        {
            detail::ocea::setup_ocea(this->m_par, this->m_proj_parm);
        }
    };

    #ifndef DOXYGEN_NO_DETAIL
    namespace detail
    {

        // Static projection
        BOOST_GEOMETRY_PROJECTIONS_DETAIL_STATIC_PROJECTION(srs::par4::ocea, ocea_spheroid, ocea_spheroid)

        // Factory entry(s)
        template <typename T, typename Parameters>
        class ocea_entry : public detail::factory_entry<T, Parameters>
        {
            public :
                virtual base_v<T, Parameters>* create_new(const Parameters& par) const
                {
                    return new base_v_fi<ocea_spheroid<T, Parameters>, T, Parameters>(par);
                }
        };

        template <typename T, typename Parameters>
        inline void ocea_init(detail::base_factory<T, Parameters>& factory)
        {
            factory.add_to_factory("ocea", new ocea_entry<T, Parameters>);
        }

    } // namespace detail
    #endif // doxygen

} // namespace projections

}} // namespace boost::geometry

#endif // BOOST_GEOMETRY_PROJECTIONS_OCEA_HPP
<|MERGE_RESOLUTION|>--- conflicted
+++ resolved
@@ -132,17 +132,10 @@
                 proj_parm.rok = 1. / par.k0;
                 proj_parm.rtk = par.k0;
                 /*If the keyword "alpha" is found in the sentence then use 1point+1azimuth*/
-<<<<<<< HEAD
-                if ( pj_param(par.params, "talpha").i) {
-                    /*Define Pole of oblique transformation from 1 point & 1 azimuth*/
-                    alpha    = pj_param(par.params, "ralpha").f;
-                    lonz = pj_param(par.params, "rlonc").f;
-=======
                 if ( pj_param_r(par.params, "alpha", alpha)) {
                     /*Define Pole of oblique transformation from 1 point & 1 azimuth*/
                     //alpha = pj_get_param_r(par.params, "alpha"); // set above
                     lonz = pj_get_param_r(par.params, "lonc");
->>>>>>> f711e7b8
                     /*Equation 9-8 page 80 (http://pubs.usgs.gov/pp/1395/report.pdf)*/
                     proj_parm.singam = atan(-cos(alpha)/(-sin(phi_0) * sin(alpha))) + lonz;
                     /*Equation 9-7 page 80 (http://pubs.usgs.gov/pp/1395/report.pdf)*/
@@ -150,17 +143,10 @@
                 /*If the keyword "alpha" is NOT found in the sentence then use 2points*/
                 } else {
                     /*Define Pole of oblique transformation from 2 points*/
-<<<<<<< HEAD
-                    phi_1 = pj_param(par.params, "rlat_1").f;
-                    phi_2 = pj_param(par.params, "rlat_2").f;
-                    lam_1 = pj_param(par.params, "rlon_1").f;
-                    lam_2 = pj_param(par.params, "rlon_2").f;
-=======
                     phi_1 = pj_get_param_r(par.params, "lat_1");
                     phi_2 = pj_get_param_r(par.params, "lat_2");
                     lam_1 = pj_get_param_r(par.params, "lon_1");
                     lam_2 = pj_get_param_r(par.params, "lon_2");
->>>>>>> f711e7b8
                     /*Equation 9-1 page 80 (http://pubs.usgs.gov/pp/1395/report.pdf)*/
                     proj_parm.singam = atan2(cos(phi_1) * sin(phi_2) * cos(lam_1) -
                         sin(phi_1) * cos(phi_2) * cos(lam_2),
@@ -168,11 +154,7 @@
                         cos(phi_1) * sin(phi_2) * sin(lam_1) );
 
                     /* take care of P->lam0 wrap-around when +lam_1=-90*/
-<<<<<<< HEAD
-                    if (lam_1 == -HALFPI)
-=======
                     if (lam_1 == -half_pi)
->>>>>>> f711e7b8
                         proj_parm.singam = -proj_parm.singam;
 
                     /*Equation 9-2 page 80 (http://pubs.usgs.gov/pp/1395/report.pdf)*/
