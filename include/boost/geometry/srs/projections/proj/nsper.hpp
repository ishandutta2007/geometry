--- conflicted
+++ resolved
@@ -215,11 +215,7 @@
             inline void setup(Parameters& par, par_nsper<T>& proj_parm) 
             {
                 if ((proj_parm.height = pj_get_param_f(par.params, "h")) <= 0.)
-<<<<<<< HEAD
-                    BOOST_THROW_EXCEPTION( projection_exception(-30) );
-=======
                     BOOST_THROW_EXCEPTION( projection_exception(error_h_less_than_zero) );
->>>>>>> 8feb7ca7
 
                 if (fabs(fabs(par.phi0) - geometry::math::half_pi<T>()) < epsilon10)
                     proj_parm.mode = par.phi0 < 0. ? s_pole : n_pole;
