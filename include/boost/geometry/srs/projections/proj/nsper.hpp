// Boost.Geometry - gis-projections (based on PROJ4)

// Copyright (c) 2008-2015 Barend Gehrels, Amsterdam, the Netherlands.

// This file was modified by Oracle on 2017, 2018.
// Modifications copyright (c) 2017-2018, Oracle and/or its affiliates.
// Contributed and/or modified by Adam Wulkiewicz, on behalf of Oracle.

// Use, modification and distribution is subject to the Boost Software License,
// Version 1.0. (See accompanying file LICENSE_1_0.txt or copy at
// http://www.boost.org/LICENSE_1_0.txt)

// This file is converted from PROJ4, http://trac.osgeo.org/proj
// PROJ4 is originally written by Gerald Evenden (then of the USGS)
// PROJ4 is maintained by Frank Warmerdam
// PROJ4 is converted to Boost.Geometry by Barend Gehrels

// Last updated version of proj: 5.0.0

// Original copyright notice:

// Permission is hereby granted, free of charge, to any person obtaining a
// copy of this software and associated documentation files (the "Software"),
// to deal in the Software without restriction, including without limitation
// the rights to use, copy, modify, merge, publish, distribute, sublicense,
// and/or sell copies of the Software, and to permit persons to whom the
// Software is furnished to do so, subject to the following conditions:

// The above copyright notice and this permission notice shall be included
// in all copies or substantial portions of the Software.

// THE SOFTWARE IS PROVIDED "AS IS", WITHOUT WARRANTY OF ANY KIND, EXPRESS
// OR IMPLIED, INCLUDING BUT NOT LIMITED TO THE WARRANTIES OF MERCHANTABILITY,
// FITNESS FOR A PARTICULAR PURPOSE AND NONINFRINGEMENT. IN NO EVENT SHALL
// THE AUTHORS OR COPYRIGHT HOLDERS BE LIABLE FOR ANY CLAIM, DAMAGES OR OTHER
// LIABILITY, WHETHER IN AN ACTION OF CONTRACT, TORT OR OTHERWISE, ARISING
// FROM, OUT OF OR IN CONNECTION WITH THE SOFTWARE OR THE USE OR OTHER
// DEALINGS IN THE SOFTWARE.

#ifndef BOOST_GEOMETRY_PROJECTIONS_NSPER_HPP
#define BOOST_GEOMETRY_PROJECTIONS_NSPER_HPP

#include <boost/config.hpp>
#include <boost/geometry/util/math.hpp>
#include <boost/math/special_functions/hypot.hpp>

#include <boost/geometry/srs/projections/impl/base_static.hpp>
#include <boost/geometry/srs/projections/impl/base_dynamic.hpp>
#include <boost/geometry/srs/projections/impl/projects.hpp>
#include <boost/geometry/srs/projections/impl/factory_entry.hpp>

namespace boost { namespace geometry
{

namespace srs { namespace par4
{
    struct nsper {}; // Near-sided perspective
    struct tpers {}; // Tilted perspective

}} //namespace srs::par4

namespace projections
{
    #ifndef DOXYGEN_NO_DETAIL
    namespace detail { namespace nsper
    {

<<<<<<< HEAD
            static const double EPS10 = 1.e-10;
            enum Mode {
                N_POLE = 0,
                S_POLE = 1,
                EQUIT  = 2,
                OBLIQ  = 3
=======
            static const double epsilon10 = 1.e-10;
            enum mode_type {
                n_pole = 0,
                s_pole = 1,
                equit  = 2,
                obliq  = 3
>>>>>>> f711e7b8
            };

            template <typename T>
            struct par_nsper
            {
                T   height;
                T   sinph0;
                T   cosph0;
                T   p;
                T   rp;
                T   pn1;
                T   pfact;
                T   h;
                T   cg;
                T   sg;
                T   sw;
                T   cw;
<<<<<<< HEAD
                enum Mode mode;
=======
                mode_type mode;
>>>>>>> f711e7b8
                int tilt;
            };

            // template class, using CRTP to implement forward/inverse
            template <typename T, typename Parameters>
            struct base_nsper_spheroid
                : public base_t_fi<base_nsper_spheroid<T, Parameters>, T, Parameters>
            {
                par_nsper<T> m_proj_parm;

                inline base_nsper_spheroid(const Parameters& par)
                    : base_t_fi<base_nsper_spheroid<T, Parameters>, T, Parameters>(*this, par)
                {}

                // FORWARD(s_forward)  spheroid
                // Project coordinates from geographic (lon, lat) to cartesian (x, y)
                inline void fwd(T& lp_lon, T& lp_lat, T& xy_x, T& xy_y) const
                {
                    T  coslam, cosphi, sinphi;

                    sinphi = sin(lp_lat);
                    cosphi = cos(lp_lat);
                    coslam = cos(lp_lon);
                    switch (this->m_proj_parm.mode) {
                    case obliq:
                        xy_y = this->m_proj_parm.sinph0 * sinphi + this->m_proj_parm.cosph0 * cosphi * coslam;
                        break;
                    case equit:
                        xy_y = cosphi * coslam;
                        break;
                    case s_pole:
                        xy_y = - sinphi;
                        break;
                    case n_pole:
                        xy_y = sinphi;
                        break;
                    }
                    if (xy_y < this->m_proj_parm.rp) {
<<<<<<< HEAD
                        BOOST_THROW_EXCEPTION( projection_exception(-20) );
=======
                        BOOST_THROW_EXCEPTION( projection_exception(error_tolerance_condition) );
>>>>>>> f711e7b8
                    }
                    xy_y = this->m_proj_parm.pn1 / (this->m_proj_parm.p - xy_y);
                    xy_x = xy_y * cosphi * sin(lp_lon);
                    switch (this->m_proj_parm.mode) {
                    case obliq:
                        xy_y *= (this->m_proj_parm.cosph0 * sinphi -
                           this->m_proj_parm.sinph0 * cosphi * coslam);
                        break;
                    case equit:
                        xy_y *= sinphi;
                        break;
                    case n_pole:
                        coslam = - coslam;
                        BOOST_FALLTHROUGH;
                    case s_pole:
                        xy_y *= cosphi * coslam;
                        break;
                    }
                    if (this->m_proj_parm.tilt) {
                        T yt, ba;

                        yt = xy_y * this->m_proj_parm.cg + xy_x * this->m_proj_parm.sg;
                        ba = 1. / (yt * this->m_proj_parm.sw * this->m_proj_parm.h + this->m_proj_parm.cw);
                        xy_x = (xy_x * this->m_proj_parm.cg - xy_y * this->m_proj_parm.sg) * this->m_proj_parm.cw * ba;
                        xy_y = yt * ba;
                    }
                }

                // INVERSE(s_inverse)  spheroid
                // Project coordinates from cartesian (x, y) to geographic (lon, lat)
                inline void inv(T& xy_x, T& xy_y, T& lp_lon, T& lp_lat) const
                {
                    T  rh, cosz, sinz;

                    if (this->m_proj_parm.tilt) {
                        T bm, bq, yt;

                        yt = 1./(this->m_proj_parm.pn1 - xy_y * this->m_proj_parm.sw);
                        bm = this->m_proj_parm.pn1 * xy_x * yt;
                        bq = this->m_proj_parm.pn1 * xy_y * this->m_proj_parm.cw * yt;
                        xy_x = bm * this->m_proj_parm.cg + bq * this->m_proj_parm.sg;
                        xy_y = bq * this->m_proj_parm.cg - bm * this->m_proj_parm.sg;
                    }
                    rh = boost::math::hypot(xy_x, xy_y);
                    if ((sinz = 1. - rh * rh * this->m_proj_parm.pfact) < 0.) {
<<<<<<< HEAD
                        BOOST_THROW_EXCEPTION( projection_exception(-20) );
=======
                        BOOST_THROW_EXCEPTION( projection_exception(error_tolerance_condition) );
>>>>>>> f711e7b8
                    }
                    sinz = (this->m_proj_parm.p - sqrt(sinz)) / (this->m_proj_parm.pn1 / rh + rh / this->m_proj_parm.pn1);
                    cosz = sqrt(1. - sinz * sinz);
                    if (fabs(rh) <= epsilon10) {
                        lp_lon = 0.;
                        lp_lat = this->m_par.phi0;
                    } else {
                        switch (this->m_proj_parm.mode) {
                        case obliq:
                            lp_lat = asin(cosz * this->m_proj_parm.sinph0 + xy_y * sinz * this->m_proj_parm.cosph0 / rh);
                            xy_y = (cosz - this->m_proj_parm.sinph0 * sin(lp_lat)) * rh;
                            xy_x *= sinz * this->m_proj_parm.cosph0;
                            break;
                        case equit:
                            lp_lat = asin(xy_y * sinz / rh);
                            xy_y = cosz * rh;
                            xy_x *= sinz;
                            break;
                        case n_pole:
                            lp_lat = asin(cosz);
                            xy_y = -xy_y;
                            break;
                        case s_pole:
                            lp_lat = - asin(cosz);
                            break;
                        }
                        lp_lon = atan2(xy_x, xy_y);
                    }
                }

                static inline std::string get_name()
                {
                    return "nsper_spheroid";
                }

            };

            template <typename Parameters, typename T>
            inline void setup(Parameters& par, par_nsper<T>& proj_parm) 
            {
<<<<<<< HEAD
                if ((proj_parm.height = pj_param(par.params, "dh").f) <= 0.)
                    BOOST_THROW_EXCEPTION( projection_exception(-30) );

                if (fabs(fabs(par.phi0) - geometry::math::half_pi<T>()) < EPS10)
                    proj_parm.mode = par.phi0 < 0. ? S_POLE : N_POLE;
                else if (fabs(par.phi0) < EPS10)
                    proj_parm.mode = EQUIT;
=======
                if ((proj_parm.height = pj_get_param_f(par.params, "h")) <= 0.)
                    BOOST_THROW_EXCEPTION( projection_exception(error_h_less_than_zero) );

                if (fabs(fabs(par.phi0) - geometry::math::half_pi<T>()) < epsilon10)
                    proj_parm.mode = par.phi0 < 0. ? s_pole : n_pole;
                else if (fabs(par.phi0) < epsilon10)
                    proj_parm.mode = equit;
>>>>>>> f711e7b8
                else {
                    proj_parm.mode = obliq;
                    proj_parm.sinph0 = sin(par.phi0);
                    proj_parm.cosph0 = cos(par.phi0);
                }
                proj_parm.pn1 = proj_parm.height / par.a; /* normalize by radius */
                proj_parm.p = 1. + proj_parm.pn1;
                proj_parm.rp = 1. / proj_parm.p;
                proj_parm.h = 1. / proj_parm.pn1;
                proj_parm.pfact = (proj_parm.p + 1.) * proj_parm.h;
                par.es = 0.;
            }


            // Near-sided perspective
            template <typename Parameters, typename T>
            inline void setup_nsper(Parameters& par, par_nsper<T>& proj_parm)
            {
                proj_parm.tilt = 0;

                setup(par, proj_parm);
            }

            // Tilted perspective
            template <typename Parameters, typename T>
            inline void setup_tpers(Parameters& par, par_nsper<T>& proj_parm)
            {
                T omega, gamma;

                omega = pj_get_param_r(par.params, "tilt");
                gamma = pj_get_param_r(par.params, "azi");
                proj_parm.tilt = 1;
                proj_parm.cg = cos(gamma); proj_parm.sg = sin(gamma);
                proj_parm.cw = cos(omega); proj_parm.sw = sin(omega);

                setup(par, proj_parm);
            }

    }} // namespace detail::nsper
    #endif // doxygen

    /*!
        \brief Near-sided perspective projection
        \ingroup projections
        \tparam Geographic latlong point type
        \tparam Cartesian xy point type
        \tparam Parameters parameter type
        \par Projection characteristics
         - Azimuthal
         - Spheroid
        \par Projection parameters
         - h: Height
        \par Example
        \image html ex_nsper.gif
    */
    template <typename T, typename Parameters>
    struct nsper_spheroid : public detail::nsper::base_nsper_spheroid<T, Parameters>
    {
        inline nsper_spheroid(const Parameters& par) : detail::nsper::base_nsper_spheroid<T, Parameters>(par)
        {
            detail::nsper::setup_nsper(this->m_par, this->m_proj_parm);
        }
    };

    /*!
        \brief Tilted perspective projection
        \ingroup projections
        \tparam Geographic latlong point type
        \tparam Cartesian xy point type
        \tparam Parameters parameter type
        \par Projection characteristics
         - Azimuthal
         - Spheroid
        \par Projection parameters
         - tilt: Tilt, or Omega (real)
         - azi: Azimuth (or Gamma) (real)
         - h: Height
        \par Example
        \image html ex_tpers.gif
    */
    template <typename T, typename Parameters>
    struct tpers_spheroid : public detail::nsper::base_nsper_spheroid<T, Parameters>
    {
        inline tpers_spheroid(const Parameters& par) : detail::nsper::base_nsper_spheroid<T, Parameters>(par)
        {
            detail::nsper::setup_tpers(this->m_par, this->m_proj_parm);
        }
    };

    #ifndef DOXYGEN_NO_DETAIL
    namespace detail
    {

        // Static projection
        BOOST_GEOMETRY_PROJECTIONS_DETAIL_STATIC_PROJECTION(srs::par4::nsper, nsper_spheroid, nsper_spheroid)
        BOOST_GEOMETRY_PROJECTIONS_DETAIL_STATIC_PROJECTION(srs::par4::tpers, tpers_spheroid, tpers_spheroid)

        // Factory entry(s)
        template <typename T, typename Parameters>
        class nsper_entry : public detail::factory_entry<T, Parameters>
        {
            public :
                virtual base_v<T, Parameters>* create_new(const Parameters& par) const
                {
                    return new base_v_fi<nsper_spheroid<T, Parameters>, T, Parameters>(par);
                }
        };

        template <typename T, typename Parameters>
        class tpers_entry : public detail::factory_entry<T, Parameters>
        {
            public :
                virtual base_v<T, Parameters>* create_new(const Parameters& par) const
                {
                    return new base_v_fi<tpers_spheroid<T, Parameters>, T, Parameters>(par);
                }
        };

        template <typename T, typename Parameters>
        inline void nsper_init(detail::base_factory<T, Parameters>& factory)
        {
            factory.add_to_factory("nsper", new nsper_entry<T, Parameters>);
            factory.add_to_factory("tpers", new tpers_entry<T, Parameters>);
        }

    } // namespace detail
    #endif // doxygen

} // namespace projections

}} // namespace boost::geometry

#endif // BOOST_GEOMETRY_PROJECTIONS_NSPER_HPP
<|MERGE_RESOLUTION|>--- conflicted
+++ resolved
@@ -65,21 +65,12 @@
     namespace detail { namespace nsper
     {
 
-<<<<<<< HEAD
-            static const double EPS10 = 1.e-10;
-            enum Mode {
-                N_POLE = 0,
-                S_POLE = 1,
-                EQUIT  = 2,
-                OBLIQ  = 3
-=======
             static const double epsilon10 = 1.e-10;
             enum mode_type {
                 n_pole = 0,
                 s_pole = 1,
                 equit  = 2,
                 obliq  = 3
->>>>>>> f711e7b8
             };
 
             template <typename T>
@@ -97,11 +88,7 @@
                 T   sg;
                 T   sw;
                 T   cw;
-<<<<<<< HEAD
-                enum Mode mode;
-=======
                 mode_type mode;
->>>>>>> f711e7b8
                 int tilt;
             };
 
@@ -140,11 +127,7 @@
                         break;
                     }
                     if (xy_y < this->m_proj_parm.rp) {
-<<<<<<< HEAD
-                        BOOST_THROW_EXCEPTION( projection_exception(-20) );
-=======
                         BOOST_THROW_EXCEPTION( projection_exception(error_tolerance_condition) );
->>>>>>> f711e7b8
                     }
                     xy_y = this->m_proj_parm.pn1 / (this->m_proj_parm.p - xy_y);
                     xy_x = xy_y * cosphi * sin(lp_lon);
@@ -190,11 +173,7 @@
                     }
                     rh = boost::math::hypot(xy_x, xy_y);
                     if ((sinz = 1. - rh * rh * this->m_proj_parm.pfact) < 0.) {
-<<<<<<< HEAD
-                        BOOST_THROW_EXCEPTION( projection_exception(-20) );
-=======
                         BOOST_THROW_EXCEPTION( projection_exception(error_tolerance_condition) );
->>>>>>> f711e7b8
                     }
                     sinz = (this->m_proj_parm.p - sqrt(sinz)) / (this->m_proj_parm.pn1 / rh + rh / this->m_proj_parm.pn1);
                     cosz = sqrt(1. - sinz * sinz);
@@ -235,15 +214,6 @@
             template <typename Parameters, typename T>
             inline void setup(Parameters& par, par_nsper<T>& proj_parm) 
             {
-<<<<<<< HEAD
-                if ((proj_parm.height = pj_param(par.params, "dh").f) <= 0.)
-                    BOOST_THROW_EXCEPTION( projection_exception(-30) );
-
-                if (fabs(fabs(par.phi0) - geometry::math::half_pi<T>()) < EPS10)
-                    proj_parm.mode = par.phi0 < 0. ? S_POLE : N_POLE;
-                else if (fabs(par.phi0) < EPS10)
-                    proj_parm.mode = EQUIT;
-=======
                 if ((proj_parm.height = pj_get_param_f(par.params, "h")) <= 0.)
                     BOOST_THROW_EXCEPTION( projection_exception(error_h_less_than_zero) );
 
@@ -251,7 +221,6 @@
                     proj_parm.mode = par.phi0 < 0. ? s_pole : n_pole;
                 else if (fabs(par.phi0) < epsilon10)
                     proj_parm.mode = equit;
->>>>>>> f711e7b8
                 else {
                     proj_parm.mode = obliq;
                     proj_parm.sinph0 = sin(par.phi0);
