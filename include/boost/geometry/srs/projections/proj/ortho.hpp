--- conflicted
+++ resolved
@@ -64,19 +64,11 @@
     namespace detail { namespace ortho
     {
 
-<<<<<<< HEAD
-            enum Mode {
-                N_POLE = 0,
-                S_POLE = 1,
-                EQUIT  = 2,
-                OBLIQ  = 3
-=======
             enum mode_type {
                 n_pole = 0,
                 s_pole = 1,
                 equit  = 2,
                 obliq  = 3
->>>>>>> f711e7b8
             };
 
             template <typename T>
@@ -87,11 +79,7 @@
                 mode_type mode;
             };
 
-<<<<<<< HEAD
-            static const double EPS10 = 1.e-10;
-=======
             static const double epsilon10 = 1.e-10;
->>>>>>> f711e7b8
 
             // template class, using CRTP to implement forward/inverse
             template <typename T, typename Parameters>
@@ -115,42 +103,25 @@
                     cosphi = cos(lp_lat);
                     coslam = cos(lp_lon);
                     switch (this->m_proj_parm.mode) {
-<<<<<<< HEAD
-                    case EQUIT:
-                        if (cosphi * coslam < - EPS10) {
-                            BOOST_THROW_EXCEPTION( projection_exception(-20) );
-=======
                     case equit:
                         if (cosphi * coslam < - epsilon10) {
                             BOOST_THROW_EXCEPTION( projection_exception(error_tolerance_condition) );
->>>>>>> f711e7b8
                         }
                         xy_y = sin(lp_lat);
                         break;
                     case obliq:
                         if (this->m_proj_parm.sinph0 * (sinphi = sin(lp_lat)) +
-<<<<<<< HEAD
-                           this->m_proj_parm.cosph0 * cosphi * coslam < - EPS10) {
-                            BOOST_THROW_EXCEPTION( projection_exception(-20) );
-=======
                            this->m_proj_parm.cosph0 * cosphi * coslam < - epsilon10) {
                             BOOST_THROW_EXCEPTION( projection_exception(error_tolerance_condition) );
->>>>>>> f711e7b8
                         }
                         xy_y = this->m_proj_parm.cosph0 * sinphi - this->m_proj_parm.sinph0 * cosphi * coslam;
                         break;
                     case n_pole:
                         coslam = - coslam;
                         BOOST_FALLTHROUGH;
-<<<<<<< HEAD
-                    case S_POLE:
-                        if (fabs(lp_lat - this->m_par.phi0) - EPS10 > HALFPI) {
-                            BOOST_THROW_EXCEPTION( projection_exception(-20) );
-=======
                     case s_pole:
                         if (fabs(lp_lat - this->m_par.phi0) - epsilon10 > half_pi) {
                             BOOST_THROW_EXCEPTION( projection_exception(error_tolerance_condition) );
->>>>>>> f711e7b8
                         }
                         xy_y = cosphi * coslam;
                         break;
@@ -167,13 +138,8 @@
                     T rh, cosc, sinc;
 
                     if ((sinc = (rh = boost::math::hypot(xy_x, xy_y))) > 1.) {
-<<<<<<< HEAD
-                        if ((sinc - 1.) > EPS10) {
-                            BOOST_THROW_EXCEPTION( projection_exception(-20) );
-=======
                         if ((sinc - 1.) > epsilon10) {
                             BOOST_THROW_EXCEPTION( projection_exception(error_tolerance_condition) );
->>>>>>> f711e7b8
                         }
                         sinc = 1.;
                     }
