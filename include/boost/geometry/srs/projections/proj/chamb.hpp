// Boost.Geometry - gis-projections (based on PROJ4)

// Copyright (c) 2008-2015 Barend Gehrels, Amsterdam, the Netherlands.

// This file was modified by Oracle on 2017, 2018.
// Modifications copyright (c) 2017-2018, Oracle and/or its affiliates.
// Contributed and/or modified by Adam Wulkiewicz, on behalf of Oracle.

// Use, modification and distribution is subject to the Boost Software License,
// Version 1.0. (See accompanying file LICENSE_1_0.txt or copy at
// http://www.boost.org/LICENSE_1_0.txt)

// This file is converted from PROJ4, http://trac.osgeo.org/proj
// PROJ4 is originally written by Gerald Evenden (then of the USGS)
// PROJ4 is maintained by Frank Warmerdam
// PROJ4 is converted to Boost.Geometry by Barend Gehrels

// Last updated version of proj: 5.0.0

// Original copyright notice:

// Permission is hereby granted, free of charge, to any person obtaining a
// copy of this software and associated documentation files (the "Software"),
// to deal in the Software without restriction, including without limitation
// the rights to use, copy, modify, merge, publish, distribute, sublicense,
// and/or sell copies of the Software, and to permit persons to whom the
// Software is furnished to do so, subject to the following conditions:

// The above copyright notice and this permission notice shall be included
// in all copies or substantial portions of the Software.

// THE SOFTWARE IS PROVIDED "AS IS", WITHOUT WARRANTY OF ANY KIND, EXPRESS
// OR IMPLIED, INCLUDING BUT NOT LIMITED TO THE WARRANTIES OF MERCHANTABILITY,
// FITNESS FOR A PARTICULAR PURPOSE AND NONINFRINGEMENT. IN NO EVENT SHALL
// THE AUTHORS OR COPYRIGHT HOLDERS BE LIABLE FOR ANY CLAIM, DAMAGES OR OTHER
// LIABILITY, WHETHER IN AN ACTION OF CONTRACT, TORT OR OTHERWISE, ARISING
// FROM, OUT OF OR IN CONNECTION WITH THE SOFTWARE OR THE USE OR OTHER
// DEALINGS IN THE SOFTWARE.

#ifndef BOOST_GEOMETRY_PROJECTIONS_CHAMB_HPP
#define BOOST_GEOMETRY_PROJECTIONS_CHAMB_HPP

#include <boost/geometry/util/math.hpp>
#include <cstdio>

#include <boost/geometry/srs/projections/impl/base_static.hpp>
#include <boost/geometry/srs/projections/impl/base_dynamic.hpp>
#include <boost/geometry/srs/projections/impl/projects.hpp>
#include <boost/geometry/srs/projections/impl/factory_entry.hpp>
#include <boost/geometry/srs/projections/impl/aasincos.hpp>

namespace boost { namespace geometry
{

namespace srs { namespace par4
{
    struct chamb {};

}} //namespace srs::par4

namespace projections
{
    #ifndef DOXYGEN_NO_DETAIL
    namespace detail { namespace chamb
    {

            //static const double third = 0.333333333333333333;
            static const double tolerance = 1e-9;

            // specific for 'chamb'
            template <typename T>
            struct vect_ra { T r, Az; };
            template <typename T>
            struct point_xy { T x, y; };

            template <typename T>
            struct par_chamb
            {
                struct { /* control point data */
                    T phi, lam;
                    T cosphi, sinphi;
                    vect_ra<T> v;
                    point_xy<T> p;
                    T Az;
                } c[3];
                point_xy<T> p;
                T beta_0, beta_1, beta_2;
            };

            /* distance and azimuth from point 1 to point 2 */
            template <typename T>
<<<<<<< HEAD
            inline VECT<T> vect(T const& dphi, T const& c1, T const& s1, T const& c2, T const& s2, T const& dlam)
=======
            inline vect_ra<T> vect(T const& dphi, T const& c1, T const& s1, T const& c2, T const& s2, T const& dlam)
>>>>>>> f711e7b8
            {
                vect_ra<T> v;
                T cdl, dp, dl;

                cdl = cos(dlam);
                if (fabs(dphi) > 1. || fabs(dlam) > 1.)
                    v.r = aacos(s1 * s2 + c1 * c2 * cdl);
                else { /* more accurate for smaller distances */
                    dp = sin(.5 * dphi);
                    dl = sin(.5 * dlam);
                    v.r = 2. * aasin(sqrt(dp * dp + c1 * c2 * dl * dl));
                }
                if (fabs(v.r) > tolerance)
                    v.Az = atan2(c2 * sin(dlam), c1 * s2 - s1 * c2 * cdl);
                else
                    v.r = v.Az = 0.;
                return v;
            }

            /* law of cosines */
            template <typename T>
            inline T lc(T const& b, T const& c, T const& a)
            {
                return aacos(.5 * (b * b + c * c - a * a) / (b * c));
            }

            // template class, using CRTP to implement forward/inverse
            template <typename T, typename Parameters>
            struct base_chamb_spheroid
                : public base_t_f<base_chamb_spheroid<T, Parameters>, T, Parameters>
            {
                par_chamb<T> m_proj_parm;

                inline base_chamb_spheroid(const Parameters& par)
                    : base_t_f<base_chamb_spheroid<T, Parameters>, T, Parameters>(*this, par)
                {}

                // FORWARD(s_forward)  spheroid
                // Project coordinates from geographic (lon, lat) to cartesian (x, y)
                inline void fwd(T& lp_lon, T& lp_lat, T& xy_x, T& xy_y) const
                {
                    static const T third = detail::third<T>();

                    T sinphi, cosphi, a;
                    vect_ra<T> v[3];
                    int i, j;

                    sinphi = sin(lp_lat);
                    cosphi = cos(lp_lat);
                    for (i = 0; i < 3; ++i) { /* dist/azimiths from control */
                        v[i] = vect(lp_lat - this->m_proj_parm.c[i].phi, this->m_proj_parm.c[i].cosphi, this->m_proj_parm.c[i].sinphi,
                            cosphi, sinphi, lp_lon - this->m_proj_parm.c[i].lam);
                        if (v[i].r == 0.0)
                            break;
                        v[i].Az = adjlon(v[i].Az - this->m_proj_parm.c[i].v.Az);
                    }
                    if (i < 3) /* current point at control point */
                        { xy_x = this->m_proj_parm.c[i].p.x; xy_y = this->m_proj_parm.c[i].p.y; }
                    else { /* point mean of intersepts */
                        { xy_x = this->m_proj_parm.p.x; xy_y = this->m_proj_parm.p.y; }
                        for (i = 0; i < 3; ++i) {
                            j = i == 2 ? 0 : i + 1;
                            a = lc(this->m_proj_parm.c[i].v.r, v[i].r, v[j].r);
                            if (v[i].Az < 0.)
                                a = -a;
                            if (! i) { /* coord comp unique to each arc */
                                xy_x += v[i].r * cos(a);
                                xy_y -= v[i].r * sin(a);
                            } else if (i == 1) {
                                a = this->m_proj_parm.beta_1 - a;
                                xy_x -= v[i].r * cos(a);
                                xy_y -= v[i].r * sin(a);
                            } else {
                                a = this->m_proj_parm.beta_2 - a;
                                xy_x += v[i].r * cos(a);
                                xy_y += v[i].r * sin(a);
                            }
                        }
                        xy_x *= third; /* mean of arc intercepts */
                        xy_y *= third;
                    }
                }

                static inline std::string get_name()
                {
                    return "chamb_spheroid";
                }

            };

            // Chamberlin Trimetric
            template <typename Parameters, typename T>
            inline void setup_chamb(Parameters& par, par_chamb<T>& proj_parm)
            {
                static const T pi = detail::pi<T>();

                static const std::string lat[3] = {"lat_1", "lat_2", "lat_3"};
                static const std::string lon[3] = {"lon_1", "lon_2", "lon_3"};

                int i, j;

                for (i = 0; i < 3; ++i) { /* get control point locations */
                    proj_parm.c[i].phi = pj_get_param_r(par.params, lat[i]);
                    proj_parm.c[i].lam = pj_get_param_r(par.params, lon[i]);
                    proj_parm.c[i].lam = adjlon(proj_parm.c[i].lam - par.lam0);
                    proj_parm.c[i].cosphi = cos(proj_parm.c[i].phi);
                    proj_parm.c[i].sinphi = sin(proj_parm.c[i].phi);
                }
                for (i = 0; i < 3; ++i) { /* inter ctl pt. distances and azimuths */
                    j = i == 2 ? 0 : i + 1;
                    proj_parm.c[i].v = vect(proj_parm.c[j].phi - proj_parm.c[i].phi, proj_parm.c[i].cosphi, proj_parm.c[i].sinphi,
                        proj_parm.c[j].cosphi, proj_parm.c[j].sinphi, proj_parm.c[j].lam - proj_parm.c[i].lam);
                    if (proj_parm.c[i].v.r == 0.0)
<<<<<<< HEAD
                        BOOST_THROW_EXCEPTION( projection_exception(-25) );
=======
                        BOOST_THROW_EXCEPTION( projection_exception(error_control_point_no_dist) );
>>>>>>> f711e7b8
                    /* co-linearity problem ignored for now */
                }
                proj_parm.beta_0 = lc(proj_parm.c[0].v.r, proj_parm.c[2].v.r, proj_parm.c[1].v.r);
                proj_parm.beta_1 = lc(proj_parm.c[0].v.r, proj_parm.c[1].v.r, proj_parm.c[2].v.r);
                proj_parm.beta_2 = pi - proj_parm.beta_0;
                proj_parm.p.y = 2. * (proj_parm.c[0].p.y = proj_parm.c[1].p.y = proj_parm.c[2].v.r * sin(proj_parm.beta_0));
                proj_parm.c[2].p.y = 0.;
                proj_parm.c[0].p.x = - (proj_parm.c[1].p.x = 0.5 * proj_parm.c[0].v.r);
                proj_parm.p.x = proj_parm.c[2].p.x = proj_parm.c[0].p.x + proj_parm.c[2].v.r * cos(proj_parm.beta_0);

                par.es = 0.;
            }

    }} // namespace detail::chamb
    #endif // doxygen

    /*!
        \brief Chamberlin Trimetric projection
        \ingroup projections
        \tparam Geographic latlong point type
        \tparam Cartesian xy point type
        \tparam Parameters parameter type
        \par Projection characteristics
         - Miscellaneous
         - Spheroid
         - no inverse
        \par Projection parameters
         - lat_1: Latitude of control point 1 (degrees)
         - lon_1: Longitude of control point 1 (degrees)
         - lat_2: Latitude of control point 2 (degrees)
         - lon_2: Longitude of control point 2 (degrees)
         - lat_3: Latitude of control point 3 (degrees)
         - lon_3: Longitude of control point 3 (degrees)
        \par Example
        \image html ex_chamb.gif
    */
    template <typename T, typename Parameters>
    struct chamb_spheroid : public detail::chamb::base_chamb_spheroid<T, Parameters>
    {
        inline chamb_spheroid(const Parameters& par) : detail::chamb::base_chamb_spheroid<T, Parameters>(par)
        {
            detail::chamb::setup_chamb(this->m_par, this->m_proj_parm);
        }
    };

    #ifndef DOXYGEN_NO_DETAIL
    namespace detail
    {

        // Static projection
        BOOST_GEOMETRY_PROJECTIONS_DETAIL_STATIC_PROJECTION(srs::par4::chamb, chamb_spheroid, chamb_spheroid)

        // Factory entry(s)
        template <typename T, typename Parameters>
        class chamb_entry : public detail::factory_entry<T, Parameters>
        {
            public :
                virtual base_v<T, Parameters>* create_new(const Parameters& par) const
                {
                    return new base_v_f<chamb_spheroid<T, Parameters>, T, Parameters>(par);
                }
        };

        template <typename T, typename Parameters>
        inline void chamb_init(detail::base_factory<T, Parameters>& factory)
        {
            factory.add_to_factory("chamb", new chamb_entry<T, Parameters>);
        }

    } // namespace detail
    #endif // doxygen

} // namespace projections

}} // namespace boost::geometry

#endif // BOOST_GEOMETRY_PROJECTIONS_CHAMB_HPP
<|MERGE_RESOLUTION|>--- conflicted
+++ resolved
@@ -89,11 +89,7 @@
 
             /* distance and azimuth from point 1 to point 2 */
             template <typename T>
-<<<<<<< HEAD
-            inline VECT<T> vect(T const& dphi, T const& c1, T const& s1, T const& c2, T const& s2, T const& dlam)
-=======
             inline vect_ra<T> vect(T const& dphi, T const& c1, T const& s1, T const& c2, T const& s2, T const& dlam)
->>>>>>> f711e7b8
             {
                 vect_ra<T> v;
                 T cdl, dp, dl;
@@ -207,11 +203,7 @@
                     proj_parm.c[i].v = vect(proj_parm.c[j].phi - proj_parm.c[i].phi, proj_parm.c[i].cosphi, proj_parm.c[i].sinphi,
                         proj_parm.c[j].cosphi, proj_parm.c[j].sinphi, proj_parm.c[j].lam - proj_parm.c[i].lam);
                     if (proj_parm.c[i].v.r == 0.0)
-<<<<<<< HEAD
-                        BOOST_THROW_EXCEPTION( projection_exception(-25) );
-=======
                         BOOST_THROW_EXCEPTION( projection_exception(error_control_point_no_dist) );
->>>>>>> f711e7b8
                     /* co-linearity problem ignored for now */
                 }
                 proj_parm.beta_0 = lc(proj_parm.c[0].v.r, proj_parm.c[2].v.r, proj_parm.c[1].v.r);
