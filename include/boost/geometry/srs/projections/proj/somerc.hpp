// Boost.Geometry - gis-projections (based on PROJ4)

// Copyright (c) 2008-2015 Barend Gehrels, Amsterdam, the Netherlands.

// This file was modified by Oracle on 2017, 2018.
// Modifications copyright (c) 2017-2018, Oracle and/or its affiliates.
// Contributed and/or modified by Adam Wulkiewicz, on behalf of Oracle.

// Use, modification and distribution is subject to the Boost Software License,
// Version 1.0. (See accompanying file LICENSE_1_0.txt or copy at
// http://www.boost.org/LICENSE_1_0.txt)

// This file is converted from PROJ4, http://trac.osgeo.org/proj
// PROJ4 is originally written by Gerald Evenden (then of the USGS)
// PROJ4 is maintained by Frank Warmerdam
// PROJ4 is converted to Boost.Geometry by Barend Gehrels

// Last updated version of proj: 5.0.0

// Original copyright notice:

// Permission is hereby granted, free of charge, to any person obtaining a
// copy of this software and associated documentation files (the "Software"),
// to deal in the Software without restriction, including without limitation
// the rights to use, copy, modify, merge, publish, distribute, sublicense,
// and/or sell copies of the Software, and to permit persons to whom the
// Software is furnished to do so, subject to the following conditions:

// The above copyright notice and this permission notice shall be included
// in all copies or substantial portions of the Software.

// THE SOFTWARE IS PROVIDED "AS IS", WITHOUT WARRANTY OF ANY KIND, EXPRESS
// OR IMPLIED, INCLUDING BUT NOT LIMITED TO THE WARRANTIES OF MERCHANTABILITY,
// FITNESS FOR A PARTICULAR PURPOSE AND NONINFRINGEMENT. IN NO EVENT SHALL
// THE AUTHORS OR COPYRIGHT HOLDERS BE LIABLE FOR ANY CLAIM, DAMAGES OR OTHER
// LIABILITY, WHETHER IN AN ACTION OF CONTRACT, TORT OR OTHERWISE, ARISING
// FROM, OUT OF OR IN CONNECTION WITH THE SOFTWARE OR THE USE OR OTHER
// DEALINGS IN THE SOFTWARE.

#ifndef BOOST_GEOMETRY_PROJECTIONS_SOMERC_HPP
#define BOOST_GEOMETRY_PROJECTIONS_SOMERC_HPP

#include <boost/geometry/util/math.hpp>

#include <boost/geometry/srs/projections/impl/base_static.hpp>
#include <boost/geometry/srs/projections/impl/base_dynamic.hpp>
#include <boost/geometry/srs/projections/impl/projects.hpp>
#include <boost/geometry/srs/projections/impl/factory_entry.hpp>
#include <boost/geometry/srs/projections/impl/aasincos.hpp>

namespace boost { namespace geometry
{

namespace srs { namespace par4
{
    struct somerc {}; // Swiss. Obl. Mercator

}} //namespace srs::par4

namespace projections
{
    #ifndef DOXYGEN_NO_DETAIL
    namespace detail { namespace somerc
    {
            static const double epsilon = 1.e-10;
            static const int n_iter = 6;

            template <typename T>
            struct par_somerc
            {
                T K, c, hlf_e, kR, cosp0, sinp0;
            };

            // template class, using CRTP to implement forward/inverse
            template <typename T, typename Parameters>
            struct base_somerc_ellipsoid
                : public base_t_fi<base_somerc_ellipsoid<T, Parameters>, T, Parameters>
            {
                par_somerc<T> m_proj_parm;

                inline base_somerc_ellipsoid(const Parameters& par)
                    : base_t_fi<base_somerc_ellipsoid<T, Parameters>, T, Parameters>(*this, par)
                {}

                // FORWARD(e_forward)
                // Project coordinates from geographic (lon, lat) to cartesian (x, y)
                inline void fwd(T& lp_lon, T& lp_lat, T& xy_x, T& xy_y) const
                {
                    static const T fourth_pi = detail::fourth_pi<T>();
                    static const T half_pi = detail::half_pi<T>();

                    T phip, lamp, phipp, lampp, sp, cp;

                    sp = this->m_par.e * sin(lp_lat);
                    phip = 2.* atan( exp( this->m_proj_parm.c * (
                        log(tan(fourth_pi + 0.5 * lp_lat)) - this->m_proj_parm.hlf_e * log((1. + sp)/(1. - sp)))
                        + this->m_proj_parm.K)) - half_pi;
                    lamp = this->m_proj_parm.c * lp_lon;
                    cp = cos(phip);
                    phipp = aasin(this->m_proj_parm.cosp0 * sin(phip) - this->m_proj_parm.sinp0 * cp * cos(lamp));
                    lampp = aasin(cp * sin(lamp) / cos(phipp));
                    xy_x = this->m_proj_parm.kR * lampp;
                    xy_y = this->m_proj_parm.kR * log(tan(fourth_pi + 0.5 * phipp));
                }

                // INVERSE(e_inverse)  ellipsoid & spheroid
                // Project coordinates from cartesian (x, y) to geographic (lon, lat)
                inline void inv(T& xy_x, T& xy_y, T& lp_lon, T& lp_lat) const
                {
                    static const T fourth_pi = detail::fourth_pi<T>();

                    T phip, lamp, phipp, lampp, cp, esp, con, delp;
                    int i;

                    phipp = 2. * (atan(exp(xy_y / this->m_proj_parm.kR)) - fourth_pi);
                    lampp = xy_x / this->m_proj_parm.kR;
                    cp = cos(phipp);
                    phip = aasin(this->m_proj_parm.cosp0 * sin(phipp) + this->m_proj_parm.sinp0 * cp * cos(lampp));
                    lamp = aasin(cp * sin(lampp) / cos(phip));
                    con = (this->m_proj_parm.K - log(tan(fourth_pi + 0.5 * phip)))/this->m_proj_parm.c;
                    for (i = n_iter; i ; --i) {
                        esp = this->m_par.e * sin(phip);
                        delp = (con + log(tan(fourth_pi + 0.5 * phip)) - this->m_proj_parm.hlf_e *
                            log((1. + esp)/(1. - esp)) ) *
                            (1. - esp * esp) * cos(phip) * this->m_par.rone_es;
                        phip -= delp;
                        if (fabs(delp) < epsilon)
                            break;
                    }
                    if (i) {
                        lp_lat = phip;
                        lp_lon = lamp / this->m_proj_parm.c;
                    } else {
<<<<<<< HEAD
                        BOOST_THROW_EXCEPTION( projection_exception(-20) );
=======
                        BOOST_THROW_EXCEPTION( projection_exception(error_tolerance_condition) );
>>>>>>> f711e7b8
                    }
                }

                static inline std::string get_name()
                {
                    return "somerc_ellipsoid";
                }

            };

            // Swiss. Obl. Mercator
            template <typename Parameters, typename T>
            inline void setup_somerc(Parameters& par, par_somerc<T>& proj_parm)
            {
                static const T fourth_pi = detail::fourth_pi<T>();

                T cp, phip0, sp;

                proj_parm.hlf_e = 0.5 * par.e;
                cp = cos(par.phi0);
                cp *= cp;
                proj_parm.c = sqrt(1 + par.es * cp * cp * par.rone_es);
                sp = sin(par.phi0);
                proj_parm.cosp0 = cos( phip0 = aasin(proj_parm.sinp0 = sp / proj_parm.c) );
                sp *= par.e;
                proj_parm.K = log(tan(fourth_pi + 0.5 * phip0)) - proj_parm.c * (
                    log(tan(fourth_pi + 0.5 * par.phi0)) - proj_parm.hlf_e *
                    log((1. + sp) / (1. - sp)));
                proj_parm.kR = par.k0 * sqrt(par.one_es) / (1. - sp * sp);
            }

    }} // namespace detail::somerc
    #endif // doxygen

    /*!
        \brief Swiss. Obl. Mercator projection
        \ingroup projections
        \tparam Geographic latlong point type
        \tparam Cartesian xy point type
        \tparam Parameters parameter type
        \par Projection characteristics
         - Cylindrical
         - Ellipsoid
         - For CH1903
        \par Example
        \image html ex_somerc.gif
    */
    template <typename T, typename Parameters>
    struct somerc_ellipsoid : public detail::somerc::base_somerc_ellipsoid<T, Parameters>
    {
        inline somerc_ellipsoid(const Parameters& par) : detail::somerc::base_somerc_ellipsoid<T, Parameters>(par)
        {
            detail::somerc::setup_somerc(this->m_par, this->m_proj_parm);
        }
    };

    #ifndef DOXYGEN_NO_DETAIL
    namespace detail
    {

        // Static projection
        BOOST_GEOMETRY_PROJECTIONS_DETAIL_STATIC_PROJECTION(srs::par4::somerc, somerc_ellipsoid, somerc_ellipsoid)
    
        // Factory entry(s)
        template <typename T, typename Parameters>
        class somerc_entry : public detail::factory_entry<T, Parameters>
        {
            public :
                virtual base_v<T, Parameters>* create_new(const Parameters& par) const
                {
                    return new base_v_fi<somerc_ellipsoid<T, Parameters>, T, Parameters>(par);
                }
        };

        template <typename T, typename Parameters>
        inline void somerc_init(detail::base_factory<T, Parameters>& factory)
        {
            factory.add_to_factory("somerc", new somerc_entry<T, Parameters>);
        }

    } // namespace detail
    #endif // doxygen

} // namespace projections

}} // namespace boost::geometry

#endif // BOOST_GEOMETRY_PROJECTIONS_SOMERC_HPP
<|MERGE_RESOLUTION|>--- conflicted
+++ resolved
@@ -131,11 +131,7 @@
                         lp_lat = phip;
                         lp_lon = lamp / this->m_proj_parm.c;
                     } else {
-<<<<<<< HEAD
-                        BOOST_THROW_EXCEPTION( projection_exception(-20) );
-=======
                         BOOST_THROW_EXCEPTION( projection_exception(error_tolerance_condition) );
->>>>>>> f711e7b8
                     }
                 }
 
