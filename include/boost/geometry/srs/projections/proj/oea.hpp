// Boost.Geometry - gis-projections (based on PROJ4)

// Copyright (c) 2008-2015 Barend Gehrels, Amsterdam, the Netherlands.

// This file was modified by Oracle on 2017, 2018.
// Modifications copyright (c) 2017-2018, Oracle and/or its affiliates.
// Contributed and/or modified by Adam Wulkiewicz, on behalf of Oracle.

// Use, modification and distribution is subject to the Boost Software License,
// Version 1.0. (See accompanying file LICENSE_1_0.txt or copy at
// http://www.boost.org/LICENSE_1_0.txt)

// This file is converted from PROJ4, http://trac.osgeo.org/proj
// PROJ4 is originally written by Gerald Evenden (then of the USGS)
// PROJ4 is maintained by Frank Warmerdam
// PROJ4 is converted to Boost.Geometry by Barend Gehrels

// Last updated version of proj: 5.0.0

// Original copyright notice:

// Permission is hereby granted, free of charge, to any person obtaining a
// copy of this software and associated documentation files (the "Software"),
// to deal in the Software without restriction, including without limitation
// the rights to use, copy, modify, merge, publish, distribute, sublicense,
// and/or sell copies of the Software, and to permit persons to whom the
// Software is furnished to do so, subject to the following conditions:

// The above copyright notice and this permission notice shall be included
// in all copies or substantial portions of the Software.

// THE SOFTWARE IS PROVIDED "AS IS", WITHOUT WARRANTY OF ANY KIND, EXPRESS
// OR IMPLIED, INCLUDING BUT NOT LIMITED TO THE WARRANTIES OF MERCHANTABILITY,
// FITNESS FOR A PARTICULAR PURPOSE AND NONINFRINGEMENT. IN NO EVENT SHALL
// THE AUTHORS OR COPYRIGHT HOLDERS BE LIABLE FOR ANY CLAIM, DAMAGES OR OTHER
// LIABILITY, WHETHER IN AN ACTION OF CONTRACT, TORT OR OTHERWISE, ARISING
// FROM, OUT OF OR IN CONNECTION WITH THE SOFTWARE OR THE USE OR OTHER
// DEALINGS IN THE SOFTWARE.

#ifndef BOOST_GEOMETRY_PROJECTIONS_OEA_HPP
#define BOOST_GEOMETRY_PROJECTIONS_OEA_HPP

#include <boost/math/special_functions/hypot.hpp>

#include <boost/geometry/srs/projections/impl/base_static.hpp>
#include <boost/geometry/srs/projections/impl/base_dynamic.hpp>
#include <boost/geometry/srs/projections/impl/projects.hpp>
#include <boost/geometry/srs/projections/impl/factory_entry.hpp>
#include <boost/geometry/srs/projections/impl/aasincos.hpp>

namespace boost { namespace geometry
{

namespace srs { namespace par4
{
    struct oea {}; // Oblated Equal Area

}} //namespace srs::par4

namespace projections
{
    #ifndef DOXYGEN_NO_DETAIL
    namespace detail { namespace oea
    {
            template <typename T>
            struct par_oea
            {
                T    theta;
                T    m, n;
                T    two_r_m, two_r_n, rm, rn, hm, hn;
                T    cp0, sp0;
            };

            // template class, using CRTP to implement forward/inverse
            template <typename T, typename Parameters>
            struct base_oea_spheroid
                : public base_t_fi<base_oea_spheroid<T, Parameters>, T, Parameters>
            {
                par_oea<T> m_proj_parm;

                inline base_oea_spheroid(const Parameters& par)
                    : base_t_fi<base_oea_spheroid<T, Parameters>, T, Parameters>(*this, par)
                {}

                // FORWARD(s_forward)  sphere
                // Project coordinates from geographic (lon, lat) to cartesian (x, y)
                inline void fwd(T& lp_lon, T& lp_lat, T& xy_x, T& xy_y) const
                {
                    T Az, M, N, cp, sp, cl, shz;

                    cp = cos(lp_lat);
                    sp = sin(lp_lat);
                    cl = cos(lp_lon);
                    Az = aatan2(cp * sin(lp_lon), this->m_proj_parm.cp0 * sp - this->m_proj_parm.sp0 * cp * cl) + this->m_proj_parm.theta;
                    shz = sin(0.5 * aacos(this->m_proj_parm.sp0 * sp + this->m_proj_parm.cp0 * cp * cl));
                    M = aasin(shz * sin(Az));
                    N = aasin(shz * cos(Az) * cos(M) / cos(M * this->m_proj_parm.two_r_m));
                    xy_y = this->m_proj_parm.n * sin(N * this->m_proj_parm.two_r_n);
                    xy_x = this->m_proj_parm.m * sin(M * this->m_proj_parm.two_r_m) * cos(N) / cos(N * this->m_proj_parm.two_r_n);
                }

                // INVERSE(s_inverse)  sphere
                // Project coordinates from cartesian (x, y) to geographic (lon, lat)
                inline void inv(T& xy_x, T& xy_y, T& lp_lon, T& lp_lat) const
                {
                    T N, M, xp, yp, z, Az, cz, sz, cAz;

                    N = this->m_proj_parm.hn * aasin(xy_y * this->m_proj_parm.rn);
                    M = this->m_proj_parm.hm * aasin(xy_x * this->m_proj_parm.rm * cos(N * this->m_proj_parm.two_r_n) / cos(N));
                    xp = 2. * sin(M);
                    yp = 2. * sin(N) * cos(M * this->m_proj_parm.two_r_m) / cos(M);
                    cAz = cos(Az = aatan2(xp, yp) - this->m_proj_parm.theta);
                    z = 2. * aasin(0.5 * boost::math::hypot(xp, yp));
                    sz = sin(z);
                    cz = cos(z);
                    lp_lat = aasin(this->m_proj_parm.sp0 * cz + this->m_proj_parm.cp0 * sz * cAz);
                    lp_lon = aatan2(sz * sin(Az),
                        this->m_proj_parm.cp0 * cz - this->m_proj_parm.sp0 * sz * cAz);
                }

                static inline std::string get_name()
                {
                    return "oea_spheroid";
                }

            };

            // Oblated Equal Area
            template <typename Parameters, typename T>
            inline void setup_oea(Parameters& par, par_oea<T>& proj_parm)
            {
<<<<<<< HEAD
                if (((proj_parm.n = pj_param(par.params, "dn").f) <= 0.) ||
                    ((proj_parm.m = pj_param(par.params, "dm").f) <= 0.)) {
                    BOOST_THROW_EXCEPTION( projection_exception(-39) );
                } else {
                    proj_parm.theta = pj_param(par.params, "rtheta").f;
=======
                if (((proj_parm.n = pj_get_param_f(par.params, "n")) <= 0.) ||
                    ((proj_parm.m = pj_get_param_f(par.params, "m")) <= 0.)) {
                    BOOST_THROW_EXCEPTION( projection_exception(error_invalid_m_or_n) );
                } else {
                    proj_parm.theta = pj_get_param_r(par.params, "theta");
>>>>>>> f711e7b8
                    proj_parm.sp0 = sin(par.phi0);
                    proj_parm.cp0 = cos(par.phi0);
                    proj_parm.rn = 1./ proj_parm.n;
                    proj_parm.rm = 1./ proj_parm.m;
                    proj_parm.two_r_n = 2. * proj_parm.rn;
                    proj_parm.two_r_m = 2. * proj_parm.rm;
                    proj_parm.hm = 0.5 * proj_parm.m;
                    proj_parm.hn = 0.5 * proj_parm.n;
                    par.es = 0.;
                }
            }

    }} // namespace detail::oea
    #endif // doxygen

    /*!
        \brief Oblated Equal Area projection
        \ingroup projections
        \tparam Geographic latlong point type
        \tparam Cartesian xy point type
        \tparam Parameters parameter type
        \par Projection characteristics
         - Miscellaneous
         - Spheroid
        \par Projection parameters
         - n (real)
         - m (real)
         - theta: Theta (degrees)
        \par Example
        \image html ex_oea.gif
    */
    template <typename T, typename Parameters>
    struct oea_spheroid : public detail::oea::base_oea_spheroid<T, Parameters>
    {
        inline oea_spheroid(const Parameters& par) : detail::oea::base_oea_spheroid<T, Parameters>(par)
        {
            detail::oea::setup_oea(this->m_par, this->m_proj_parm);
        }
    };

    #ifndef DOXYGEN_NO_DETAIL
    namespace detail
    {

        // Static projection
        BOOST_GEOMETRY_PROJECTIONS_DETAIL_STATIC_PROJECTION(srs::par4::oea, oea_spheroid, oea_spheroid)

        // Factory entry(s)
        template <typename T, typename Parameters>
        class oea_entry : public detail::factory_entry<T, Parameters>
        {
            public :
                virtual base_v<T, Parameters>* create_new(const Parameters& par) const
                {
                    return new base_v_fi<oea_spheroid<T, Parameters>, T, Parameters>(par);
                }
        };

        template <typename T, typename Parameters>
        inline void oea_init(detail::base_factory<T, Parameters>& factory)
        {
            factory.add_to_factory("oea", new oea_entry<T, Parameters>);
        }

    } // namespace detail
    #endif // doxygen

} // namespace projections

}} // namespace boost::geometry

#endif // BOOST_GEOMETRY_PROJECTIONS_OEA_HPP
<|MERGE_RESOLUTION|>--- conflicted
+++ resolved
@@ -129,19 +129,11 @@
             template <typename Parameters, typename T>
             inline void setup_oea(Parameters& par, par_oea<T>& proj_parm)
             {
-<<<<<<< HEAD
-                if (((proj_parm.n = pj_param(par.params, "dn").f) <= 0.) ||
-                    ((proj_parm.m = pj_param(par.params, "dm").f) <= 0.)) {
-                    BOOST_THROW_EXCEPTION( projection_exception(-39) );
-                } else {
-                    proj_parm.theta = pj_param(par.params, "rtheta").f;
-=======
                 if (((proj_parm.n = pj_get_param_f(par.params, "n")) <= 0.) ||
                     ((proj_parm.m = pj_get_param_f(par.params, "m")) <= 0.)) {
                     BOOST_THROW_EXCEPTION( projection_exception(error_invalid_m_or_n) );
                 } else {
                     proj_parm.theta = pj_get_param_r(par.params, "theta");
->>>>>>> f711e7b8
                     proj_parm.sp0 = sin(par.phi0);
                     proj_parm.cp0 = cos(par.phi0);
                     proj_parm.rn = 1./ proj_parm.n;
