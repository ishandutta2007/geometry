--- conflicted
+++ resolved
@@ -158,13 +158,8 @@
 
                 if( (is_phits = pj_param_r(par.params, "lat_ts", phits)) ) {
                     phits = fabs(phits);
-<<<<<<< HEAD
-                    if (phits >= HALFPI)
-                        BOOST_THROW_EXCEPTION( projection_exception(-24) );
-=======
                     if (phits >= half_pi)
                         BOOST_THROW_EXCEPTION( projection_exception(error_lat_ts_larger_than_90) );
->>>>>>> 8feb7ca7
                 }
                 if (par.es != 0.0) { /* ellipsoid */
                     if (is_phits)
