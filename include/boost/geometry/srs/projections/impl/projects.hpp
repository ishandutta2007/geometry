--- conflicted
+++ resolved
@@ -45,12 +45,7 @@
 #include <vector>
 
 #include <boost/config.hpp>
-<<<<<<< HEAD
-#include <boost/geometry/srs/projections/exception.hpp>
-#include <boost/math/constants/constants.hpp>
-=======
 #include <boost/geometry/srs/projections/constants.hpp>
->>>>>>> 8feb7ca7
 #include <boost/mpl/if.hpp>
 #include <boost/type_traits/is_pod.hpp>
 
@@ -145,34 +140,21 @@
 
 // Originally defined in proj_internal.h
 //enum pj_io_units {
-<<<<<<< HEAD
-//    PJ_IO_UNITS_WHATEVER  = 0,  /* Doesn't matter (or depends on pipeline neighbours) */
-//    PJ_IO_UNITS_CLASSIC   = 1,  /* Scaled meters (right), projected system */
-//    PJ_IO_UNITS_PROJECTED = 2,  /* Meters, projected system */
-//    PJ_IO_UNITS_CARTESIAN = 3,  /* Meters, 3D cartesian system */
-//    PJ_IO_UNITS_ANGULAR   = 4   /* Radians */
-=======
 //    pj_io_units_whatever  = 0,  /* Doesn't matter (or depends on pipeline neighbours) */
 //    pj_io_units_classic   = 1,  /* Scaled meters (right), projected system */
 //    pj_io_units_projected = 2,  /* Meters, projected system */
 //    pj_io_units_cartesian = 3,  /* Meters, 3D cartesian system */
 //    pj_io_units_angular   = 4   /* Radians */
->>>>>>> 8feb7ca7
 //};
 
 // Originally defined in proj_internal.h
 /* Maximum latitudinal overshoot accepted */
-<<<<<<< HEAD
-//static const double PJ_EPS_LAT = 1e-12;
-=======
 //static const double pj_epsilon_lat = 1e-12;
->>>>>>> 8feb7ca7
 
 template <typename T>
 struct pj_consts
 {
     // E L L I P S O I D     P A R A M E T E R S
-<<<<<<< HEAD
 
     T a;                            /* semimajor axis (radius if eccentricity==0) */
     T ra;                           /* 1/a */
@@ -181,76 +163,6 @@
     T es;                           /* first  eccentricity squared */
     T one_es;                       /* 1 - e^2 */
     T rone_es;                      /* 1/one_es */
-
-    T es_orig, a_orig;              /* es and a before any +proj related adjustment */
-
-    // C O O R D I N A T E   H A N D L I N G
-
-    int over;                       /* over-range flag */
-    int geoc;                       /* geocentric latitude flag */
-    int is_latlong;                 /* proj=latlong ... not really a projection at all */
-    int is_geocent;                 /* proj=geocent ... not really a projection at all */
-    //int need_ellps;                 /* 0 for operations that are purely cartesian */
-
-    //enum pj_io_units left;          /* Flags for input/output coordinate types */
-    //enum pj_io_units right;
-
-    // C A R T O G R A P H I C       O F F S E T S
-
-    T lam0, phi0;                   /* central longitude, latitude */
-    T x0, y0/*, z0, t0*/;           /* false easting and northing (and height and time) */
-
-    // S C A L I N G
-
-    T k0;                           /* general scaling factor */
-    T to_meter, fr_meter;           /* cartesian scaling */
-    T vto_meter, vfr_meter;         /* Vertical scaling. Internal unit [m] */
-
-    // D A T U M S   A N D   H E I G H T   S Y S T E M S    
-
-    int datum_type;                 /* PJD_UNKNOWN/3PARAM/7PARAM/GRIDSHIFT/WGS84 */
-    T datum_params[7];              /* Parameters for 3PARAM and 7PARAM */
-
-    T from_greenwich;               /* prime meridian offset (in radians) */
-    T long_wrap_center;             /* 0.0 for -180 to 180, actually in radians*/
-    bool is_long_wrap_set;
-
-    // Initialize all variables
-    pj_consts()
-        : a(0), ra(0)
-        , e(0), es(0), one_es(0), rone_es(0)
-        , es_orig(0), a_orig(0)
-        , over(0), geoc(0), is_latlong(0), is_geocent(0)
-        //, need_ellps(1)
-        //, left(PJ_IO_UNITS_ANGULAR), right(PJ_IO_UNITS_CLASSIC)
-        , lam0(0), phi0(0)
-        , x0(0), y0(0)/*, z0(0), t0(0)*/
-        , k0(0) , to_meter(0), fr_meter(0), vto_meter(0), vfr_meter(0)
-        , datum_type(PJD_UNKNOWN)
-#ifndef BOOST_NO_CXX11_UNIFIED_INITIALIZATION_SYNTAX
-        , datum_params{0, 0, 0, 0, 0, 0, 0}
-#endif
-        , from_greenwich(0), long_wrap_center(0), is_long_wrap_set(false)
-    {
-#ifdef BOOST_NO_CXX11_UNIFIED_INITIALIZATION_SYNTAX
-        std::fill(datum_params, datum_params + 7, T(0));
-#endif
-    }
-};
-
-// PROJ4 complex. Might be replaced with std::complex
-template <typename T>
-struct COMPLEX { T r, i; };
-=======
-
-    T a;                            /* semimajor axis (radius if eccentricity==0) */
-    T ra;                           /* 1/a */
-
-    T e;                            /* first  eccentricity */
-    T es;                           /* first  eccentricity squared */
-    T one_es;                       /* 1 - e^2 */
-    T rone_es;                      /* 1/one_es */
->>>>>>> 8feb7ca7
 
     T es_orig, a_orig;              /* es and a before any +proj related adjustment */
 
