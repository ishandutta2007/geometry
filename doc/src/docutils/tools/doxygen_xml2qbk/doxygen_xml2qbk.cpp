--- conflicted
+++ resolved
@@ -95,11 +95,7 @@
 
                 ("output_style", po::value<std::string>(&output_style),
                             "Docbook output style. Available values: 'alt'")
-<<<<<<< HEAD
-                ("output_member_variables", po::value<bool>(&config.output_member_variables), 
-=======
                 ("output_member_variables", po::value<bool>(&config.output_member_variables),
->>>>>>> 2ec55364
                             "Output member variables inside the class")
             ;
 
