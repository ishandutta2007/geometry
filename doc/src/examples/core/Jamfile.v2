# Boost.Geometry (aka GGL, Generic Geometry Library)
#
# Copyright (c) 2007-2011 Barend Gehrels, Amsterdam, the Netherlands.
# Copyright (c) 2008-2011 Bruno Lalande, Paris, France.
# Copyright (c) 2009-2011 Mateusz Loskot, London, UK.

# Use, modification and distribution is subject to the Boost Software License,
# Version 1.0. (See accompanying file LICENSE_1_0.txt or copy at
# http://www.boost.org/LICENSE_1_0.txt)


project boost-geometry-doc-example-core
    : # requirements
    ;

exe get_point : get_point.cpp ;
exe get_box : get_box.cpp ;
exe set_point : set_point.cpp ;
exe set_box : set_box.cpp ;
exe degree_radian : degree_radian.cpp ;

exe coordinate_type : coordinate_type.cpp ;
exe coordinate_system : coordinate_system.cpp ;
exe coordinate_dimension : coordinate_dimension.cpp ;
exe point_order : point_order.cpp ;
exe closure : closure.cpp ;

<<<<<<< HEAD
exe point_type : point_type.cpp ;
=======
exe interior_type : interior_type.cpp ;
exe point_type : point_type.cpp ;
exe ring_type : ring_type.cpp ;
exe rings : rings.cpp ;
>>>>>>> 8e1c6442
exe tag : tag.cpp ;
exe tag_cast : tag_cast.cpp ;<|MERGE_RESOLUTION|>--- conflicted
+++ resolved
@@ -25,13 +25,9 @@
 exe point_order : point_order.cpp ;
 exe closure : closure.cpp ;
 
-<<<<<<< HEAD
-exe point_type : point_type.cpp ;
-=======
 exe interior_type : interior_type.cpp ;
 exe point_type : point_type.cpp ;
 exe ring_type : ring_type.cpp ;
 exe rings : rings.cpp ;
->>>>>>> 8e1c6442
 exe tag : tag.cpp ;
 exe tag_cast : tag_cast.cpp ;