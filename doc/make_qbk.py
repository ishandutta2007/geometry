--- conflicted
+++ resolved
@@ -141,12 +141,9 @@
     , "distance::pythagoras_point_box", "distance::haversine"
     , "distance::cross_track", "distance::cross_track_point_box"
     , "distance::projected_point"
-<<<<<<< HEAD
     , "line_interpolate_point::cartesian"
     , "line_interpolate_point::spherical"
     , "line_interpolate_point::geographic"
-=======
->>>>>>> 92fb762a
     , "simplify::douglas_peucker"
     , "side::side_by_triangle", "side::side_by_cross_track"
     , "side::spherical_side_formula", "side::geographic"
