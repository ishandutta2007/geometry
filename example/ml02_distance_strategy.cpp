// Boost.Geometry (aka GGL, Generic Geometry Library)

// Copyright (c) 2009-2012 Mateusz Loskot, London, UK.

// Use, modification and distribution is subject to the Boost Software License,
// Version 1.0. (See accompanying file LICENSE_1_0.txt or copy at
// http://www.boost.org/LICENSE_1_0.txt)
//
// Multipolygon DP simplification example from the mailing list discussion
// about the DP algorithm issue:
// http://lists.osgeo.org/pipermail/ggl/2011-September/001533.html

#include <boost/geometry.hpp>
#include <boost/geometry/strategies/cartesian/distance_pythagoras.hpp>
#include <boost/geometry/geometries/point_xy.hpp>
using namespace boost::geometry;

int main()
{
  typedef model::d2::point_xy<double> point_xy;

  point_xy p1(0.0, 0.0);
  point_xy p2(5.0, 0.0);

  // 1) This is direct call to Pythagoras algo
  typedef strategy::distance::pythagoras<point_xy, point_xy, double> strategy1_type;
  strategy1_type strategy1;
  strategy1_type ::calculation_type d1 = strategy1.apply(p1, p2);

  // 2) This is what is effectively called by simplify
  typedef strategy::distance::comparable::pythagoras<point_xy, point_xy, double> strategy2_type;
  strategy2_type strategy2;
  strategy2_type::calculation_type d2 = strategy2.apply(p1, p2);

<<<<<<< HEAD
  return 0;  
=======
  return 0;
>>>>>>> 2ec55364
}<|MERGE_RESOLUTION|>--- conflicted
+++ resolved
@@ -32,9 +32,5 @@
   strategy2_type strategy2;
   strategy2_type::calculation_type d2 = strategy2.apply(p1, p2);
 
-<<<<<<< HEAD
-  return 0;  
-=======
   return 0;
->>>>>>> 2ec55364
 }