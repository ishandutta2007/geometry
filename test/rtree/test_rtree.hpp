--- conflicted
+++ resolved
@@ -527,21 +527,6 @@
     BOOST_CHECK(n_res < 5);
 }
 
-// rtree nearest not found
-
-template <typename Rtree, typename Point, typename CoordinateType>
-void test_nearest_not_found(Rtree const& rtree, Point const& pt, CoordinateType max_distance_1, CoordinateType max_distance_k)
-{
-    typename Rtree::value_type output;
-    size_t n_res = rtree.nearest(bgi::max_bounded(pt, max_distance_1), output);
-    BOOST_CHECK(0 == n_res);
-
-    std::vector<typename Rtree::value_type> output_v;
-    n_res = rtree.nearest(bgi::max_bounded(pt, max_distance_k), 5, std::back_inserter(output_v));
-    BOOST_CHECK(output_v.size() == n_res);
-    BOOST_CHECK(n_res < 5);
-}
-
 // rtree copying and moving
 
 template <typename Value, typename Algo, typename Box>
@@ -640,15 +625,9 @@
     P pt;
     bg::centroid(qbox, pt);
     
-<<<<<<< HEAD
-    test_nearest(tree, input, pt);
-    test_nearest_k(tree, input, pt, 10);
-    test_nearest_not_found(tree, generate_outside_point<P>::apply(), 1, 3);
-=======
     test_nearest_query(tree, input, pt);
     test_nearest_query_k(tree, input, pt, 10);
     test_nearest_query_not_found(tree, generate_outside_point<P>::apply(), 1, 3);
->>>>>>> d385e62b
 
     test_copy_assignment_move(tree, qbox);
 
