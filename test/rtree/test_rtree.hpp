// Boost.Geometry Index
// Unit Test

// Copyright (c) 2011-2012 Adam Wulkiewicz, Lodz, Poland.

// Use, modification and distribution is subject to the Boost Software License,
// Version 1.0. (See accompanying file LICENSE_1_0.txt or copy at
// http://www.boost.org/LICENSE_1_0.txt)

#ifndef BOOST_GEOMETRY_EXTENSIONS_INDEX_TEST_RTREE_HPP
#define BOOST_GEOMETRY_EXTENSIONS_INDEX_TEST_RTREE_HPP

#include <geometry_index_test_common.hpp>

#include <boost/foreach.hpp>
#include <vector>
#include <algorithm>

#include <boost/geometry/extensions/index/rtree/rtree.hpp>

#include <boost/geometry/extensions/index/rtree/visitors/are_levels_ok.hpp>
#include <boost/geometry/extensions/index/rtree/visitors/are_boxes_ok.hpp>

// Set point's coordinates

template <typename Point>
struct generate_outside_point
{};

template <typename T, typename C>
struct generate_outside_point< bg::model::point<T, 2, C> >
{
    typedef bg::model::point<T, 2, C> P;
    static P apply()
    {
        return P(13, 26);
    }
};

template <typename T, typename C>
struct generate_outside_point< bg::model::point<T, 3, C> >
{
    typedef bg::model::point<T, 3, C> P;
    static P apply()
    {
        return P(13, 26, 13);
    }
};

// Values, input and rtree generation

template <typename Value>
struct generate_value
{};

template <typename T, typename C>
struct generate_value< bg::model::point<T, 2, C> >
{
    typedef bg::model::point<T, 2, C> P;
    static P apply(int x, int y)
    {
        return P(x, y);
    }
};

template <typename T, typename C>
struct generate_value< bg::model::box< bg::model::point<T, 2, C> > >
{
    typedef bg::model::point<T, 2, C> P;
    typedef bg::model::box<P> B;
    static B apply(int x, int y)
    {
        return B(P(x, y), P(x + 2, y + 3));
    }
};

template <typename T, typename C>
struct generate_value< std::pair<bg::model::point<T, 2, C>, int> >
{
    typedef bg::model::point<T, 2, C> P;
    typedef std::pair<P, int> R;
    static R apply(int x, int y)
    {
        return std::make_pair(P(x, y), x + y * 100);
    }
};

template <typename T, typename C>
struct generate_value< std::pair<bg::model::box< bg::model::point<T, 2, C> >, int> >
{
    typedef bg::model::point<T, 2, C> P;
    typedef bg::model::box<P> B;
    typedef std::pair<B, int> R;
    static R apply(int x, int y)
    {
        return std::make_pair(B(P(x, y), P(x + 2, y + 3)), x + y * 100);
    }
};

template <typename T, typename C>
struct generate_value< bg::model::point<T, 3, C> >
{
    typedef bg::model::point<T, 3, C> P;
    static P apply(int x, int y, int z)
    {
        return P(x, y, z);
    }
};

template <typename T, typename C>
struct generate_value< bg::model::box< bg::model::point<T, 3, C> > >
{
    typedef bg::model::point<T, 3, C> P;
    typedef bg::model::box<P> B;
    static B apply(int x, int y, int z)
    {
        return B(P(x, y, z), P(x + 2, y + 3, z + 4));
    }
};

template <typename T, typename C>
struct generate_value< std::pair<bg::model::point<T, 3, C>, int> >
{
    typedef bg::model::point<T, 3, C> P;
    typedef std::pair<P, int> R;
    static R apply(int x, int y, int z)
    {
        return std::make_pair(P(x, y, z), x + y * 100 + z * 10000);
    }
};

template <typename T, typename C>
struct generate_value< std::pair<bg::model::box< bg::model::point<T, 3, C> >, int> >
{
    typedef bg::model::point<T, 3, C> P;
    typedef bg::model::box<P> B;
    typedef std::pair<B, int> R;
    static R apply(int x, int y, int z)
    {
        return std::make_pair(B(P(x, y, z), P(x + 2, y + 3, z + 4)), x + y * 100 + z * 10000);
    }
};

template <size_t Dimension>
struct generate_input
{};

template <>
struct generate_input<2>
{
    template <typename Value, typename Box>
    static void apply(std::vector<Value> & input, Box & qbox, int size = 1)
    {
        assert(0 < size);

        for ( int i = 0 ; i < 12 * size ; i += 3 )
        {
            for ( int j = 1 ; j < 25 * size ; j += 4 )
            {
                input.push_back( generate_value<Value>::apply(i, j) );
            }
        }

        typedef typename bg::traits::point_type<Box>::type P;

        qbox = Box(P(3, 0), P(10, 9));
    }
};

template <>
struct generate_input<3>
{
    template <typename Value, typename Box>
    static void apply(std::vector<Value> & input, Box & qbox, int size = 1)
    {
        assert(0 < size);

        for ( int i = 0 ; i < 12 * size ; i += 3 )
        {
            for ( int j = 1 ; j < 25 * size ; j += 4 )
            {
                for ( int k = 2 ; k < 12 * size ; k += 5 )
                {
                    input.push_back( generate_value<Value>::apply(i, j, k) );
                }
            }
        }

        typedef typename bg::traits::point_type<Box>::type P;

        qbox = Box(P(3, 0, 3), P(10, 9, 11));
    }
};

template<typename Value, typename Algo, typename Box>
void generate_rtree(bgi::rtree<Value, Algo> & tree, std::vector<Value> & input, Box & qbox)
{
    typedef bgi::rtree<Value, Algo> T;
    typedef typename T::box_type B;
    typedef typename T::value_type V;
    typedef typename T::indexable_type I;

    generate_input<
        bgi::traits::dimension<I>::value
    >::apply(input, qbox);

    tree.insert(input.begin(), input.end());
}

// low level test functions

template <typename Rtree, typename Iter, typename Value>
Iter test_find(Rtree const& rtree, Iter first, Iter last, Value const& value)
{
    for ( ; first != last ; ++first )
        if ( rtree.translator().equals(value, *first) )
            return first;
    return first;
}

template <typename Rtree, typename Value>
void test_compare_outputs(Rtree const& rtree, std::vector<Value> const& output, std::vector<Value> const& expected_output)
{
    bool are_sizes_ok = (expected_output.size() == output.size());
    BOOST_CHECK( are_sizes_ok );
    if ( are_sizes_ok )
    {
        BOOST_FOREACH(Value const& v, expected_output)
        {
            BOOST_CHECK(test_find(rtree, output.begin(), output.end(), v) != output.end() );
        }
    }
}

template <typename Rtree, typename Range1, typename Range2>
void test_exactly_the_same_outputs(Rtree const& rtree, Range1 const& output, Range2 const& expected_output)
{
    size_t s1 = std::distance(output.begin(), output.end());
    size_t s2 = std::distance(expected_output.begin(), expected_output.end());
    BOOST_CHECK(s1 == s2);

    if ( s1 == s2 )
    {
        typename Range1::const_iterator it1 = output.begin();
        typename Range2::const_iterator it2 = expected_output.begin();
        for ( ; it1 != output.end() && it2 != expected_output.end() ; ++it1, ++it2 )
        {
            if ( !rtree.translator().equals(*it1, *it2) )
            {
                BOOST_CHECK(false && "rtree.translator().equals(*it1, *it2)");
                break;
            }
        }
    }
}

// spatial query

template <typename Rtree, typename Value, typename Predicates>
void test_spatial_query(Rtree & rtree, Predicates const& pred, std::vector<Value> const& expected_output)
{
    BOOST_CHECK( bgi::are_levels_ok(rtree) );
    if ( !rtree.empty() )
        BOOST_CHECK( bgi::are_boxes_ok(rtree) );

    std::vector<Value> output;
    size_t n = rtree.spatial_query(pred, std::back_inserter(output));

    BOOST_CHECK( expected_output.size() == n );
    test_compare_outputs(rtree, output, expected_output);

    std::vector<Value> output2;
    size_t n2 = spatial_query(rtree, pred, std::back_inserter(output2));

    BOOST_CHECK( n == n2 );
    test_exactly_the_same_outputs(rtree, output, output2);

    test_exactly_the_same_outputs(rtree, output, rtree | bgi::adaptors::spatial_queried(pred));
}

// rtree specific queries tests

template <typename Value, typename Algo, typename Box>
void test_intersects_and_disjoint(bgi::rtree<Value, Algo> const& tree, std::vector<Value> const& input, Box const& qbox)
{
    std::vector<Value> expected_output;

    BOOST_FOREACH(Value const& v, input)
        if ( bg::intersects(tree.translator()(v), qbox) )
            expected_output.push_back(v);

    test_spatial_query(tree, qbox, expected_output);
    test_spatial_query(tree, bgi::intersects(qbox), expected_output);
    test_spatial_query(tree, !bgi::not_intersects(qbox), expected_output);
    test_spatial_query(tree, !bgi::disjoint(qbox), expected_output);
    test_spatial_query(tree, bgi::not_disjoint(qbox), expected_output);
}

template <typename Value, typename Algo, typename Box>
void test_covered_by(bgi::rtree<Value, Algo> const& tree, std::vector<Value> const& input, Box const& qbox)
{
    std::vector<Value> expected_output;

    BOOST_FOREACH(Value const& v, input)
        if ( bg::covered_by(tree.translator()(v), qbox) )
            expected_output.push_back(v);

    test_spatial_query(tree, bgi::covered_by(qbox), expected_output);
}

template <typename Tag>
struct test_overlap_impl
{
    template <typename Value, typename Algo, typename Box>
    static void apply(bgi::rtree<Value, Algo> const& tree, std::vector<Value> const& input, Box const& qbox)
    {
        std::vector<Value> expected_output;

        BOOST_FOREACH(Value const& v, input)
            if ( bg::overlaps(tree.translator()(v), qbox) )
                expected_output.push_back(v);

        test_spatial_query(tree, bgi::overlaps(qbox), expected_output);
    }
};

template <>
struct test_overlap_impl<bg::point_tag>
{
    template <typename Value, typename Algo, typename Box>
    static void apply(bgi::rtree<Value, Algo> const& /*tree*/, std::vector<Value> const& /*input*/, Box const& /*qbox*/)
    {}
};

template <typename Value, typename Algo, typename Box>
void test_overlaps(bgi::rtree<Value, Algo> const& tree, std::vector<Value> const& input, Box const& qbox)
{
    test_overlap_impl<
        typename bgi::traits::tag<
            typename bgi::rtree<Value, Algo>::indexable_type
        >::type
    >::apply(tree, input, qbox);
}

//template <typename Tag, size_t Dimension>
//struct test_touches_impl
//{
//    template <typename Value, typename Algo, typename Box>
//    static void apply(bgi::rtree<Value, Algo> const& tree, std::vector<Value> const& input, Box const& qbox)
//    {}
//};
//
//template <>
//struct test_touches_impl<bg::box_tag, 2>
//{
//    template <typename Value, typename Algo, typename Box>
//    static void apply(bgi::rtree<Value, Algo> const& tree, std::vector<Value> const& input, Box const& qbox)
//    {
//        std::vector<Value> expected_output;
//
//        BOOST_FOREACH(Value const& v, input)
//            if ( bg::touches(tree.translator()(v), qbox) )
//                expected_output.push_back(v);
//
//        test_spatial_query(tree, bgi::touches(qbox), expected_output);
//    }
//};
//
//template <typename Value, typename Algo, typename Box>
//void test_touches(bgi::rtree<Value, Algo> const& tree, std::vector<Value> const& input, Box const& qbox)
//{
//    test_touches_impl<
//        bgi::traits::tag<
//            typename bgi::rtree<Value, Algo>::indexable_type
//        >::type,
//        bgi::traits::dimension<
//            typename bgi::rtree<Value, Algo>::indexable_type
//        >::value
//    >::apply(tree, input, qbox);
//}

template <typename Value, typename Algo, typename Box>
void test_within(bgi::rtree<Value, Algo> const& tree, std::vector<Value> const& input, Box const& qbox)
{
    std::vector<Value> expected_output;

    BOOST_FOREACH(Value const& v, input)
        if ( bg::within(tree.translator()(v), qbox) )
            expected_output.push_back(v);

    test_spatial_query(tree, bgi::within(qbox), expected_output);
}

// rtree nearest queries

template <typename Rtree, typename Value, typename Point>
void test_nearest_query(Rtree const& rtree, std::vector<Value> const& input, Point const& pt)
{
    // TODO: Nearest object may not be the same as found by the rtree if distances are equal
    // Should all objects with the same closest distance be picked?

    typedef typename bg::default_distance_result<Point, typename Rtree::indexable_type>::type D;
    D smallest_d = (std::numeric_limits<D>::max)();
    Value expected_output;
    BOOST_FOREACH(Value const& v, input)
    {
        D d = bgi::comparable_distance_near(pt, rtree.translator()(v));
        if ( d < smallest_d )
        {
            smallest_d = d;
            expected_output = v;
        }
    }
    size_t n = ( (std::numeric_limits<D>::max)() == smallest_d ) ? 0 : 1;

    Value output;
    size_t n_res = rtree.nearest_query(pt, output);

    BOOST_CHECK(n == n_res);
    if ( n == n_res && 0 < n )
    {
        // TODO - perform explicit check here?
        // should all objects which are closest be checked and should exactly the same be found?

        if ( !rtree.translator().equals(output, expected_output) )
        {
            D d1 = bgi::comparable_distance_near(pt, rtree.translator()(output));
            D d2 = bgi::comparable_distance_near(pt, rtree.translator()(expected_output));
            BOOST_CHECK(d1 == d2);
        }
    }
}

template <typename Rtree, typename Point>
struct TestNearestKLess
{
    typedef typename bg::default_distance_result<Point, typename Rtree::indexable_type>::type D;

    template <typename Value>
    bool operator()(std::pair<D, Value> const& p1, std::pair<D, Value> const& p2) const
    {
        return p1.first < p2.first;
    }
};

template <typename Rtree, typename Point>
struct TestNearestKTransform
{
    typedef typename bg::default_distance_result<Point, typename Rtree::indexable_type>::type D;

    template <typename Value>
    Value const& operator()(std::pair<D, Value> const& p) const
    {
        return p.second;
    }
};

template <typename Rtree, typename Value, typename Point>
void test_nearest_query_k(Rtree const& rtree, std::vector<Value> const& input, Point const& pt, size_t k)
{
    // TODO: Nearest object may not be the same as found by the rtree if distances are equal
    // All objects with the same closest distance should be picked

    typedef typename bg::default_distance_result<Point, typename Rtree::indexable_type>::type D;

    std::vector< std::pair<D, Value> > test_output;

    // calculate test output - k closest values pairs
    BOOST_FOREACH(Value const& v, input)
    {
        D d = bgi::comparable_distance_near(pt, rtree.translator()(v));

        if ( test_output.size() < k )
            test_output.push_back(std::make_pair(d, v));
        else
        {
            std::sort(test_output.begin(), test_output.end(), TestNearestKLess<Rtree, Point>());
            if ( d < test_output.back().first )
                test_output.back() = std::make_pair(d, v);
        }
    }

    // caluclate biggest distance
    std::sort(test_output.begin(), test_output.end(), TestNearestKLess<Rtree, Point>());
    D biggest_d = 0;
    if ( !test_output.empty() )
        biggest_d = test_output.back().first;
    
    // transform test output to vector of values
    std::vector<Value> expected_output(test_output.size());
    std::transform(test_output.begin(), test_output.end(), expected_output.begin(), TestNearestKTransform<Rtree, Point>());

    // calculate output using rtree
    std::vector<Value> output;
    rtree.nearest_query(pt, k, std::back_inserter(output));

    // check output
    bool are_sizes_ok = (expected_output.size() == output.size());
    BOOST_CHECK( are_sizes_ok );
    if ( are_sizes_ok )
    {
        BOOST_FOREACH(Value const& v, output)
        {
            // TODO - perform explicit check here?
            // should all objects which are closest be checked and should exactly the same be found?

            if ( test_find(rtree, expected_output.begin(), expected_output.end(), v) == expected_output.end() )
            {
                D d = bgi::comparable_distance_near(pt, rtree.translator()(v));
                BOOST_CHECK(d == biggest_d);
            }
        }
    }

    test_exactly_the_same_outputs(rtree, output, rtree | bgi::adaptors::nearest_queried(pt, k));
}

// rtree nearest not found

template <typename Rtree, typename Point, typename CoordinateType>
void test_nearest_query_not_found(Rtree const& rtree, Point const& pt, CoordinateType max_distance_1, CoordinateType max_distance_k)
{
    typename Rtree::value_type output;
    size_t n_res = rtree.nearest_query(bgi::max_bounded(pt, max_distance_1), output);
    BOOST_CHECK(0 == n_res);

    std::vector<typename Rtree::value_type> output_v;
    n_res = rtree.nearest_query(bgi::max_bounded(pt, max_distance_k), 5, std::back_inserter(output_v));
    BOOST_CHECK(output_v.size() == n_res);
    BOOST_CHECK(n_res < 5);
}

// rtree copying and moving

template <typename Value, typename Algo, typename Box>
void test_copy_assignment_swap_move(bgi::rtree<Value, Algo> const& tree, Box const& qbox)
{
    size_t s = tree.size();

    std::vector<Value> expected_output;
    tree.spatial_query(qbox, std::back_inserter(expected_output));

    // copy constructor
    bgi::rtree<Value, Algo> t1(tree);

    BOOST_CHECK(tree.empty() == t1.empty());
    BOOST_CHECK(tree.size() == t1.size());

    std::vector<Value> output;
    t1.spatial_query(qbox, std::back_inserter(output));
    test_exactly_the_same_outputs(t1, output, expected_output);

    // copying assignment operator
    t1 = tree;

    BOOST_CHECK(tree.empty() == t1.empty());
    BOOST_CHECK(tree.size() == t1.size());

    output.clear();
    t1.spatial_query(qbox, std::back_inserter(output));
    test_exactly_the_same_outputs(t1, output, expected_output);

    bgi::rtree<Value, Algo> t2(tree.parameters());
    t2.swap(t1);
    BOOST_CHECK(tree.empty() == t2.empty());
    BOOST_CHECK(tree.size() == t2.size());
    BOOST_CHECK(true == t1.empty());
    BOOST_CHECK(0 == t1.size());

    output.clear();
    t1.spatial_query(qbox, std::back_inserter(output));
    BOOST_CHECK(output.empty());

    output.clear();
    t2.spatial_query(qbox, std::back_inserter(output));
    test_exactly_the_same_outputs(t2, output, expected_output);
    t2.swap(t1);

    // moving constructor
    bgi::rtree<Value, Algo> t3(boost::move(t1));

    BOOST_CHECK(t3.size() == s);
    BOOST_CHECK(t1.size() == 0);

    output.clear();
    t3.spatial_query(qbox, std::back_inserter(output));
    test_exactly_the_same_outputs(t3, output, expected_output);

    // moving assignment operator
    t1 = boost::move(t3);

    BOOST_CHECK(t1.size() == s);
    BOOST_CHECK(t3.size() == 0);

    output.clear();
    t1.spatial_query(qbox, std::back_inserter(output));
    test_exactly_the_same_outputs(t1, output, expected_output);

    //TODO - test SWAP
}

// rtree removing

template <typename Value, typename Algo, typename Box>
void test_remove(bgi::rtree<Value, Algo> & tree, Box const& qbox)
{
    size_t prev_size = tree.size();

    std::vector<Value> output;
    tree.spatial_query(qbox, std::back_inserter(output));

    BOOST_CHECK(0 < output.size());

    tree.remove(output.begin(), output.end());

    BOOST_CHECK(tree.size() == prev_size - output.size());

    output.clear();
    tree.spatial_query(qbox, std::back_inserter(output));

    BOOST_CHECK(0 == output.size());
}

// run all tests for a single Algorithm and single rtree
// defined by Value

template <typename Value, typename Parameters>
void test_rtree_by_value(Parameters const& parameters)
{
    typedef bgi::rtree<Value, Parameters> Tree;
    typedef typename Tree::box_type B;

    // not empty tree test

    Tree tree(parameters);
    std::vector<Value> input;
    B qbox;

    generate_rtree(tree, input, qbox);

    test_intersects_and_disjoint(tree, input, qbox);
    test_covered_by(tree, input, qbox);
    test_overlaps(tree, input, qbox);
    //test_touches(tree, input, qbox);
    test_within(tree, input, qbox);

    typedef typename bgi::traits::point_type<B>::type P;
    P pt;
    bg::centroid(qbox, pt);
    
    test_nearest_query(tree, input, pt);
    test_nearest_query_k(tree, input, pt, 10);
    test_nearest_query_not_found(tree, generate_outside_point<P>::apply(), 1, 3);

    test_copy_assignment_swap_move(tree, qbox);

    test_remove(tree, qbox);

    // empty tree test

    Tree empty_tree(parameters);
    std::vector<Value> empty_input;

    test_intersects_and_disjoint(empty_tree, empty_input, qbox);
    test_covered_by(empty_tree, empty_input, qbox);
    test_overlaps(empty_tree, empty_input, qbox);
    //test_touches(empty_tree, empty_input, qbox);
    test_within(empty_tree, empty_input, qbox);
    test_nearest_query(empty_tree, empty_input, pt);
    test_nearest_query_k(empty_tree, empty_input, pt, 10);
    test_nearest_query_not_found(empty_tree, generate_outside_point<P>::apply(), 1, 3);
<<<<<<< HEAD
    test_copy_assignment_move(empty_tree, qbox);
=======
    test_copy_assignment_swap_move(empty_tree, qbox);
>>>>>>> bad91b8f
}

// run all tests for one Algorithm for some number of rtrees
// defined by some number of Values constructed from given Point

template<typename Point, typename Parameters>
void test_rtree(Parameters const& parameters = Parameters())
{
    typedef bg::model::box<Point> Box;
    typedef std::pair<Box, int> PairB;
    typedef std::pair<Point, int> PairP;

    test_rtree_by_value<Point, Parameters>(parameters);
    test_rtree_by_value<Box, Parameters>(parameters);
    test_rtree_by_value<PairB, Parameters>(parameters);
    test_rtree_by_value<PairP, Parameters>(parameters);
}

#endif<|MERGE_RESOLUTION|>--- conflicted
+++ resolved
@@ -669,11 +669,7 @@
     test_nearest_query(empty_tree, empty_input, pt);
     test_nearest_query_k(empty_tree, empty_input, pt, 10);
     test_nearest_query_not_found(empty_tree, generate_outside_point<P>::apply(), 1, 3);
-<<<<<<< HEAD
-    test_copy_assignment_move(empty_tree, qbox);
-=======
     test_copy_assignment_swap_move(empty_tree, qbox);
->>>>>>> bad91b8f
 }
 
 // run all tests for one Algorithm for some number of rtrees
