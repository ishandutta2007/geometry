--- conflicted
+++ resolved
@@ -91,34 +91,6 @@
     //   SELECT ST_ASTEXT(ST_BUFFER(ST_GEOMFROMTEXT(''), 6051788, ST_BUFFER_STRATEGY('point_circle', 83585)));
     //   SELECT ST_ASTEXT(ST_BUFFER(ST_GEOMFROMTEXT(''), 5666962, ST_BUFFER_STRATEGY('point_circle', 46641))) ;
 
-<<<<<<< HEAD
-        using bg::strategy::buffer::point_circle;
-        test_with_custom_strategies<multi_point_type, polygon>("mysql_report_2015_02_25_1_800",
-                mysql_report_2015_02_25_1, join_miter, end_flat,
-                distance_strategy(6051788), side_strategy, point_circle(800), 115057490003226.125, 1.0);
-
-        test_with_custom_strategies<multi_point_type, polygon>("mysql_report_2015_02_25_1_8000",
-                mysql_report_2015_02_25_1, join_miter, end_flat,
-                distance_strategy(6051788), side_strategy, point_circle(8000), 115058661065242.812, 1.0);
-
-        test_with_custom_strategies<multi_point_type, polygon>("mysql_report_2015_02_25_1",
-                mysql_report_2015_02_25_1, join_miter, end_flat,
-                distance_strategy(6051788), side_strategy, point_circle(83585), 115058672785611.219, 1.0);
-
-#if defined(BOOST_GEOMETRY_BUFFER_INCLUDE_FAILING_TESTS)
-        // Try to specify even more points per circle
-        // Turns are calculated in 23 seconds
-        // But the follow-up still takes too long (there are 63409 turns), this might be improved too
-        test_with_custom_strategies<multi_point_type, polygon>("mysql_report_2015_02_25_1",
-                mysql_report_2015_02_25_1, join_miter, end_flat,
-                distance_strategy(6051788), side_strategy, point_circle(800000), 115058672799999.999, 1.0); // area to be determined
-#endif
-
-        test_with_custom_strategies<multi_point_type, polygon>("mysql_report_2015_02_25_2",
-                mysql_report_2015_02_25_2, join_miter, end_flat,
-                distance_strategy(5666962), side_strategy, point_circle(46641), 100891031341757.344, 1.0);
-    }
-=======
     typedef bg::model::polygon<P, false> polygon;
     typedef bg::model::multi_point<P> multi_point_type;
 
@@ -169,7 +141,6 @@
             distance_strategy(5666962), side_strategy, point_circle(46641),
             100891031341757.344, tolerance);
 
->>>>>>> 6cac10be
 }
 
 int test_main(int, char* [])
