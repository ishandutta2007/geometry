--- conflicted
+++ resolved
@@ -2,14 +2,10 @@
 
 // Copyright (c) 2007-2012 Barend Gehrels, Amsterdam, the Netherlands.
 // Copyright (c) 2013 Adam Wulkiewicz, Lodz, Poland.
-<<<<<<< HEAD
-//
-=======
 
 // This file was modified by Oracle on 2013.
 // Modifications copyright (c) 2013, Oracle and/or its affiliates.
 
->>>>>>> 2ec55364
 // Use, modification and distribution is subject to the Boost Software License,
 // Version 1.0. (See accompanying file LICENSE_1_0.txt or copy at
 // http://www.boost.org/LICENSE_1_0.txt)
@@ -287,11 +283,7 @@
 {
     test_geometry<bg::model::segment<P>, bg::model::box<P> >(
         "SEGMENT(0 0,3 3)",
-<<<<<<< HEAD
-        "BOX(1 2,3 5)", 
-=======
         "BOX(1 2,3 5)",
->>>>>>> 2ec55364
         true);
     test_geometry<bg::model::segment<P>, bg::model::box<P> >(
         "SEGMENT(1 1,2 3)",
@@ -299,25 +291,6 @@
         true);
     test_geometry<bg::model::segment<P>, bg::model::box<P> >(
         "SEGMENT(1 1,1 1)",
-<<<<<<< HEAD
-        "BOX(1 0,3 5)", 
-        true);
-    test_geometry<bg::model::segment<P>, bg::model::box<P> >(
-        "SEGMENT(0 1,0 1)",
-        "BOX(1 0,3 5)", 
-        false);
-    test_geometry<bg::model::segment<P>, bg::model::box<P> >(
-        "SEGMENT(2 1,2 1)",
-        "BOX(1 0,3 5)", 
-        true);
-    test_geometry<bg::model::linestring<P>, bg::model::box<P> >(
-        "LINESTRING(0 0,1 0,10 10)",
-        "BOX(1 2,3 5)", 
-        true);
-    test_geometry<bg::model::linestring<P>, bg::model::box<P> >(
-        "LINESTRING(1 2)",
-        "BOX(0 0,3 5)", 
-=======
         "BOX(1 0,3 5)",
         true);
     test_geometry<bg::model::segment<P>, bg::model::box<P> >(
@@ -335,7 +308,6 @@
     test_geometry<bg::model::linestring<P>, bg::model::box<P> >(
         "LINESTRING(1 2)",
         "BOX(0 0,3 5)",
->>>>>>> 2ec55364
         true);
 }
 
@@ -347,12 +319,8 @@
 
 #if ! defined(BOOST_GEOMETRY_RESCALE_TO_ROBUST)
     test_all<bg::model::d2::point_xy<boost::rational<int> > >();
-<<<<<<< HEAD
-    
-=======
 #endif
 
->>>>>>> 2ec55364
 #if defined(HAVE_TTMATH)
     test_all<bg::model::d2::point_xy<ttmath_big> >();
 #endif
