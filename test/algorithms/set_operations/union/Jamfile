--- conflicted
+++ resolved
@@ -18,13 +18,8 @@
     :
     [ run union.cpp               : : : <define>BOOST_GEOMETRY_TEST_ONLY_ONE_TYPE : algorithms_union ]
     [ run union_multi.cpp         : : : <define>BOOST_GEOMETRY_TEST_ONLY_ONE_TYPE : algorithms_union_multi ]
-<<<<<<< HEAD
-    [ run union.cpp               : : : <define>BOOST_GEOMETRY_TEST_ONLY_ONE_TYPE <define>BOOST_GEOMETRY_NO_ROBUSTNESS : algorithms_union_norescale ]
-    [ run union_multi.cpp         : : : <define>BOOST_GEOMETRY_TEST_ONLY_ONE_TYPE <define>BOOST_GEOMETRY_NO_ROBUSTNESS : algorithms_union_multi_norescale ]
-=======
     [ run union.cpp               : : : <define>BOOST_GEOMETRY_TEST_ONLY_ONE_TYPE <define>BOOST_GEOMETRY_ROBUSTNESS_ALTERNATIVE : algorithms_union_alternative ]
     [ run union_multi.cpp         : : : <define>BOOST_GEOMETRY_TEST_ONLY_ONE_TYPE <define>BOOST_GEOMETRY_ROBUSTNESS_ALTERNATIVE : algorithms_union_multi_alternative ]
->>>>>>> 20da3054
     [ run union_aa_geo.cpp        : : : : algorithms_union_aa_geo ]
     [ run union_aa_sph.cpp        : : : : algorithms_union_aa_sph ]
     [ run union_linear_linear.cpp : : : : algorithms_union_linear_linear ]
