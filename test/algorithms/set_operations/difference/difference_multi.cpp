// Boost.Geometry (aka GGL, Generic Geometry Library)
// Unit Test

// Copyright (c) 2010-2015 Barend Gehrels, Amsterdam, the Netherlands.

// Use, modification and distribution is subject to the Boost Software License,
// Version 1.0. (See accompanying file LICENSE_1_0.txt or copy at
// http://www.boost.org/LICENSE_1_0.txt)

#include <iostream>
#include <string>

#include "test_difference.hpp"
#include <algorithms/test_overlay.hpp>
#include <algorithms/overlay/multi_overlay_cases.hpp>

#include <boost/geometry/algorithms/correct.hpp>
#include <boost/geometry/algorithms/intersection.hpp>

#include <boost/geometry/geometries/point_xy.hpp>
#include <boost/geometry/geometries/multi_point.hpp>
#include <boost/geometry/geometries/multi_polygon.hpp>

#include <boost/geometry/io/wkt/read.hpp>

// Convenience macros (points are not checked)
#define TEST_DIFFERENCE(caseid, clips1, area1, clips2, area2, clips3) \
    (test_one<Polygon, MultiPolygon, MultiPolygon>) \
    ( #caseid, caseid[0], caseid[1], clips1, -1, area1, clips2, -1, area2, \
                clips3, -1, area1 + area2)

#define TEST_DIFFERENCE_IGNORE(caseid, clips1, area1, clips2, area2, clips3) \
    { ut_settings ignore_validity; ignore_validity.test_validity = false; \
    (test_one<Polygon, MultiPolygon, MultiPolygon>) \
    ( #caseid, caseid[0], caseid[1], clips1, -1, area1, clips2, -1, area2, \
                clips3, -1, area1 + area2, ignore_validity); }

#define TEST_DIFFERENCE_WITH(index1, index2, caseid, clips1, area1, \
                clips2, area2, clips3) \
    (test_one<Polygon, MultiPolygon, MultiPolygon>) \
    ( #caseid "_" #index1 "_" #index2, caseid[index1], caseid[index2], \
            clips1, -1, area1, \
            clips2, -1, area2, \
            clips3, -1, area1 + area2, settings)


template <typename Ring, typename Polygon, typename MultiPolygon>
void test_areal()
{
    test_one<Polygon, MultiPolygon, MultiPolygon>("simplex_multi",
            case_multi_simplex[0], case_multi_simplex[1],
            5, 21, 5.58, 4, 17, 2.58);

    test_one<Polygon, MultiPolygon, MultiPolygon>("case_multi_no_ip",
            case_multi_no_ip[0], case_multi_no_ip[1],
            2, 12, 24.0, 2, 12, 34.0);
    test_one<Polygon, MultiPolygon, MultiPolygon>("case_multi_2",
            case_multi_2[0], case_multi_2[1],
            2, 15, 19.6, 2, 13, 33.6);

    test_one<Polygon, MultiPolygon, Polygon>("simplex_multi_mp_p",
            case_multi_simplex[0], case_single_simplex,
            5, 21, 5.58, 4, 17, 2.58);
    test_one<Polygon, Ring, MultiPolygon>("simplex_multi_r_mp",
            case_single_simplex, case_multi_simplex[0],
            4, 17, 2.58, 5, 21, 5.58);
    test_one<Polygon, MultiPolygon, Ring>("simplex_multi_mp_r",
            case_multi_simplex[0], case_single_simplex,
            5, 21, 5.58, 4, 17, 2.58);

    // Constructed cases for multi/touch/equal/etc
    test_one<Polygon, MultiPolygon, MultiPolygon>("case_61_multi",
            case_61_multi[0], case_61_multi[1],
            2, 10, 2, 2, 10, 2, 1, 10, 4);
    test_one<Polygon, MultiPolygon, MultiPolygon>("case_62_multi",
            case_62_multi[0], case_62_multi[1],
            0, 0, 0, 1, 5, 1);
    test_one<Polygon, MultiPolygon, MultiPolygon>("case_63_multi",
            case_63_multi[0], case_63_multi[1],
            0, 0, 0, 1, 5, 1);
    test_one<Polygon, MultiPolygon, MultiPolygon>("case_64_multi",
        case_64_multi[0], case_64_multi[1],
        1, 5, 1, 1, 5, 1, 1, 7, 2);
    test_one<Polygon, MultiPolygon, MultiPolygon>("case_65_multi",
        case_65_multi[0], case_65_multi[1],
            0, 0, 0, 2, 10, 3);

    test_one<Polygon, MultiPolygon, MultiPolygon>("case_72_multi",
        case_72_multi[0], case_72_multi[1],
            3, 13, 1.65, 3, 17, 6.15);

    test_one<Polygon, MultiPolygon, MultiPolygon>("case_77_multi",
        case_77_multi[0], case_77_multi[1],
            6, 31, 7.0,
            5, 33, 13.0,
            5, 38, 7.0 + 13.0);

    test_one<Polygon, MultiPolygon, MultiPolygon>("case_78_multi",
        case_78_multi[0], case_78_multi[1],
            1, 5, 1.0, 1, 5, 1.0);

    TEST_DIFFERENCE(case_123_multi, 1, 0.25, 2, 0.625, 3);
    TEST_DIFFERENCE(case_124_multi, 1, 0.25, 2, 0.4375, 3);
    TEST_DIFFERENCE(case_125_multi, 1, 0.25, 2, 0.400, 3);

    // A should have 3 clips, B should have 5 clips
    TEST_DIFFERENCE(case_126_multi, 4, 16.0, 5, 27.0, 9);

    {
        ut_settings settings;

        settings.sym_difference = BG_IF_RESCALED(false, true);

        test_one<Polygon, MultiPolygon, MultiPolygon>("case_108_multi",
            case_108_multi[0], case_108_multi[1],
                7, 32, 5.5,
                4, 24, 9.75,
                7, 45, 15.25,
                settings);
    }

    // Ticket on GGL list 2011/10/25
    // to mix polygon/multipolygon in call to difference
    test_one<Polygon, Polygon, Polygon>("ggl_list_20111025_vd_pp",
        ggl_list_20111025_vd[0], ggl_list_20111025_vd[1],
            1, 4, 8.0, 1, 4, 12.5);
    test_one<Polygon, Polygon, MultiPolygon>("ggl_list_20111025_vd_pm",
        ggl_list_20111025_vd[0], ggl_list_20111025_vd[3],
            1, 4, 8.0, 1, 4, 12.5);
    test_one<Polygon, MultiPolygon, Polygon>("ggl_list_20111025_vd_mp",
        ggl_list_20111025_vd[2], ggl_list_20111025_vd[1],
            1, 4, 8.0, 1, 4, 12.5);
    test_one<Polygon, MultiPolygon, MultiPolygon>("ggl_list_20111025_vd_mm",
        ggl_list_20111025_vd[2], ggl_list_20111025_vd[3],
            1, 4, 8.0, 1, 4, 12.5);

    test_one<Polygon, Polygon, MultiPolygon>("ggl_list_20111025_vd_2",
        ggl_list_20111025_vd_2[0], ggl_list_20111025_vd_2[1],
            1, 7, 10.0, 2, 10, 6.0);

    test_one<Polygon, MultiPolygon, MultiPolygon>("ggl_list_20120915_h2_a",
        ggl_list_20120915_h2[0], ggl_list_20120915_h2[1],
            2, 13, 17.0, 0, 0, 0.0);
    test_one<Polygon, MultiPolygon, MultiPolygon>("ggl_list_20120915_h2_b",
        ggl_list_20120915_h2[0], ggl_list_20120915_h2[2],
            2, 13, 17.0, 0, 0, 0.0);

    {
        ut_settings settings;
        settings.percentage = 0.001;
        settings.test_validity = BG_IF_RESCALED(true, false);
        TEST_DIFFERENCE_WITH(0, 1, ggl_list_20120221_volker, 2, 7962.66, 2, 2775258.93, 4);
    }

    {
        // With rescaling, A is invalid (this is a robustness problem) and the other
        // output is discarded because of zero area
        // POSTGIS areas: 3.75893745345145, 2.5810000723917e-15
        ut_settings settings;
        settings.sym_difference = BG_IF_RESCALED(false, true);
        settings.test_validity = BG_IF_RESCALED(false, true);
#if defined(BOOST_GEOMETRY_USE_RESCALING) || ! defined(BOOST_GEOMETRY_USE_KRAMER_RULE)
        // No output for B
        TEST_DIFFERENCE_WITH(0, 1, bug_21155501, 1, 3.758937, 0, 0.0, 1);
#else
        // Very small sliver for B, and sym difference is not considered valid
        settings.test_validity = false;
        TEST_DIFFERENCE_WITH(0, 1, bug_21155501, 1, 3.758937, 1, 1.7763568394002505e-15, 2);
#endif
    }

#if defined(BOOST_GEOMETRY_USE_RESCALING) || defined(BOOST_GEOMETRY_TEST_FAILURES)
    {
        // With rescaling, it is complete but invalid
        ut_settings settings;
        settings.percentage = 0.001;
        settings.test_validity = BG_IF_RESCALED(false, true);
        TEST_DIFFERENCE_WITH(0, 1, ticket_9081,
                             2, 0.0907392476356186,
                             4, 0.126018011439877,
                             BG_IF_RESCALED(4, 3));
    }
#endif

    TEST_DIFFERENCE(ticket_12503, 46, 920.625, 4, 7.625, 50);

    {
        // Reported issues going wrong with rescaling (except for 630b)
        ut_settings settings;
        settings.percentage = 0.001;

#if ! defined(BOOST_GEOMETRY_USE_RESCALING) || defined(BOOST_GEOMETRY_TEST_FAILURES)
        TEST_DIFFERENCE_WITH(0, 1, issue_630_a, 0, 0.0, 1, BG_IF_KRAMER(2.023326, 2.200326), 1);
#endif
        TEST_DIFFERENCE_WITH(0, 1, issue_630_b, 1, 0.0056089, 2, 1.498976, 3);
#if ! defined(BOOST_GEOMETRY_USE_RESCALING) || defined(BOOST_GEOMETRY_TEST_FAILURES)

#if defined(BOOST_GEOMETRY_USE_KRAMER) || defined(BOOST_GEOMETRY_TEST_FAILURES)
        // Only succeeds with Kramer rule and no rescaling
        TEST_DIFFERENCE_WITH(0, 1, issue_630_c, 0, 0, 1, 1.493367, 1);
#endif

        TEST_DIFFERENCE_WITH(0, 1, issue_643, 1, 76.5385, BG_IF_KRAMER(1, 0), BG_IF_KRAMER(2.8634e-09, 0.0), 1);
#endif
    }

    // Areas and #clips correspond with POSTGIS (except sym case)
    test_one<Polygon, MultiPolygon, MultiPolygon>("case_101_multi",
        case_101_multi[0], case_101_multi[1],
            5, 23, 4.75,
            5, 40, 12.75,
            5, 48, 4.75 + 12.75);

    // Areas and #clips correspond with POSTGIS
    test_one<Polygon, MultiPolygon, MultiPolygon>("case_102_multi",
        case_102_multi[0], case_102_multi[1],
            2, 8, 0.75,
            6, 25, 3.75,
            6, 27, 0.75 + 3.75);

    // Areas and #clips correspond with POSTGIS
    test_one<Polygon, MultiPolygon, MultiPolygon>("case_107_multi",
        case_107_multi[0], case_107_multi[1],
            2, 11, 2.25,
            3, 14, 3.0,
            4, 21, 5.25);

    TEST_DIFFERENCE(case_133_multi, 3, 16.0, 2, 8.0, 5);
    TEST_DIFFERENCE(case_134_multi, 3, 16.0, 2, 8.0, 5);
    TEST_DIFFERENCE(case_135_multi, 2, 2.0, 2, 13.0, 2);
    TEST_DIFFERENCE(case_136_multi, 2, 2.0, 3, 13.5, 3);
    TEST_DIFFERENCE(case_137_multi, 2, 2.5, 2, 13.0, 2);
    TEST_DIFFERENCE(case_138_multi, 5, 16.6, 3, 8.225, 8);
    TEST_DIFFERENCE(case_139_multi, 4, 16.328125, 3, 8.078125, 7);
    TEST_DIFFERENCE(case_140_multi, 4, 16.328125, 3, 8.078125, 7);
    TEST_DIFFERENCE(case_141_multi, 5, 15.5, 5, 10.0, 10);

    // Areas correspond with POSTGIS,
    // #clips in PostGIS is 11,11,5 but should most probably be be 12,12,6
    TEST_DIFFERENCE(case_recursive_boxes_1, 12, 26.0, 12, 24.0, 6);

    // Areas and #clips correspond with POSTGIS
    test_one<Polygon, MultiPolygon, MultiPolygon>("case_recursive_boxes_2",
        case_recursive_boxes_2[0], case_recursive_boxes_2[1],
            3, 15, 3.0,
            7, 33, 7.0,
            10, 48, 10.0);

    // Areas and #clips by POSTGIS (except sym case)
    test_one<Polygon, MultiPolygon, MultiPolygon>("case_recursive_boxes_3",
        case_recursive_boxes_3[0], case_recursive_boxes_3[1],
            24, -1, 21.5,
            25, -1, 22.5,
            37, -1, 44.0);

    // 4, input is not valid

    TEST_DIFFERENCE(case_recursive_boxes_5, 16, 22.0, 12, 27.0, 10);
    TEST_DIFFERENCE(case_recursive_boxes_6, 7, 3.5, 3, 1.5, 9);

    test_one<Polygon, MultiPolygon, MultiPolygon>("case_recursive_boxes_7",
        case_recursive_boxes_7[0], case_recursive_boxes_7[1],
            3, 15, 2.75,
            4, 19, 2.75,
            3, 22, 5.5);

    test_one<Polygon, MultiPolygon, MultiPolygon>("case_recursive_boxes_8",
        case_recursive_boxes_8[0], case_recursive_boxes_8[1],
            2, -1, 2.50,
            4, -1, 5.75,
            4, -1, 8.25);

    test_one<Polygon, MultiPolygon, MultiPolygon>("case_recursive_boxes_9",
        case_recursive_boxes_9[0], case_recursive_boxes_9[1],
            3, -1, 1.5,
            4, -1, 2.5,
            6, -1, 4.0);

    test_one<Polygon, MultiPolygon, MultiPolygon>("case_recursive_boxes_10",
        case_recursive_boxes_10[0], case_recursive_boxes_10[1],
            2, -1, 1.25,
            2, -1, 0.75,
            4, -1, 2.00);

    test_one<Polygon, MultiPolygon, MultiPolygon>("case_recursive_boxes_11",
        case_recursive_boxes_11[0], case_recursive_boxes_11[1],
            3, -1, 2.5,
            3, -1, 4.5,
            3, -1, 7.0);

    TEST_DIFFERENCE(case_recursive_boxes_12, 4, 2.75, 3, 2.75, 6);
    TEST_DIFFERENCE(case_recursive_boxes_13, 4, 4.75, 3, 5.5, 3);
    TEST_DIFFERENCE(case_recursive_boxes_14, 3, 2.0, 4, 2.5, 5);
    TEST_DIFFERENCE(case_recursive_boxes_15, 3, 3.0, 2, 2.5, 3);
    TEST_DIFFERENCE(case_recursive_boxes_16, 8, 6.5, 3, 5.5, 9);
    TEST_DIFFERENCE(case_recursive_boxes_17, 10, 7.75, 7, 5.5, 13);
    TEST_DIFFERENCE(case_recursive_boxes_18, 2, 1.0, 1, 1.5, 3);
    TEST_DIFFERENCE(case_recursive_boxes_19, 2, 1.0, 2, 1.5, 3);
    TEST_DIFFERENCE(case_recursive_boxes_20, 2, 1.0, 0, 0.0, 2);

    TEST_DIFFERENCE(case_recursive_boxes_21, 2, 1.0, 1, 1.0, 1);
    TEST_DIFFERENCE(case_recursive_boxes_22, 2, 1.25, 2, 2.0, 2);
    TEST_DIFFERENCE(case_recursive_boxes_23, 2, 0.75, 1, 0.5, 3);
    TEST_DIFFERENCE(case_recursive_boxes_24, 3, 2.5, 2, 2.0, 5);
    TEST_DIFFERENCE(case_recursive_boxes_25, 2, 2.5, 3, 2.5, 2);
    TEST_DIFFERENCE(case_recursive_boxes_26, 2, 1.5, 3, 2.0, 4);
    TEST_DIFFERENCE(case_recursive_boxes_27, 1, 1.5, 3, 2.5, 3);
    TEST_DIFFERENCE(case_recursive_boxes_28, 3, 2.5, 2, 3.0, 4);
    TEST_DIFFERENCE(case_recursive_boxes_29, 5, 7.25, 5, 4.5, 5);
    TEST_DIFFERENCE(case_recursive_boxes_30, 6, 4.25, 3, 7.25, 7);

    TEST_DIFFERENCE(case_recursive_boxes_31, 2, 2.0, 1, 0.5, 2);
    TEST_DIFFERENCE(case_recursive_boxes_32, 2, 2.75, 2, 1.25, 2);
    TEST_DIFFERENCE(case_recursive_boxes_33, 4, 3.0, 3, 6.0, 4);
    TEST_DIFFERENCE(case_recursive_boxes_34, 7, 7.25, 1, 0.5, 8);
    TEST_DIFFERENCE(case_recursive_boxes_35, 5, 1.75, 5, 2.75, 10);
    TEST_DIFFERENCE(case_recursive_boxes_36, 2, 1.0, 2, 1.5, 3);
    TEST_DIFFERENCE(case_recursive_boxes_37, 3, 2.5, 2, 4.25, 2);
    TEST_DIFFERENCE(case_recursive_boxes_38, 5, 7.75, 4, 3.5, 3);
    TEST_DIFFERENCE(case_recursive_boxes_39, 3, 6.0, 3, 3.0, 4);
    TEST_DIFFERENCE(case_recursive_boxes_40, 11, 14.0, 9, 13.0, 11);

    TEST_DIFFERENCE(case_recursive_boxes_41, 1, 0.5, 1, 0.5, 2);
    TEST_DIFFERENCE(case_recursive_boxes_42, 1, 1.0, 4, 4.0, 5);
    TEST_DIFFERENCE(case_recursive_boxes_43, 1, 0.5, 3, 2.0, 4);
    TEST_DIFFERENCE(case_recursive_boxes_44, 3, 5.0, 0, 0.0, 3);
    TEST_DIFFERENCE(case_recursive_boxes_45, 6, 20.0, 7, 20.0, 3);
    TEST_DIFFERENCE(case_recursive_boxes_46, 4, 14.0, 5, 12.0, 5);
    TEST_DIFFERENCE(case_recursive_boxes_47, 4, 10.0, 7, 11.0, 1);
    TEST_DIFFERENCE(case_recursive_boxes_48, 0, 0.0, 1, 9.0, 1);
    TEST_DIFFERENCE(case_recursive_boxes_49, 10, 22.0, 10, 17.0, 11);
    TEST_DIFFERENCE(case_recursive_boxes_50, 14, 21.0, 16, 21.0, 14);
    TEST_DIFFERENCE(case_recursive_boxes_51, 14, 25.0, 12, 31.0, 7);
    TEST_DIFFERENCE(case_recursive_boxes_52, 13, 30.0, 15, 25.0, 8);
    TEST_DIFFERENCE(case_recursive_boxes_53, 6, 3.5, 4, 1.5, 9);
    TEST_DIFFERENCE(case_recursive_boxes_54, 6, 6.5, 8, 6.0, 7);
    TEST_DIFFERENCE(case_recursive_boxes_55, 4, 5.5, 6, 7.75, 4);
    TEST_DIFFERENCE(case_recursive_boxes_56, 4, 4.5, 5, 2.75, 6);
    TEST_DIFFERENCE(case_recursive_boxes_57, 5, 3.75, 9, 6.5, 10);
    TEST_DIFFERENCE(case_recursive_boxes_58, 4, 2.25, 6, 3.75, 7);
    TEST_DIFFERENCE(case_recursive_boxes_59, 8, 6.5, 7, 7.0, 12);
    TEST_DIFFERENCE(case_recursive_boxes_60, 6, 5.25, 7, 5.25, 11);
    TEST_DIFFERENCE(case_recursive_boxes_61, 2, 1.5, 6, 2.0, 7);
#if defined(BOOST_GEOMETRY_TEST_FAILURES)
    // Misses one triangle, should be fixed in traversal.
    // It is not related to rescaling.
    TEST_DIFFERENCE(case_recursive_boxes_62, 5, 5.0, 11, 5.75, 12);
#endif

    TEST_DIFFERENCE(case_recursive_boxes_63, 9, 10.5, 5, 27.75, 4);
    TEST_DIFFERENCE(case_recursive_boxes_64, 6, 2.75, 7, 4.5, 11);
    TEST_DIFFERENCE(case_recursive_boxes_65, 6, 4.25, 7, 3.0, 13);
    TEST_DIFFERENCE(case_recursive_boxes_66, 5, 4.75, 7, 4.0, 9);
    TEST_DIFFERENCE(case_recursive_boxes_67, 7, 6.25, 9, 6.0, 10);
    TEST_DIFFERENCE(case_recursive_boxes_68, 10, 6.5, 9, 6.5, 7);
    TEST_DIFFERENCE(case_recursive_boxes_69, 5, 6.25, 5, 6.75, 8);
    TEST_DIFFERENCE(case_recursive_boxes_70, 5, 2.0, 8, 4.5, 11);
    TEST_DIFFERENCE(case_recursive_boxes_71, 7, 8.25, 7, 5.75, 8);
    TEST_DIFFERENCE(case_recursive_boxes_72, 6, 6.5, 7, 4.0, 10);
    TEST_DIFFERENCE(case_recursive_boxes_73, 4, 1.75, 5, 4.0, 8);
    TEST_DIFFERENCE(case_recursive_boxes_74, 3, 3.00, 3, 1.5, 5);
    TEST_DIFFERENCE(case_recursive_boxes_75, 7, 4.5, 4, 2.0, 11);
    TEST_DIFFERENCE(case_recursive_boxes_76, 7, 3.75, 4, 2.5, 9);
    TEST_DIFFERENCE(case_recursive_boxes_77, 4, 3.75, 7, 6.25, 8);
    TEST_DIFFERENCE(case_recursive_boxes_78, 11, 5.5, 8, 4.5, 14);
    TEST_DIFFERENCE(case_recursive_boxes_79, 2, 1.25, 6, 4.5, 8);

    // one polygon is divided into two, for same reason as union creates a small
    // interior ring there
    TEST_DIFFERENCE(case_recursive_boxes_80, 1, 0.5, 2, 0.75, BG_IF_RESCALED(3, 2));

    TEST_DIFFERENCE(case_recursive_boxes_81, 3, 5.0, 6, 6.75, 6);
    TEST_DIFFERENCE(case_recursive_boxes_82, 5, 7.25, 7, 4.5, 8);
    TEST_DIFFERENCE(case_recursive_boxes_83, 9, 5.25, 8, 5.25, 12);
    TEST_DIFFERENCE(case_recursive_boxes_84, 4, 8.0, 7, 9.0, 4);
#if ! defined(BOOST_GEOMETRY_USE_RESCALING) || defined(BOOST_GEOMETRY_TEST_FAILURES)
    TEST_DIFFERENCE(case_recursive_boxes_85, 4, 4.0, 7, 3.75, 9);
#endif

    TEST_DIFFERENCE(case_recursive_boxes_86, 1, 1.5, 2, 1.5, 3);
    TEST_DIFFERENCE(case_recursive_boxes_87, 4, 2.0, 4, 2.5, 8);
    TEST_DIFFERENCE(case_recursive_boxes_88, 3, 4.75, 5, 6.75, 4);

    // Output of A can be 0 or 1 polygons (with a very small area)
    TEST_DIFFERENCE(case_precision_m1, -1, 0.0, 1, 57.0, -1);
    // Output of A can be 1 or 2 polygons (one with a very small area)
    TEST_DIFFERENCE(case_precision_m2, -1, 1.0, 1, 57.75, -1);

    {
        ut_settings sym_settings;
    #if ! defined(BOOST_GEOMETRY_USE_RESCALING)
        sym_settings.sym_difference = false;
    #endif
        test_one<Polygon, MultiPolygon, MultiPolygon>("mysql_21965285_b",
            mysql_21965285_b[0],
            mysql_21965285_b[1],
            2, -1, 183.71376870369406,
            2, -1, 131.21376870369406,
            sym_settings);
    }

    TEST_DIFFERENCE(mysql_regression_1_65_2017_08_31,
                    BG_IF_RESCALED(1, 0), BG_IF_RESCALED(4.30697514e-7, 0),
                    3, 152.0642, BG_IF_RESCALED(4, 3));
}


template <typename P>
void test_all()
{
    typedef bg::model::ring<P> ring;
    typedef bg::model::polygon<P> polygon;
    typedef bg::model::multi_polygon<polygon> multi_polygon;
    test_areal<ring, polygon, multi_polygon>();
}


// Test cases for integer coordinates / ccw / open
template <typename Polygon, typename MultiPolygon>
void test_specific_areal()
{
    {
        // Spikes in a-b and b-a, failure in symmetric difference
        ut_settings settings;
        settings.sym_difference = false;
        settings.test_validity = false;

        TEST_DIFFERENCE_WITH(0, 1, ticket_11674,
                             BG_IF_KRAMER(3, 4),
                             BG_IF_KRAMER(9105781.5, 9105473.5),
                             5,
                             BG_IF_KRAMER(119059.5, 119423), -1);
    }

    {
        // Ticket 12751 (Volker)
        // Spikes in a-b and b-a, failure in symmetric difference

        ut_settings settings;
        settings.remove_spikes = true;

        TEST_DIFFERENCE_WITH(0, 1, ticket_12751, 1,
                             BG_IF_KRAMER(2781965.0, 2782114), 1,
                             BG_IF_KRAMER(597.0, 598.0), 2);

#if ! defined(BOOST_GEOMETRY_USE_KRAMER)
        // Fails with general line form intersection, symmetric version misses one outcut
        // TODO GENERAL FORM
        settings.test_validity = false;
        settings.sym_difference = false;
#endif

        TEST_DIFFERENCE_WITH(2, 3, ticket_12751,
                             2, BG_IF_KRAMER(2537992.5, 2538305),
                             2, BG_IF_KRAMER(294963.5, 294737),
                             3);
    }

    {
        // Ticket 12752 (Volker)
        // Spikes in a-b and b-a, failure in symmetric difference
        ut_settings settings;
        settings.remove_spikes = true;
        settings.sym_difference = false;
        TEST_DIFFERENCE_WITH(0, 1, ticket_12752,
                             BG_IF_KRAMER(3, 2), BG_IF_KRAMER(2776692.0, 2776657),
                             3, BG_IF_KRAMER(7893.0, 7710.5),
                             2);
    }

    {
#if defined(BOOST_GEOMETRY_USE_KRAMER) || defined(BOOST_GEOMETRY_TEST_FAILURES)
        // Fails completely with general line form intersection
        // There is something with scale.
        // TODO GENERAL FORM
        const std::string a_min_b =
            TEST_DIFFERENCE(ticket_10661, 2, 1441632.5, 2, 13167454, 4);

        test_one<Polygon, MultiPolygon, MultiPolygon>("ticket_10661_2",
            a_min_b, ticket_10661[2],
            1, 8, 825192.0,
            1, 10, BG_IF_KRAMER(27226370.5, 27842811),
            1, -1, 825192.0 + 27226370.5);
#endif
    }

    {
        ut_settings settings;
        settings.sym_difference = false;

#if defined(BOOST_GEOMETRY_USE_KRAMER) || defined(BOOST_GEOMETRY_TEST_FAILURES)
        // Fails with general line form intersection
        // Misses one clip
        // TODO GENERAL FORM
        TEST_DIFFERENCE_WITH(0, 1, ticket_9942, 4, 7427727.5, 4,
                             BG_IF_KRAMER(131506, 130083.5), 4);
#endif
        TEST_DIFFERENCE_WITH(0, 1, ticket_9942a, 2,
                             BG_IF_KRAMER(412676.5, 413183.5), 2,
                             BG_IF_KRAMER(76779.5, 76924), 4);
    }
}

template <typename Point, bool ClockWise, bool Closed>
void test_specific()
{
    typedef bg::model::polygon<Point, ClockWise, Closed> polygon;
    typedef bg::model::multi_polygon<polygon> multi_polygon;
    test_specific_areal<polygon, multi_polygon>();
}


int test_main(int, char* [])
{
<<<<<<< HEAD
    test_all<bg::model::d2::point_xy<double > >();
=======
    BoostGeometryWriteTestConfiguration();
    test_all<bg::model::d2::point_xy<default_test_type> >();
>>>>>>> d43bd3df

    test_specific<bg::model::d2::point_xy<int>, false, false>();

#if ! defined(BOOST_GEOMETRY_TEST_ONLY_ONE_TYPE)
    test_all<bg::model::d2::point_xy<float> >();

#if defined(HAVE_TTMATH)
    std::cout << "Testing TTMATH" << std::endl;
    test_all<bg::model::d2::point_xy<ttmath_big> >();
#endif

#endif

    return 0;
}<|MERGE_RESOLUTION|>--- conflicted
+++ resolved
@@ -512,12 +512,8 @@
 
 int test_main(int, char* [])
 {
-<<<<<<< HEAD
-    test_all<bg::model::d2::point_xy<double > >();
-=======
     BoostGeometryWriteTestConfiguration();
     test_all<bg::model::d2::point_xy<default_test_type> >();
->>>>>>> d43bd3df
 
     test_specific<bg::model::d2::point_xy<int>, false, false>();
 
