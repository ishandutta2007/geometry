// Boost.Geometry (aka GGL, Generic Geometry Library)
// Unit Test

// Copyright (c) 2007-2015 Barend Gehrels, Amsterdam, the Netherlands.
// Copyright (c) 2008-2015 Bruno Lalande, Paris, France.
// Copyright (c) 2009-2015 Mateusz Loskot, London, UK.

// This file was modified by Oracle on 2015, 2016.
// Modifications copyright (c) 2015-2016, Oracle and/or its affiliates.
// Contributed and/or modified by Menelaos Karavelas, on behalf of Oracle
// Contributed and/or modified by Adam Wulkiewicz, on behalf of Oracle

// Parts of Boost.Geometry are redesigned from Geodan's Geographic Library
// (geolib/GGL), copyright (c) 1995-2010 Geodan, Amsterdam, the Netherlands.

// Use, modification and distribution is subject to the Boost Software License,
// Version 1.0. (See accompanying file LICENSE_1_0.txt or copy at
// http://www.boost.org/LICENSE_1_0.txt)

#include <climits>
#include <iostream>
#include <string>

#include <boost/config.hpp>
#include <boost/core/ignore_unused.hpp>

#include <boost/geometry/geometries/point_xy.hpp>
#include <boost/geometry/geometries/register/linestring.hpp>

#include <boost/geometry/util/condition.hpp>
#include <boost/geometry/util/rational.hpp>

#include "test_intersection.hpp"
#include <algorithms/test_overlay.hpp>

#include <algorithms/overlay/overlay_cases.hpp>

#include <test_common/test_point.hpp>
#include <test_common/with_pointer.hpp>
#include <test_geometries/custom_segment.hpp>


BOOST_GEOMETRY_REGISTER_LINESTRING_TEMPLATED(std::vector)

#define TEST_INTERSECTION(caseid, clips, points, area) \
    (test_one<Polygon, Polygon, Polygon>) \
    ( #caseid, caseid[0], caseid[1], clips, points, area)

#if ! defined(BOOST_GEOMETRY_INCLUDE_SELF_TURNS)
    #define TEST_INTERSECTION_IGNORE(caseid, clips, points, area) \
        { ut_settings ignore_validity; \
        ignore_validity.test_validity = false; \
        (test_one<Polygon, Polygon, Polygon>) \
        ( #caseid, caseid[0], caseid[1], clips, points, area, ignore_validity); }
#endif

template <typename Polygon>
void test_areal()
{
    typedef typename bg::coordinate_type<Polygon>::type ct;
    bool const ccw = bg::point_order<Polygon>::value == bg::counterclockwise;
    bool const open = bg::closure<Polygon>::value == bg::open;

    test_one<Polygon, Polygon, Polygon>("simplex_with_empty_1",
        simplex_normal[0], polygon_empty,
        0, 0, 0.0);
    test_one<Polygon, Polygon, Polygon>("simplex_with_empty_2",
        polygon_empty, simplex_normal[0],
        0, 0, 0.0);

    test_one<Polygon, Polygon, Polygon>("simplex_normal",
        simplex_normal[0], simplex_normal[1],
        1, 7, 5.47363293);
    test_one<Polygon, Polygon, Polygon>("star_ring", example_star, example_ring,
        1, 18, 2.80983);

    test_one<Polygon, Polygon, Polygon>("star_poly", example_star, example_polygon,
        1, 0, // CLN: 23 points, other types: 22 point (one is merged)
        2.5020508);
    test_one<Polygon, Polygon, Polygon>("first_within_second1",
        first_within_second[0], first_within_second[1],
        1, 5, 1.0);

    test_one<Polygon, Polygon, Polygon>("first_within_second2",
        first_within_second[1], first_within_second[0],
        1, 5, 1.0);

    test_one<Polygon, Polygon, Polygon>("first_within_hole_of_second",
            first_within_hole_of_second[0], first_within_hole_of_second[1],
            0, 0, 0.0);

    // Two forming new hole
    test_one<Polygon, Polygon, Polygon>("new_hole",
        new_hole[0], new_hole[1],
        2, 10, 2.0);

    // Two identical
    test_one<Polygon, Polygon, Polygon>("identical",
        identical[0], identical[1],
        1, 5, 1.0);

    test_one<Polygon, Polygon, Polygon>("intersect_exterior_and_interiors_winded",
        intersect_exterior_and_interiors_winded[0], intersect_exterior_and_interiors_winded[1],
        1, 14, 25.2166667);

    test_one<Polygon, Polygon, Polygon>("intersect_holes_disjoint",
        intersect_holes_disjoint[0], intersect_holes_disjoint[1],
        1, 15, 18.0);

    test_one<Polygon, Polygon, Polygon>("intersect_holes_intersect",
        intersect_holes_intersect[0], intersect_holes_intersect[1],
        1, 14, 18.25);

    test_one<Polygon, Polygon, Polygon>("intersect_holes_intersect_and_disjoint",
        intersect_holes_intersect_and_disjoint[0], intersect_holes_intersect_and_disjoint[1],
        1, 19, 17.25);

    test_one<Polygon, Polygon, Polygon>("intersect_holes_intersect_and_touch",
        intersect_holes_intersect_and_touch[0], intersect_holes_intersect_and_touch[1],
        1, 23, 17.25);

    test_one<Polygon, Polygon, Polygon>("intersect_holes_new_ring",
        intersect_holes_new_ring[0], intersect_holes_new_ring[1],
        2, 23, 122.1039);

    test_one<Polygon, Polygon, Polygon>("winded",
        winded[0], winded[1],
        1, 22, 40.0);

    test_one<Polygon, Polygon, Polygon>("within_holes_disjoint",
        within_holes_disjoint[0], within_holes_disjoint[1],
        1, 15, 23.0);

    test_one<Polygon, Polygon, Polygon>("side_side",
        side_side[0], side_side[1],
        0, 0, 0.0);

    test_one<Polygon, Polygon, Polygon>("two_bends",
        two_bends[0], two_bends[1],
        1, 7, 24.0);

    test_one<Polygon, Polygon, Polygon>("star_comb_15",
        star_comb_15[0], star_comb_15[1],
        28, 150, 189.952883);

    test_one<Polygon, Polygon, Polygon>("simplex_normal",
        simplex_normal[0], simplex_normal[1],
        1, 7, 5.47363293);

    test_one<Polygon, Polygon, Polygon>("distance_zero",
        distance_zero[0], distance_zero[1],
        1, 0 /* f: 4, other: 5 */, 0.29516139, ut_settings(0.01));

    test_one<Polygon, Polygon, Polygon>("equal_holes_disjoint",
        equal_holes_disjoint[0], equal_holes_disjoint[1],
        1, 20, 81.0 - 2.0 * 3.0 * 3.0 - 3.0 * 7.0);

    test_one<Polygon, Polygon, Polygon>("only_hole_intersections1",
        only_hole_intersections[0], only_hole_intersections[1],
        1, 21, 178.090909);
    test_one<Polygon, Polygon, Polygon>("only_hole_intersection2",
        only_hole_intersections[0], only_hole_intersections[2],
        1, 21, 149.090909);

    test_one<Polygon, Polygon, Polygon>("fitting",
        fitting[0], fitting[1],
        0, 0, 0.0);

    test_one<Polygon, Polygon, Polygon>("crossed",
        crossed[0], crossed[1],
        3, 0, 1.5);

    test_one<Polygon, Polygon, Polygon>("pie_2_3_23_0",
        pie_2_3_23_0[0], pie_2_3_23_0[1],
        1, 4, 163292.679042133, ut_settings(0.1));

    {
        ut_settings settings(if_typed_tt<ct>(0.01, 0.1));

#if defined(BOOST_GEOMETRY_NO_ROBUSTNESS)
        settings.test_validity = false;
#endif

        // SQL Server gives: 88.1920416352664
        // PostGIS gives:    88.19203677911
        test_one<Polygon, Polygon, Polygon>("isovist",
            isovist1[0], isovist1[1],
            1, 19, 88.192037,
            settings);
    }

    test_one<Polygon, Polygon, Polygon>("geos_1",
        geos_1[0], geos_1[1],
            1, -1, 3461.0214843, // MSVC 14 reports 3461.025390625
            ut_settings(0.005, false));

    // Expectations:
    // In most cases: 0 (no intersection)
    // In some cases: 1.430511474609375e-05 (clang/gcc on Xubuntu using b2)
    // In some cases: 5.6022983000000002e-05 (powerpc64le-gcc-6-0)
    test_one<Polygon, Polygon, Polygon>("geos_2",
        geos_2[0], geos_2[1],
            0, 0, 6.0e-5, ut_settings(-1.0)); // -1 denotes: compare with <=

#if ! defined(BOOST_GEOMETRY_NO_ROBUSTNESS)
    test_one<Polygon, Polygon, Polygon>("geos_3",
        geos_3[0], geos_3[1],
            0, 0, 0.0);
#endif
    test_one<Polygon, Polygon, Polygon>("geos_4",
        geos_4[0], geos_4[1],
            1, -1, 0.08368849);


    if ( BOOST_GEOMETRY_CONDITION(! ccw && open) )
    {
        // Pointcount for ttmath/double (both 5) or float (4)
        // double returns 5 (since method append_no_dups_or_spikes)
        // but not for ccw/open. Those cases has to be adapted once, anyway,
        // because for open always one point too much is generated...
        test_one<Polygon, Polygon, Polygon>("ggl_list_20110306_javier",
            ggl_list_20110306_javier[0], ggl_list_20110306_javier[1],
            1, if_typed<ct, float>(4, 5),
            0.6649875,
            ut_settings(if_typed<ct, float>(1.0, 0.01)));
    }

    // SQL Server reports: 0.400390625
    // PostGIS reports 0.4
    // BG did report 0.4 but is changed to 0.397
    // when selecting other IP closer at endpoint or if segment B is smaller than A
    test_one<Polygon, Polygon, Polygon>("ggl_list_20110307_javier",
        ggl_list_20110307_javier[0], ggl_list_20110307_javier[1],
        1, 4,
        #if defined(BOOST_GEOMETRY_NO_ROBUSTNESS)
            0.40
        #else
            0.397162651, ut_settings(0.01)
        #endif
            );

#if ! defined(BOOST_GEOMETRY_NO_ROBUSTNESS)
    test_one<Polygon, Polygon, Polygon>("ggl_list_20110627_phillip",
        ggl_list_20110627_phillip[0], ggl_list_20110627_phillip[1],
        1, if_typed_tt<ct>(6, 5), 11151.6618);
#endif

    test_one<Polygon, Polygon, Polygon>("ggl_list_20110716_enrico",
        ggl_list_20110716_enrico[0], ggl_list_20110716_enrico[1],
        3, 16, 35723.8506317139);

    test_one<Polygon, Polygon, Polygon>("ggl_list_20131119_james",
        ggl_list_20131119_james[0], ggl_list_20131119_james[1],
        1, 4, 6.6125873045, ut_settings(0.1));

    test_one<Polygon, Polygon, Polygon>("ggl_list_20140223_shalabuda",
        ggl_list_20140223_shalabuda[0], ggl_list_20140223_shalabuda[1],
        1, 4, 3.77106, ut_settings(0.001));

    // Mailed to the Boost.Geometry list on 2014/03/21 by 7415963@gmail.com
    test_one<Polygon, Polygon, Polygon>("ggl_list_20140321_7415963",
        ggl_list_20140321_7415963[0], ggl_list_20140321_7415963[1],
        0, 0, 0, ut_settings(0.1));

#if ! defined(BOOST_GEOMETRY_NO_ROBUSTNESS)
    test_one<Polygon, Polygon, Polygon>("buffer_rt_f", buffer_rt_f[0], buffer_rt_f[1],
                1, 4,  0.00029437899183903937, ut_settings(0.01));

    test_one<Polygon, Polygon, Polygon>("buffer_rt_g", buffer_rt_g[0], buffer_rt_g[1],
                1, 0, 2.914213562373);
#endif

    test_one<Polygon, Polygon, Polygon>("ticket_8254", ticket_8254[0], ticket_8254[1],
                1, 4, 3.635930e-08, ut_settings(0.01));
    test_one<Polygon, Polygon, Polygon>("ticket_6958", ticket_6958[0], ticket_6958[1],
                1, 4, 4.34355e-05, ut_settings(0.01));
    test_one<Polygon, Polygon, Polygon>("ticket_8652", ticket_8652[0], ticket_8652[1],
                1, 4, 0.0003);

    test_one<Polygon, Polygon, Polygon>("ticket_8310a", ticket_8310a[0], ticket_8310a[1],
                1, 5, 0.3843747);
    test_one<Polygon, Polygon, Polygon>("ticket_8310b", ticket_8310b[0], ticket_8310b[1],
                1, 5, 0.3734379);
    test_one<Polygon, Polygon, Polygon>("ticket_8310c", ticket_8310c[0], ticket_8310c[1],
                1, 5, 0.4689541);

    test_one<Polygon, Polygon, Polygon>("ticket_9081_15",
                ticket_9081_15[0], ticket_9081_15[1],
                1, 4, 0.0068895780745301394);

    test_one<Polygon, Polygon, Polygon>("ticket_10108_a",
                ticket_10108_a[0], ticket_10108_a[1],
                0, 0, 0.0);

#if ! defined(BOOST_GEOMETRY_NO_ROBUSTNESS)
    // msvc  5.6023011e-5
    // mingw 5.6022954e-5
    test_one<Polygon, Polygon, Polygon>("ticket_10108_b",
                ticket_10108_b[0], ticket_10108_b[1],
                0, 0, 5.6022983e-5);
#endif

    test_one<Polygon, Polygon, Polygon>("ticket_10747_a",
                ticket_10747_a[0], ticket_10747_a[1],
                1, 4, 70368744177664.0);
    test_one<Polygon, Polygon, Polygon>("ticket_10747_b",
                ticket_10747_b[0], ticket_10747_b[1],
                1, 4, 7036874417766400.0);
    test_one<Polygon, Polygon, Polygon>("ticket_10747_c",
                ticket_10747_c[0], ticket_10747_c[1],
                1, 4, 17592186044416.0);
    test_one<Polygon, Polygon, Polygon>("ticket_10747_d",
                ticket_10747_d[0], ticket_10747_d[1],
                1, 4, 703687777321.0);
    test_one<Polygon, Polygon, Polygon>("ticket_10747_e",
                ticket_10747_e[0], ticket_10747_e[1],
                1, 4, 7.0368748575710959e-15);

    test_one<Polygon, Polygon, Polygon>("ticket_11576",
                ticket_11576[0], ticket_11576[1],
                1, 0, 5.585617332907136e-07);

    test_one<Polygon, Polygon, Polygon>("ticket_9563", ticket_9563[0], ticket_9563[1],
                1, 8, 129.90381);

    test_one<Polygon, Polygon, Polygon>("buffer_mp1", buffer_mp1[0], buffer_mp1[1],
                1, 31, 2.271707796);
    test_one<Polygon, Polygon, Polygon>("buffer_mp2", buffer_mp2[0], buffer_mp2[1],
                1, 29, 0.457126);

    test_one<Polygon, Polygon, Polygon>("case_58_iet",
        case_58[0], case_58[2],
        2, -1, 1.0 / 3.0);

    test_one<Polygon, Polygon, Polygon>("case_80",
        case_80[0], case_80[1],
        0, -1, 0.0);

    test_one<Polygon, Polygon, Polygon>("case_81",
        case_81[0], case_81[1],
        0, -1, 0.0);

    test_one<Polygon, Polygon, Polygon>("case_101",
        case_101[0], case_101[1],
        0, -1, 6.25);
    test_one<Polygon, Polygon, Polygon>("case_102",
        case_102[0], case_102[1],
        0, -1, 3.1875);

<<<<<<< HEAD
#ifdef BOOST_GEOMETRY_INCLUDE_SELF_TURNS
    TEST_INTERSECTION(case_103, 2, -1, 3.5);
    TEST_INTERSECTION(case_104, 3, -1, 3.0);
#else
    TEST_INTERSECTION_IGNORE(case_103, 0, -1, 3.5);
    TEST_INTERSECTION_IGNORE(case_104, 0, -1, 3.0);
#endif

    TEST_INTERSECTION(case_105, 1, 34, 76.0);
=======
    test_one<Polygon, Polygon, Polygon>("case_103",
        case_103[0], case_103[1],
        1, -1, 0.5);
    test_one<Polygon, Polygon, Polygon>("case_104",
        case_104[0], case_104[1],
        0, -1, 0.0);
>>>>>>> 9cf8f1ef

    test_one<Polygon, Polygon, Polygon>("mysql_21964049",
        mysql_21964049[0], mysql_21964049[1],
        0, -1, 0.0);

    test_one<Polygon, Polygon, Polygon>("mysql_21964465",
        mysql_21964465[0], mysql_21964465[1],
        0, -1, 0.0);

    test_one<Polygon, Polygon, Polygon>("mysql_21965285_b_inv",
        mysql_21965285_b_inv[0],
        mysql_21965285_b_inv[1],
        2, -1, 183.71376870369406);

    // Needs self-intersections to solve validity
#ifdef BOOST_GEOMETRY_INCLUDE_SELF_TURNS
    TEST_INTERSECTION(mysql_23023665_6, 2, 0, 11.812440191387557);
#else
    TEST_INTERSECTION_IGNORE(mysql_23023665_6, 1, -1, 11.812440191387557);
#endif

    test_one<Polygon, Polygon, Polygon>("mysql_23023665_10",
        mysql_23023665_10[0], mysql_23023665_10[1],
        1, 0, -1, 54.701340543162523);

    test_one<Polygon, Polygon, Polygon>("mysql_23023665_11",
        mysql_23023665_11[0], mysql_23023665_11[1],
        1, 0, -1, 35.933385462482065);

//    test_one<Polygon, Polygon, Polygon>(
//        "polygon_pseudo_line",
//        "Polygon((0 0,0 4,4 4,4 0,0 0))",
//        "Polygon((2 -2,2 -1,2 6,2 -2))",
//        5, 22, 1.1901714);
}

template <typename Polygon, typename Box>
void test_areal_clip()
{
    test_one<Polygon, Box, Polygon>("boxring", example_box, example_ring,
        2, 12, 1.09125);
    test_one<Polygon, Polygon, Box>("boxring2", example_ring,example_box,
        2, 12, 1.09125);

    test_one<Polygon, Box, Polygon>("boxpoly", example_box, example_polygon,
        3, 19, 0.840166);

    test_one<Polygon, Box, Polygon>("poly1", example_box,
        "POLYGON((3.4 2,4.1 3,5.3 2.6,5.4 1.2,4.9 0.8,2.9 0.7,2 1.3,2.4 1.7,2.8 1.8,3.4 1.2,3.7 1.6,3.4 2))",
        2, 12, 1.09125);

    test_one<Polygon, Box, Polygon>("clip_poly2", example_box,
        "POLYGON((2 1.3,2.4 1.7,2.8 1.8,3.4 1.2,3.7 1.6,3.4 2,4.1 2.5,5.3 2.5,5.4 1.2,4.9 0.8,2.9 0.7,2 1.3))",
        2, 12, 1.00375);

    test_one<Polygon, Box, Polygon>("clip_poly3", example_box,
        "POLYGON((2 1.3,2.4 1.7,2.8 1.8,3.4 1.2,3.7 1.6,3.4 2,4.1 2.5,4.5 2.5,4.5 1.2,4.9 0.8,2.9 0.7,2 1.3))",
        2, 12, 1.00375);

    test_one<Polygon, Box, Polygon>("clip_poly4", example_box,
        "POLYGON((2 1.3,2.4 1.7,2.8 1.8,3.4 1.2,3.7 1.6,3.4 2,4.1 2.5,4.5 2.5,4.5 2.3,5.0 2.3,5.0 2.1,4.5 2.1,4.5 1.9,4.0 1.9,4.5 1.2,4.9 0.8,2.9 0.7,2 1.3))",
        2, 16, 0.860892);

    test_one<Polygon, Box, Polygon>("clip_poly5", example_box,
        "POLYGON((2 1.3,2.4 1.7,2.8 1.8,3.4 1.2,3.7 1.6,3.4 2,4.1 2.5,4.5 1.2,2.9 0.7,2 1.3))",
        2, 11, 0.7575961);

    test_one<Polygon, Box, Polygon>("clip_poly6", example_box,
        "POLYGON((2 1.3,2.4 1.7,2.8 1.8,3.4 1.2,3.7 1.6,3.4 2,4.0 3.0,5.0 2.0,2.9 0.7,2 1.3))",
        2, 13, 1.0744456);

    test_one<Polygon, Box, Polygon>("clip_poly7", "Box(0 0, 3 3)",
        "POLYGON((2 2, 1 4, 2 4, 3 3, 2 2))",
        1, 4, 0.75);
}


template <typename Box>
void test_boxes(std::string const& wkt1, std::string const& wkt2, double expected_area, bool expected_result)
{
    Box box1, box2;
    bg::read_wkt(wkt1, box1);
    bg::read_wkt(wkt2, box2);

    Box box_out;
    bg::assign_zero(box_out);
    bool detected = bg::intersection(box1, box2, box_out);
    typename bg::default_area_result<Box>::type area = bg::area(box_out);

    BOOST_CHECK_EQUAL(detected, expected_result);
    if (detected && expected_result)
    {
        BOOST_CHECK_CLOSE(area, expected_area, 0.01);
    }
}

template <typename P>
void test_point_output()
{
    typedef bg::model::linestring<P> linestring;
    typedef bg::model::polygon<P> polygon;
    typedef bg::model::box<P> box;
    //typedef bg::model::segment<P> segment;

    test_point_output<polygon, polygon>(simplex_normal[0], simplex_normal[1], 6);
    test_point_output<box, polygon>("box(1 1,6 4)", simplex_normal[0], 4);
    test_point_output<linestring, polygon>("linestring(0 2,6 2)", simplex_normal[0], 2);
    // NYI because of sectionize:
    // test_point_output<segment, polygon>("linestring(0 2,6 2)", simplex_normal[0], 2);
    // NYI because needs special treatment:
    // test_point_output<box, box>("box(0 0,4 4)", "box(2 2,6 6)", 2);
}


template <typename Polygon, typename LineString>
void test_areal_linear()
{
    std::string const poly_simplex = "POLYGON((1 1,1 3,3 3,3 1,1 1))";

    test_one_lp<LineString, Polygon, LineString>("simplex", poly_simplex, "LINESTRING(0 2,4 2)", 1, 2, 2.0);
    test_one_lp<LineString, Polygon, LineString>("case2",   poly_simplex, "LINESTRING(0 1,4 3)", 1, 2, sqrt(5.0));
    test_one_lp<LineString, Polygon, LineString>("case3", "POLYGON((2 0,2 5,5 5,5 0,2 0))", "LINESTRING(0 1,1 2,3 2,4 3,6 3,7 4)", 1, 4, 2 + sqrt(2.0));
    test_one_lp<LineString, Polygon, LineString>("case4", "POLYGON((0 0,0 4,2 4,2 0,0 0))", "LINESTRING(1 1,3 2,1 3)", 2, 4, sqrt(5.0));

    test_one_lp<LineString, Polygon, LineString>("case5", poly_simplex, "LINESTRING(0 1,3 4)", 1, 2, sqrt(2.0));
    test_one_lp<LineString, Polygon, LineString>("case6", "POLYGON((2 0,2 4,3 4,3 1,4 1,4 3,5 3,5 1,6 1,6 3,7 3,7 1,8 1,8 3,9 3,9 0,2 0))", "LINESTRING(1 1,10 3)", 4, 8,
            // Pieces are 1 x 2/9:
            4.0 * sqrt(1.0 + 4.0/81.0));
    test_one_lp<LineString, Polygon, LineString>("case7", poly_simplex, "LINESTRING(1.5 1.5,2.5 2.5)", 1, 2, sqrt(2.0));
    test_one_lp<LineString, Polygon, LineString>("case8", poly_simplex, "LINESTRING(1 0,2 0)", 0, 0, 0.0);

    std::string const poly_9 = "POLYGON((1 1,1 4,4 4,4 1,1 1))";
    test_one_lp<LineString, Polygon, LineString>("case9", poly_9, "LINESTRING(0 1,1 2,2 2)", 1, 2, 1.0);
    test_one_lp<LineString, Polygon, LineString>("case10", poly_9, "LINESTRING(0 1,1 2,0 2)", 0, 0, 0.0);
    test_one_lp<LineString, Polygon, LineString>("case11", poly_9, "LINESTRING(2 2,4 2,3 3)", 1, 3, 2.0 + sqrt(2.0));
    test_one_lp<LineString, Polygon, LineString>("case12", poly_9, "LINESTRING(2 3,4 4,5 6)", 1, 2, sqrt(5.0));

    test_one_lp<LineString, Polygon, LineString>("case13", poly_9, "LINESTRING(3 2,4 4,2 3)", 1, 3, 2.0 * sqrt(5.0));
    test_one_lp<LineString, Polygon, LineString>("case14", poly_9, "LINESTRING(5 6,4 4,6 5)", 0, 0, 0.0);
    test_one_lp<LineString, Polygon, LineString>("case15", poly_9, "LINESTRING(0 2,1 2,1 3,0 3)", 1, 2, 1.0);
    test_one_lp<LineString, Polygon, LineString>("case16", poly_9, "LINESTRING(2 2,1 2,1 3,2 3)", 1, 4, 3.0);

    std::string const angly = "LINESTRING(2 2,2 1,4 1,4 2,5 2,5 3,4 3,4 4,5 4,3 6,3 5,2 5,2 6,0 4)";
    // PROPERTIES CHANGED BY switch_to_integer
    // TODO test_one_lp<LineString, Polygon, LineString>("case17", "POLYGON((1 1,1 5,4 5,4 1,1 1))", angly, 3, 8, 6.0);
    test_one_lp<LineString, Polygon, LineString>("case18", "POLYGON((1 1,1 5,5 5,5 1,1 1))", angly, 2, 12, 10.0 + sqrt(2.0));
    test_one_lp<LineString, Polygon, LineString>("case19", poly_9, "LINESTRING(1 2,1 3,0 3)", 1, 2, 1.0);
    test_one_lp<LineString, Polygon, LineString>("case20", poly_9, "LINESTRING(1 2,1 3,2 3)", 1, 3, 2.0);

    test_one_lp<LineString, Polygon, LineString>("case21",
        "POLYGON((2 3,-9 -7,12 -13,2 3))",
        "LINESTRING(-1.3 0,-15 0,-1.3 0)",
         0, 0, 0);

    test_one_lp<LineString, Polygon, LineString>("case22",
        "POLYGON((0 0,0 10,10 10,10 0,0 0))",
        "LINESTRING(5 5,-10 5,5 5)",
         2, 4, 10);

    test_one_lp<LineString, Polygon, LineString>("case22a",
        "POLYGON((0 0,0 10,10 10,10 0,0 0))",
        "LINESTRING(1 1,5 5,-10 5,5 5,6 6)",
         2, 6, 17.071068);

    test_one_lp<LineString, Polygon, LineString>("case23",
        "POLYGON((0 0,0 10,10 10,10 0,0 0))",
        "LINESTRING(-10 5,5 5,-10 5)",
         1, 3, 10);

    test_one_lp<LineString, Polygon, LineString>("case23a",
        "POLYGON((0 0,0 10,10 10,10 0,0 0))",
        "LINESTRING(-20 10,-10 5,5 5,-10 5,-20 -10)",
         1, 3, 10);

    test_one_lp<LineString, Polygon, LineString>("case24",
        "POLYGON((0 0,0 10,10 10,10 0,0 0))",
        "LINESTRING(0 5,5 5,0 5)",
         1, 3, 10);

    test_one_lp<LineString, Polygon, LineString>("case24",
        "POLYGON((0 0,0 10,10 10,10 0,0 0))",
        "LINESTRING(0 5,5 5,1 1,9 1,5 5,0 5)",
         1, 6, 29.313708);

    test_one_lp<LineString, Polygon, LineString>("case25",
        "POLYGON((0 0,0 10,10 10,10 0,0 0))",
        "LINESTRING(5 5,0 5,5 5)",
         1, 3, 10);

    test_one_lp<LineString, Polygon, LineString>("case25a",
        "POLYGON((0 0,0 10,10 10,10 0,0 0))",
        "LINESTRING(-10 10,5 5,0 5,5 5,20 10)",
         1, 4, 20.540925);

    test_one_lp<LineString, Polygon, LineString>("case25b",
        "POLYGON((0 0,0 10,10 10,10 0,0 0))",
        "LINESTRING(-10 10,5 5,1 5,5 5,20 10)",
         1, 4, 18.540925);

    test_one_lp<LineString, Polygon, LineString>("case25c",
        "POLYGON((0 0,0 10,10 10,10 0,0 0))",
        "LINESTRING(-10 10,5 5,-1 5,5 5,20 10)",
         2, 6, 20.540925);

    test_one_lp<LineString, Polygon, LineString>("case26",
        "POLYGON((0 0,0 10,10 10,10 0,0 0))",
        "LINESTRING(-5 5,0 5,-5 5)",
         0, 0, 0);

    test_one_lp<LineString, Polygon, LineString>("case26a",
        "POLYGON((0 0,0 10,10 10,10 0,0 0))",
        "LINESTRING(-10 10,-5 5,0 5,-5 5,-10 -10)",
         0, 0, 0);

    test_one_lp<LineString, Polygon, LineString>("case27",
        "POLYGON((0 0,0 10,10 10,10 0,0 0))",
        "LINESTRING(5 5,0 5,5 5,5 4,0 4,5 4)",
         1, 6, 21.0);

    test_one_lp<LineString, Polygon, LineString>("case28",
        "POLYGON((0 0,0 10,10 10,10 0,0 0))",
        "LINESTRING(5 5,0 5,5 5,5 4,0 4,5 3)",
         1, 6, 21.099019);

    test_one_lp<LineString, Polygon, LineString>("case29",
        "POLYGON((5 5,15 15,15 5,5 5))",
        "LINESTRING(0 0,10 10)",
        1, 2, 5 * std::sqrt(2.0));

    // PROPERTIES CHANGED BY switch_to_integer
    // TODO test_one_lp<LineString, Polygon, LineString>("case21", poly_9, "LINESTRING(1 2,1 4,4 4,4 1,2 1,2 2)", 1, 6, 11.0);

    // Compile test - arguments in any order:
    test_one<LineString, Polygon, LineString>("simplex", poly_simplex, "LINESTRING(0 2,4 2)", 1, 2, 2.0);
    test_one<LineString, LineString, Polygon>("simplex", "LINESTRING(0 2,4 2)", poly_simplex, 1, 2, 2.0);

    typedef typename bg::point_type<Polygon>::type Point;
    test_one<LineString, bg::model::ring<Point>, LineString>("simplex", poly_simplex, "LINESTRING(0 2,4 2)", 1, 2, 2.0);

}


template <typename Linestring, typename Box>
void test_linear_box()
{
    typedef bg::model::multi_linestring<Linestring> multi_linestring_type;

    test_one_lp<Linestring, Box, Linestring>
        ("case-l-b-01",
         "BOX(-10 -10,10 10)",
         "LINESTRING(-20 -20, 0 0,20 20)",
         1, 3, 20 * sqrt(2.0));

    test_one_lp<Linestring, Box, Linestring>
        ("case-l-b-02",
         "BOX(-10 -10,10 10)",
         "LINESTRING(-20 -20, 20 20)",
         1, 2, 20.0 * sqrt(2.0));

    test_one_lp<Linestring, Box, Linestring>
        ("case-l-b-02",
         "BOX(-10 -10,10 10)",
         "LINESTRING(-20 -20, 20 20,15 0,0 -15)",
         2, 4, 25.0 * sqrt(2.0));

    test_one_lp<Linestring, Box, multi_linestring_type>
        ("case-ml-b-01",
         "BOX(-10 -10,10 10)",
         "MULTILINESTRING((-20 -20, 20 20),(0 -15,15 0))",
         2, 4, 25.0 * sqrt(2.0));
}


template <typename P>
void test_all()
{
    typedef bg::model::linestring<P> linestring;
    typedef bg::model::polygon<P> polygon;
    typedef bg::model::box<P> box;
    typedef bg::model::segment<P> segment;

    typedef bg::model::polygon<P, false> polygon_ccw;
    typedef bg::model::polygon<P, true, false> polygon_open;
    typedef bg::model::polygon<P, false, false> polygon_ccw_open;
    boost::ignore_unused<polygon_ccw, polygon_open, polygon_ccw_open>();

    ut_settings ignore_validity;
    ignore_validity.test_validity = false;

    std::string clip = "box(2 2,8 8)";

    test_areal_linear<polygon, linestring>();
#if ! defined(BOOST_GEOMETRY_TEST_ONLY_ONE_TYPE)
    test_areal_linear<polygon_open, linestring>();
    test_areal_linear<polygon_ccw, linestring>();
    test_areal_linear<polygon_ccw_open, linestring>();
#endif

    test_linear_box<linestring, box>();

    // Test polygons clockwise and counter clockwise
    test_areal<polygon>();

#if ! defined(BOOST_GEOMETRY_TEST_ONLY_ONE_TYPE)
    test_areal<polygon_ccw>();
    test_areal<polygon_open>();
    test_areal<polygon_ccw_open>();
#endif

    test_areal_clip<polygon, box>();
#if ! defined(BOOST_GEOMETRY_TEST_ONLY_ONE_TYPE)
    test_areal_clip<polygon_ccw, box>();
#endif

#if defined(TEST_FAIL_DIFFERENT_ORIENTATIONS)
    // Should NOT compile
    // NOTE: this can probably be relaxed later on.
    test_one<polygon, polygon_ccw, polygon>("simplex_normal",
        simplex_normal[0], simplex_normal[1],
        1, 7, 5.47363293);
    // Output ccw, nyi (should be just reversing afterwards)
    test_one<polygon, polygon, polygon_ccw>("simplex_normal",
        simplex_normal[0], simplex_normal[1],
        1, 7, 5.47363293);
#endif

       // Basic check: box/linestring, is clipping OK? should compile in any order
    test_one<linestring, linestring, box>("llb", "LINESTRING(0 0,10 10)", clip, 1, 2, sqrt(2.0 * 6.0 * 6.0));
    test_one<linestring, box, linestring>("lbl", clip, "LINESTRING(0 0,10 10)", 1, 2, sqrt(2.0 * 6.0 * 6.0));

    // Box/segment
    test_one<linestring, segment, box>("lsb", "LINESTRING(0 0,10 10)", clip, 1, 2, sqrt(2.0 * 6.0 * 6.0));
    test_one<linestring, box, segment>("lbs", clip, "LINESTRING(0 0,10 10)", 1, 2, sqrt(2.0 * 6.0 * 6.0));

    // Completely inside
    test_one<linestring, linestring, box>("llbi", "LINESTRING(3 3,7 7)", clip, 1, 2, sqrt(2.0 * 4.0 * 4.0));

    // Completely outside
    test_one<linestring, linestring, box>("llbo", "LINESTRING(9 9,10 10)", clip, 0, 0, 0.0);

    // Touching with point (-> output linestring with ONE point)
    test_one<linestring, linestring, box>("llb_touch", "LINESTRING(8 8,10 10)", clip, 1, 1, 0.0, ignore_validity);

    // Along border
    test_one<linestring, linestring, box>("llb_along", "LINESTRING(2 2,2 8)", clip, 1, 2, 6.0);

    // Outputting two lines (because of 3-4-5 constructions (0.3,0.4,0.5)
    // which occur 4 times, the length is expected to be 2.0)
    test_one<linestring, linestring, box>("llb_2", "LINESTRING(1.7 1.6,2.3 2.4,2.9 1.6,3.5 2.4,4.1 1.6)", clip, 2, 6, 4.0 * 0.5);

    // linear
    test_one<P, linestring, linestring>("llp1", "LINESTRING(0 0,1 1)", "LINESTRING(0 1,1 0)", 1, 1, 0.0);
    test_one<P, segment, segment>("ssp1", "LINESTRING(0 0,1 1)", "LINESTRING(0 1,1 0)", 1, 1, 0.0);
    test_one<P, linestring, linestring>("llp2", "LINESTRING(0 0,1 1)", "LINESTRING(0 0,2 2)", 2, 2, 0.0);

    // polygons outputing points
    //test_one<P, polygon, polygon>("ppp1", simplex_normal[0], simplex_normal[1], 1, 7, 5.47363293);

    test_boxes<box>("box(2 2,8 8)", "box(4 4,10 10)", 16, true);
    test_boxes<box>("box(2 2,8 7)", "box(4 4,10 10)", 12, true);
    test_boxes<box>("box(2 2,8 7)", "box(14 4,20 10)", 0, false);
    test_boxes<box>("box(2 2,4 4)", "box(4 4,8 8)", 0, true);

    test_point_output<P>();


    /*
    test_one<polygon, box, polygon>(99, "box(115041.10 471900.10, 118334.60 474523.40)",
            "POLYGON ((115483.40 474533.40, 116549.40 474059.20, 117199.90 473762.50, 117204.90 473659.50, 118339.40 472796.90, 118334.50 472757.90, 118315.10 472604.00, 118344.60 472520.90, 118277.90 472419.10, 118071.40 472536.80, 118071.40 472536.80, 117943.10 472287.70, 117744.90 472248.40, 117708.00 472034.50, 117481.90 472056.90, 117481.90 472056.90, 117272.30 471890.10, 117077.90 472161.20, 116146.60 473054.50, 115031.10 473603.30, 115483.40 474533.40))",
                1, 26, 3727690.74);
    */

}

void test_pointer_version()
{
    std::vector<test::test_point_xy*> ln;
    test::test_point_xy* p;
    p = new test::test_point_xy; p->x = 0; p->y = 0; ln.push_back(p);
    p = new test::test_point_xy; p->x = 10; p->y = 10; ln.push_back(p);

    bg::model::box<bg::model::d2::point_xy<double> > box;
    bg::assign_values(box, 2, 2, 8, 8);

    typedef bg::model::linestring<bg::model::d2::point_xy<double> > output_type;
    std::vector<output_type> clip;
    bg::detail::intersection::intersection_insert<output_type>(box, ln, std::back_inserter(clip));

    double length = 0;
    std::size_t n = 0;
    for (std::vector<output_type>::const_iterator it = clip.begin();
            it != clip.end(); ++it)
    {
        length += bg::length(*it);
        n += bg::num_points(*it);
    }

    BOOST_CHECK_EQUAL(clip.size(), 1u);
    BOOST_CHECK_EQUAL(n, 2u);
    BOOST_CHECK_CLOSE(length, sqrt(2.0 * 6.0 * 6.0), 0.001);

    for (std::size_t i = 0; i < ln.size(); i++)
    {
        delete ln[i];
    }
}


template <typename P>
void test_exception()
{
    typedef bg::model::polygon<P> polygon;

    try
    {
        // Define polygon with a spike (= invalid)
        std::string spike = "POLYGON((0 0,0 4,2 4,2 6,2 4,4 4,4 0,0 0))";

        test_one<polygon, polygon, polygon>("with_spike",
            simplex_normal[0], spike,
            0, 0, 0);
    }
    catch(bg::overlay_invalid_input_exception const& )
    {
        return;
    }
    BOOST_CHECK_MESSAGE(false, "No exception thrown");
}

template <typename Point>
void test_rational()
{
    typedef bg::model::polygon<Point> polygon;
    test_one<polygon, polygon, polygon>("simplex_normal",
        simplex_normal[0], simplex_normal[1],
        1, 7, 5.47363293);
}


template <typename P>
void test_boxes_per_d(P const& min1, P const& max1, P const& min2, P const& max2, bool expected_result)
{
    typedef bg::model::box<P> box;
    
    box box_out;
    bool detected = bg::intersection(box(min1, max1), box(min2, max2), box_out);

    BOOST_CHECK_EQUAL(detected, expected_result);
    if ( detected && expected_result )
    {
        BOOST_CHECK( bg::equals(box_out, box(min2,max1)) );
    }
}

template <typename CoordinateType>
void test_boxes_nd()
{
    typedef bg::model::point<CoordinateType, 1, bg::cs::cartesian> p1;
    typedef bg::model::point<CoordinateType, 2, bg::cs::cartesian> p2;
    typedef bg::model::point<CoordinateType, 3, bg::cs::cartesian> p3;

    test_boxes_per_d(p1(0), p1(5), p1(3), p1(6), true);
    test_boxes_per_d(p2(0,0), p2(5,5), p2(3,3), p2(6,6), true);
    test_boxes_per_d(p3(0,0,0), p3(5,5,5), p3(3,3,3), p3(6,6,6), true);
}


template <typename CoordinateType>
void test_ticket_10868(std::string const& wkt_out)
{
    typedef bg::model::point<CoordinateType, 2, bg::cs::cartesian> point_type;
    typedef bg::model::polygon
        <
            point_type, /*ClockWise*/false, /*Closed*/false
        > polygon_type;
    typedef bg::model::multi_polygon<polygon_type> multipolygon_type;

    polygon_type polygon1;
    bg::read_wkt(ticket_10868[0], polygon1);
    polygon_type polygon2;
    bg::read_wkt(ticket_10868[1], polygon2);

    multipolygon_type multipolygon_out;
    bg::intersection(polygon1, polygon2, multipolygon_out);
    std::stringstream stream;
    stream << bg::wkt(multipolygon_out);

    BOOST_CHECK_EQUAL(stream.str(), wkt_out);

    test_one<polygon_type, polygon_type, polygon_type>("ticket_10868",
        ticket_10868[0], ticket_10868[1],
        1, 7, 20266195244586.0);
}

int test_main(int, char* [])
{
    test_all<bg::model::d2::point_xy<double> >();

#if ! defined(BOOST_GEOMETRY_TEST_ONLY_ONE_TYPE)
    test_all<bg::model::d2::point_xy<float> >();

#if defined(HAVE_TTMATH)
    std::cout << "Testing TTMATH" << std::endl;
    test_all<bg::model::d2::point_xy<ttmath_big> >();
#endif

#endif

    // Commented, because exception is now disabled:
    // test_exception<bg::model::d2::point_xy<double> >();

    test_pointer_version();
#if ! defined(BOOST_GEOMETRY_RESCALE_TO_ROBUST)
    test_rational<bg::model::d2::point_xy<boost::rational<int> > >();
#endif

    test_boxes_nd<double>();

#ifdef BOOST_GEOMETRY_TEST_INCLUDE_FAILING_TESTS
    // ticket #10868 still fails for 32-bit integers
    test_ticket_10868<int32_t>("MULTIPOLYGON(((33520458 6878575,33480192 14931538,31446819 18947953,30772384 19615678,30101303 19612322,30114725 16928001,33520458 6878575)))");

#if !defined(BOOST_NO_INT64) || defined(BOOST_HAS_INT64_T) || defined(BOOST_HAS_MS_INT64)
    test_ticket_10868<int64_t>("MULTIPOLYGON(((33520458 6878575,33480192 14931538,31446819 18947953,30772384 19615678,30101303 19612322,30114725 16928001,33520458 6878575)))");
#endif

    if (BOOST_GEOMETRY_CONDITION(sizeof(long) * CHAR_BIT >= 64))
    {
        test_ticket_10868<long>("MULTIPOLYGON(((33520458 6878575,33480192 14931538,31446819 18947953,30772384 19615678,30101303 19612322,30114725 16928001,33520458 6878575)))");
    }

#if defined(BOOST_HAS_LONG_LONG)
    test_ticket_10868<boost::long_long_type>("MULTIPOLYGON(((33520458 6878575,33480192 14931538,31446819 18947953,30772384 19615678,30101303 19612322,30114725 16928001,33520458 6878575)))");
#endif
#endif

    return 0;
}<|MERGE_RESOLUTION|>--- conflicted
+++ resolved
@@ -347,24 +347,22 @@
         case_102[0], case_102[1],
         0, -1, 3.1875);
 
-<<<<<<< HEAD
-#ifdef BOOST_GEOMETRY_INCLUDE_SELF_TURNS
-    TEST_INTERSECTION(case_103, 2, -1, 3.5);
-    TEST_INTERSECTION(case_104, 3, -1, 3.0);
-#else
-    TEST_INTERSECTION_IGNORE(case_103, 0, -1, 3.5);
-    TEST_INTERSECTION_IGNORE(case_104, 0, -1, 3.0);
-#endif
-
-    TEST_INTERSECTION(case_105, 1, 34, 76.0);
-=======
     test_one<Polygon, Polygon, Polygon>("case_103",
         case_103[0], case_103[1],
         1, -1, 0.5);
     test_one<Polygon, Polygon, Polygon>("case_104",
         case_104[0], case_104[1],
         0, -1, 0.0);
->>>>>>> 9cf8f1ef
+
+#ifdef BOOST_GEOMETRY_INCLUDE_SELF_TURNS
+    TEST_INTERSECTION(case_103m, 2, -1, 3.5);
+    TEST_INTERSECTION(case_104m, 3, -1, 3.0);
+#else
+    TEST_INTERSECTION_IGNORE(case_103m, 0, -1, 3.5);
+    TEST_INTERSECTION_IGNORE(case_104m, 0, -1, 3.0);
+#endif
+
+    TEST_INTERSECTION(case_105m, 1, 34, 76.0);
 
     test_one<Polygon, Polygon, Polygon>("mysql_21964049",
         mysql_21964049[0], mysql_21964049[1],
