// Boost.Geometry (aka GGL, Generic Geometry Library)
// Unit Test

// Copyright (c) 2010-2011 Barend Gehrels, Amsterdam, the Netherlands.

// Use, modification and distribution is subject to the Boost Software License,
// Version 1.0. (See accompanying file LICENSE_1_0.txt or copy at
// http://www.boost.org/LICENSE_1_0.txt)

//#define BOOST_GEOMETRY_CHECK_WITH_POSTGIS

//#define BOOST_GEOMETRY_DEBUG_SEGMENT_IDENTIFIER
//#define BOOST_GEOMETRY_DEBUG_INTERSECTION
//#define BOOST_GEOMETRY_DEBUG_TRAVERSE
//#define BOOST_GEOMETRY_DEBUG_FOLLOW
//#define BOOST_GEOMETRY_DEBUG_ASSEMBLE
//#define BOOST_GEOMETRY_DEBUG_IDENTIFIER


#include <iostream>
#include <string>
#include <iomanip>

#include <boost/geometry/algorithms/correct.hpp>
#include <boost/geometry/algorithms/perimeter.hpp>

#include <boost/geometry/multi/algorithms/correct.hpp>
#include <boost/geometry/multi/algorithms/intersection.hpp>
#include <boost/geometry/multi/algorithms/within.hpp>
#include <boost/geometry/multi/io/wkt/wkt.hpp>

#include <boost/geometry/geometries/point_xy.hpp>

//#include <boost/geometry/extensions/gis/io/wkb/read_wkb.hpp>
//#include <boost/geometry/extensions/gis/io/wkb/utility.hpp>

#include <algorithms/test_difference.hpp>
#include <algorithms/test_overlay.hpp>
#include <algorithms/overlay/overlay_cases.hpp>
#include <multi/algorithms/overlay/multi_overlay_cases.hpp>


#ifdef HAVE_TTMATH
#  include <boost/geometry/extensions/contrib/ttmath_stub.hpp>
#endif



template <typename Polygon, typename LineString>
void test_areal_linear()
{
    std::string const poly_simplex = "POLYGON((1 1,1 3,3 3,3 1,1 1))";
    test_one_lp<LineString, LineString, Polygon>("simplex", "LINESTRING(0 2,4 2)", poly_simplex, 2, 4, 2.0);
    test_one_lp<LineString, LineString, Polygon>("case2",  "LINESTRING(0 1,4 3)", poly_simplex, 2, 4, sqrt(5.0));
    test_one_lp<LineString, LineString, Polygon>("case3", "LINESTRING(0 1,1 2,3 2,4 3,6 3,7 4)", "POLYGON((2 0,2 5,5 5,5 0,2 0))", 2, 6, 2.0 + 2.0 * sqrt(2.0));
    test_one_lp<LineString, LineString, Polygon>("case4", "LINESTRING(1 1,3 2,1 3)", "POLYGON((0 0,0 4,2 4,2 0,0 0))", 1, 3, sqrt(5.0));

    test_one_lp<LineString, LineString, Polygon>("case5", "LINESTRING(0 1,3 4)", poly_simplex, 2, 4, 2.0 * sqrt(2.0));
    test_one_lp<LineString, LineString, Polygon>("case6", "LINESTRING(1 1,10 3)", "POLYGON((2 0,2 4,3 4,3 1,4 1,4 3,5 3,5 1,6 1,6 3,7 3,7 1,8 1,8 3,9 3,9 0,2 0))", 5, 10, 
            // Pieces are 1 x 2/9:
            5.0 * sqrt(1.0 + 4.0/81.0));


    test_one_lp<LineString, LineString, Polygon>("case7", "LINESTRING(1.5 1.5,2.5 2.5)", poly_simplex, 0, 0, 0.0);
    test_one_lp<LineString, LineString, Polygon>("case8", "LINESTRING(1 0,2 0)", poly_simplex, 1, 2, 1.0);

    std::string const poly_9 = "POLYGON((1 1,1 4,4 4,4 1,1 1))";
    test_one_lp<LineString, LineString, Polygon>("case9", "LINESTRING(0 1,1 2,2 2)", poly_9, 1, 2, sqrt(2.0));
    test_one_lp<LineString, LineString, Polygon>("case10", "LINESTRING(0 1,1 2,0 2)", poly_9, 1, 3, 1.0 + sqrt(2.0));
    test_one_lp<LineString, LineString, Polygon>("case11", "LINESTRING(2 2,4 2,3 3)", poly_9, 0, 0, 0.0);
    test_one_lp<LineString, LineString, Polygon>("case12", "LINESTRING(2 3,4 4,5 6)", poly_9, 1, 2, sqrt(5.0));

    test_one_lp<LineString, LineString, Polygon>("case13", "LINESTRING(3 2,4 4,2 3)", poly_9, 0, 0, 0.0);
    test_one_lp<LineString, LineString, Polygon>("case14", "LINESTRING(5 6,4 4,6 5)", poly_9, 1, 3, 2.0 * sqrt(5.0));

    //return;
    // The rest compiles but is NOT yet correct

    test_one_lp<LineString, LineString, Polygon>("case15", "LINESTRING(0 2,1 2,1 3,0 3)", poly_9, 2, 4, 2.0);
    test_one_lp<LineString, LineString, Polygon>("case16", "LINESTRING(2 2,1 2,1 3,2 3)", poly_9, 0, 0, 0.0);

    std::string const angly = "LINESTRING(2 2,2 1,4 1,4 2,5 2,5 3,4 3,4 4,5 4,3 6,3 5,2 5,2 6,0 4)";
    test_one_lp<LineString, LineString, Polygon>("case17", angly, "POLYGON((1 1,1 5,4 5,4 1,1 1))", 3, 11, 6.0 + 4.0 * sqrt(2.0));
    test_one_lp<LineString, LineString, Polygon>("case18", angly, "POLYGON((1 1,1 5,5 5,5 1,1 1))", 2, 6, 2.0 + 3.0 * sqrt(2.0));
    test_one_lp<LineString, LineString, Polygon>("case19", "LINESTRING(1 2,1 3,0 3)", poly_9, 1, 2, 1.0);
    test_one_lp<LineString, LineString, Polygon>("case20", "LINESTRING(1 2,1 3,2 3)", poly_9, 0, 0, 0.0);

    test_one_lp<LineString, LineString, Polygon>("case21", "LINESTRING(1 2,1 4,4 4,4 1,2 1,2 2)", poly_9, 0, 0, 0.0);
}

template <typename P>
void test_all()
{
    typedef bg::model::box<P> box;
    typedef bg::model::polygon<P> polygon;
    typedef bg::model::linestring<P> linestring;
    typedef bg::model::ring<P> ring;

    typedef typename bg::coordinate_type<P>::type ct;
<<<<<<< HEAD
=======

    test_areal_linear<polygon, linestring>();

>>>>>>> 093427bd

    test_one<polygon, polygon, polygon>("simplex_normal",
        simplex_normal[0], simplex_normal[1],
        3, 3, 2.52636706856656,
        3, 3, 3.52636706856656);

    test_one<polygon, polygon, polygon>("simplex_with_empty",
        simplex_normal[0], polygon_empty,
        1, 4, 8.0,
        0, 0, 0.0);

    test_one<polygon, polygon, polygon>(
            "star_ring", example_star, example_ring,
            5, 22, 1.1901714,
            5, 27, 1.6701714);

    test_one<polygon, polygon, polygon>("two_bends",
        two_bends[0], two_bends[1],
        1, 7, 8.0,
        1, 7, 8.0);

    test_one<polygon, polygon, polygon>("star_comb_15",
        star_comb_15[0], star_comb_15[1],
        30, 150, 227.658275102812,
        30, 150, 480.485775259312);

    test_one<polygon, polygon, polygon>("new_hole",
        new_hole[0], new_hole[1],
        1, 10, 7.0,
        1, 10, 14.0);


    test_one<polygon, polygon, polygon>("crossed",
        crossed[0], crossed[1],
        1, 0, 19.5,
        1, 0, 2.5);

    test_one<polygon, polygon, polygon>("disjoint",
        disjoint[0], disjoint[1],
        1, 5, 1.0,
        1, 5, 1.0);

    test_one<polygon, polygon, polygon>("distance_zero",
        distance_zero[0], distance_zero[1],
        2, 0, 8.7048386,
        if_typed<ct, float>(1, 2), // The too small one is discarded for floating point
        0, 0.0098387);


    test_one<polygon, polygon, polygon>("equal_holes_disjoint",
        equal_holes_disjoint[0], equal_holes_disjoint[1],
        1, 0, 9.0,
        1, 0, 9.0);

    test_one<polygon, polygon, polygon>("only_hole_intersections1",
        only_hole_intersections[0], only_hole_intersections[1],
        2, 0,  1.9090909,
        4, 0, 10.9090909);

    test_one<polygon, polygon, polygon>("only_hole_intersection2",
        only_hole_intersections[0], only_hole_intersections[2],
        3, 0, 30.9090909,
        4, 0, 10.9090909);

    test_one<polygon, polygon, polygon>("first_within_second",
        first_within_second[1], first_within_second[0],
        1, 1, 24,
        0, 0, 0);

    test_one<polygon, polygon, polygon>("fitting",
        fitting[0], fitting[1],
        1, 0, 21.0,
        1, 0, 4.0);

    test_one<polygon, polygon, polygon>("identical",
        identical[0], identical[1],
        0, 0, 0.0,
        0, 0, 0.0);

    test_one<polygon, polygon, polygon>("intersect_exterior_and_interiors_winded",
        intersect_exterior_and_interiors_winded[0], intersect_exterior_and_interiors_winded[1],
        4, 0, 11.533333,
        5, 0, 29.783333);

    test_one<polygon, polygon, polygon>("intersect_holes_intersect_and_disjoint",
        intersect_holes_intersect_and_disjoint[0], intersect_holes_intersect_and_disjoint[1],
        2, 0, 15.75,
        3, 0, 6.75);

    test_one<polygon, polygon, polygon>("intersect_holes_intersect_and_touch",
        intersect_holes_intersect_and_touch[0], intersect_holes_intersect_and_touch[1],
        3, 0, 16.25,
        3, 0, 6.25);

    test_one<polygon, polygon, polygon>("intersect_holes_new_ring",
        intersect_holes_new_ring[0], intersect_holes_new_ring[1],
        3, 0, 9.8961,
        4, 0, 121.8961, 0.01);

    test_one<polygon, polygon, polygon>("first_within_hole_of_second",
        first_within_hole_of_second[0], first_within_hole_of_second[1],
        1, -1, 1,
        1, -1, 16);

    test_one<polygon, polygon, polygon>("intersect_holes_disjoint",
        intersect_holes_disjoint[0], intersect_holes_disjoint[1],
        2, 15, 16.0,
        2, 15, 6.0);

    test_one<polygon, polygon, polygon>("intersect_holes_intersect",
        intersect_holes_intersect[0], intersect_holes_intersect[1],
        2, 14, 15.75,
        2, 14, 5.75);

    test_one<polygon, polygon, polygon>(
            "case4", case_4[0], case_4[1],
            6, 22, 2.77878787878788,
            4, 27, 4.77878787878788);

    test_one<polygon, polygon, polygon>(
            "case5", case_5[0], case_5[1],
            8, 22, 2.43452380952381,
            7, 27, 3.18452380952381);

    test_one<polygon, polygon, polygon>("winded",
        winded[0], winded[1],
        3, 1, 61,
        1, 0, 13);

    test_one<polygon, polygon, polygon>("within_holes_disjoint",
        within_holes_disjoint[0], within_holes_disjoint[1],
        2, 1, 25,
        1, 0, 1);

    test_one<polygon, polygon, polygon>("side_side",
        side_side[0], side_side[1],
        1, 0, 1,
        1, 0, 1);

    /*** TODO: self-tangencies for difference
    test_one<polygon, polygon, polygon>("wrapped_a",
        wrapped[0], wrapped[1],
        3, 1, 61,
        1, 0, 13);

    test_one<polygon, polygon, polygon>("wrapped_b",
        wrapped[0], wrapped[2],
        3, 1, 61,
        1, 0, 13);
    ***/

#ifdef _MSC_VER
    // Isovist (submitted by Brandon during Formal Review)
    test_one<polygon, polygon, polygon>("isovist",
        isovist1[0], isovist1[1],
        4, 0, 0.279121891701124,
        4, 0, 224.889211358929,
        0.01);

    test_one<polygon, polygon, polygon>("ggl_list_20110306_javier",
        ggl_list_20110306_javier[0], ggl_list_20110306_javier[1],
        1, 0, 71495.3331,
        2, 0, 8960.49049); 
#endif
        
    test_one<polygon, polygon, polygon>("ggl_list_20110307_javier",
        ggl_list_20110307_javier[0], ggl_list_20110307_javier[1],
        1, 0, 16815.6,
        1, 0, 3200.4,
        0.01);

    test_one<polygon, polygon, polygon>("ggl_list_20110716_enrico",
        ggl_list_20110716_enrico[0], ggl_list_20110716_enrico[1],
        3, 0, 35723.8506317139,
        1, 0, 58456.4964294434
        );
<<<<<<< HEAD

    test_one<polygon, polygon, polygon>("ggl_list_20110820_christophe",
        ggl_list_20110820_christophe[0], ggl_list_20110820_christophe[1],
        1, 0, 2.8570121719168924,
        1, 0, 64.498061986388564); 
=======
>>>>>>> 093427bd

    test_one<polygon, polygon, polygon>("ggl_list_20110820_christophe",
        ggl_list_20110820_christophe[0], ggl_list_20110820_christophe[1],
        1, 0, 2.8570121719168924,
        1, 0, 64.498061986388564); 



#ifdef _MSC_VER
    // 2011-07-02
    // Interesting FP-precision case.
    // sql server gives: 6.62295817619452E-05
    // PostGIS gives: 0.0 (no output)
    // Boost.Geometry gives results depending on FP-type, and compiler, and operating system.
    // For double, it is zero (skipped). On gcc/Linux, for float either.
    // Because we cannot predict this, we only test for MSVC
    test_one<polygon, polygon, polygon>("ggl_list_20110627_phillip",
        ggl_list_20110627_phillip[0], ggl_list_20110627_phillip[1],
        if_typed<ct, double>(0, 1), 0, 
            if_typed_tt<ct>(0.0000000000001105367, 0.0), 
        1, 0, 3577.40960816756,
        0.01
        );
#endif


#ifdef _MSC_VER
    // 2011-07-02
    // Interesting FP-precision case.
    // sql server gives: 6.62295817619452E-05
    // PostGIS gives: 0.0 (no output)
    // Boost.Geometry gives results depending on FP-type, and compiler, and operating system.
    // For double, it is zero (skipped). On gcc/Linux, for float either.
    // Because we cannot predict this, we only test for MSVC
    test_one<polygon, polygon, polygon>("ggl_list_20110627_phillip",
        ggl_list_20110627_phillip[0], ggl_list_20110627_phillip[1],
        if_typed<ct, double>(0, 1), 0, 
            if_typed_tt<ct>(0.0000000000001105367, 0.0), 
        1, 0, 3577.40960816756,
        0.01
        );
#endif

    // Other combi's
    {
        test_one<polygon, polygon, ring>(
                "star_ring_ring", example_star, example_ring,
                5, 22, 1.1901714, 5, 27, 1.6701714);

        test_one<polygon, ring, polygon>(
                "ring_star_ring", example_ring, example_star,
                5, 22, 1.6701714, 5, 27, 1.1901714);

        static std::string const clip = "POLYGON((2.5 0.5,5.5 2.5))";

        test_one<polygon, box, ring>("star_box",
            clip, example_star,
            4, 11, 2.833333, 4, 11, 0.833333);

        test_one<polygon, ring, box>("box_star",
            example_star, clip,
            4, 11, 0.833333, 4, 11, 2.833333);
    }

    // Counter clockwise
    {
        typedef bg::model::polygon<P, false> polygon_ccw;
        test_one<polygon, polygon_ccw, polygon_ccw>(
                "star_ring_ccw", example_star, example_ring,
                5, 22, 1.1901714, 5, 27, 1.6701714);
        test_one<polygon, polygon, polygon_ccw>(
                "star_ring_ccw1", example_star, example_ring,
                5, 22, 1.1901714, 5, 27, 1.6701714);
        test_one<polygon, polygon_ccw, polygon>(
                "star_ring_ccw2", example_star, example_ring,
                5, 22, 1.1901714, 5, 27, 1.6701714);
    }



    // Multi/box (should be moved to multi)
    {
        /* Tested with SQL Geometry:
                with viewy as (select geometry::STGeomFromText(
                        'MULTIPOLYGON(((0 1,2 5,5 3,0 1)),((1 1,5 2,5 0,1 1)))',0) as  p,
                  geometry::STGeomFromText(
                        'POLYGON((2 2,2 4,4 4,4 2,2 2))',0) as q)
                  
                select 
                    p.STDifference(q).STArea(),p.STDifference(q).STNumGeometries(),p.STDifference(q) as p_min_q,
                    q.STDifference(p).STArea(),q.STDifference(p).STNumGeometries(),q.STDifference(p) as q_min_p,
                    p.STSymDifference(q).STArea(),q.STSymDifference(p) as p_xor_q
                from viewy

        */
        typedef bg::model::multi_polygon<polygon> mp;

        static std::string const clip = "POLYGON((2 2,4 4))";

        test_one<polygon, box, mp>("simplex_multi_box_mp",
            clip, case_multi_simplex[0],
            2, -1, 0.53333333333, 3, -1, 8.53333333333);
        test_one<polygon, mp, box>("simplex_multi_mp_box",
            case_multi_simplex[0], clip,
            3, -1, 8.53333333333, 2, -1, 0.53333333333);

    }

    /***
    Experimental (cut), does not work:
    test_one<polygon, polygon, polygon>(
            "polygon_pseudo_line",
            "POLYGON((0 0,0 4,4 4,4 0,0 0))",
            "POLYGON((2 -2,2 -1,2 6,2 -2))",
            5, 22, 1.1901714,
            5, 27, 1.6701714);
    ***/
}

/*******
// To be moved to another file
template <typename T>
void test_difference_parcel_precision()
{
    typedef bg::model::d2::point_xy<T> point_type;
    typedef bg::model::polygon<point_type> polygon_type;
    typedef bg::model::linestring<point_type> linestring_type;
    typedef std::vector<boost::uint8_t> byte_vector;

    polygon_type parcel, buffer;

    {
        byte_vector wkb;
        bg::hex2wkb("0103000000010000001A00000023DBF97EE316064146B6F3FDD32513415A643BDFD216064175931804E225134196438B6C52150641C976BE9F34261341F6285C8F06150641022B871641261341F853E3A5D3140641E17A14AE50261341B81E85EBFB120641A4703D8A142713414E6210584D120641AC1C5A64602713414E621058431106414E621058C9271341A01A2FDD1B11064121B07268D8271341F4FDD478571006411904560ECF271341448B6CE7DD0F06418195438BC1271341F6285C8F6A0F06413BDF4F0DA72713410E2DB29D360F06416F1283C091271341E5D022DB070F0641F6285C0F7227134160E5D022DA0E06416F1283404F271341448B6CE7D30E0641F853E3A52427134154E3A59BE60E06411904568E07271341643BDF4F0C0F0641D7A3703DFC2613414A0C022B100F064125068115FB26134191ED7C3F310F0641B6F3FDD4F42613414C378941F11006414A0C022BA0261341EC51B81ECC1206413BDF4F0D40261341022B87167514064125068115F1251341B4C876BE8C160641C74B37897F25134121B07268C6160641508D976E7525134123DBF97EE316064146B6F3FDD3251341", std::back_inserter(wkb));
        bg::read_wkb(wkb.begin(), wkb.end(), parcel);
    }
    {
        byte_vector wkb;
        bg::hex2wkb("01030000000100000083000000000032FCD716064100009E998F25134100000706D81606410040A4998F2513410000DA0FD816064100C0E6998F2513410000A819D81606410080659A8F25134100806A23D816064100C0209B8F25134100801E2DD81606410080189C8F2513410000BE36D816064100404D9D8F25134100004540D816064100C0BE9E8F2513410000AF49D816064100806DA08F2513410000F752D8160641008059A28F2513410000195CD816064100C082A48F25134100800F65D81606410080E9A68F2513410000D66DD816064100408EA98F25134100006876D816064100C070AC8F2513410000C17ED8160641000091AF8F2513410080DC86D816064100C0EFB28F25134100009E8ED816064100C081B68F2513410080EC95D816064100803ABA8F2513410080C79CD8160641000018BE8F25134100002FA3D8160641008017C28F251341008022A9D8160641000037C68F2513410080A1AED8160641000074CA8F2513410000ACB3D81606410040CCCE8F251341000042B8D816064100403DD38F251341000062BCD81606410000C5D78F25134100000DC0D8160641000061DC8F251341000042C3D816064100000FE18F251341000001C6D81606410080CCE58F251341008049C8D8160641004097EA8F25134100001BCAD816064100006DEF8F251341008075CBD816064100804BF48F251341008058CCD8160641004030F98F2513410000C4CCD8160641000019FE8F2513410080B7CCD81606410080030390251341008032CCD81606410000ED0790251341000035CBD81606410000D40C902513410080BEC9D81606410040B511902513410000CFC7D816064100408F1690251341008065C5D816064100005F1B90251341008082C2D81606410080222090251341000025BFD81606410080D7249025134100004DBBD816064100807B29902513410080FAB6D816064100800C2E9025134100002DB2D816064100C08732902513410080E3ACD81606410000EB369025134100801EA7D81606410000343B902513410000DEA0D81606410080603F902513410080209AD816064100406E43902513410080209AC015064100406E43302613410080FC92C015064100004F473026134100008B8BC01506410040F64A302613410000D083C015064100C0634E302613410000D17BC0150641008097513026134100009273C015064100409154302613410000186BC015064100C050573026134100806762C01506410000D6593026134100808559C01506410000215C3026134100007650C01506410000315E3026134100003E47C015064100800660302613410000E23DC01506410000A1613026134100006734C015064100800063302613410080D12AC015064100C024643026134100002621C015064100800D653026134100006917C015064100C0BA653026134100809F0DC015064100402C66302613410000CE03C015064100006266302613410000F9F9BF15064100C05B6630261341000026F0BF1506410040196630261341000058E6BF15064100809A6530261341008095DCBF1506410040DF64302613410080E1D2BF1506410080E76330261341000042C9BF15064100C0B262302613410000BBBFBF1506410040416130261341000051B6BF1506410080925F30261341000009ADBF1506410080A65D302613410000E7A3BF15064100407D5B302613410080F09ABF150641008016593026134100002A92BF15064100C071563026134100009889BF15064100408F533026134100003F81BF15064100006F503026134100802379BF1506410040104D3026134100006271BF15064100407E49302613410080136ABF1506410080C5453026134100803863BF1506410000E841302613410000D15CBF1506410080E83D302613410080DD56BF1506410000C9393026134100805E51BF15064100008C35302613410000544CBF15064100C03331302613410000BE47BF15064100C0C22C3026134100009E43BF15064100003B28302613410000F33FBF15064100009F23302613410000BE3CBF1506410000F11E302613410000FF39BF1506410080331A302613410080B637BF15064100C06815302613410000E535BF150641000093103026134100808A34BF1506410080B40B302613410080A733BF15064100C0CF063026134100003C33BF1506410000E7013026134100804833BF1506410080FCFC2F2613410080CD33BF150641000013F82F2613410000CB34BF15064100002CF32F26134100804136BF15064100C04AEE2F26134100003138BF15064100C070E92F26134100809A3ABF1506410000A1E42F26134100807D3DBF1506410080DDDF2F2613410000DB40BF150641008028DB2F2613410000B344BF150641008084D62F26134100800549BF1506410080F3D12F2613410000D34DBF150641004078CD2F26134100801C53BF150641000015C92F2613410080E158BF1506410000CCC42F2613410000225FBF15064100809FC02F2613410080DF65BF15064100C091BC2F2613410080DF65D716064100C091BC8F2513410080036DD71606410000B1B88F25134100007574D716064100C009B58F2513410000307CD716064100409CB18F25134100002F84D7160641008068AE8F25134100006E8CD716064100C06EAB8F2513410000E894D71606410040AFA88F2513410080989DD716064100002AA68F25134100807AA6D71606410000DFA38F25134100008AAFD71606410000CFA18F2513410000C2B8D71606410080F99F8F25134100001EC2D716064100005F9E8F251341000099CBD71606410080FF9C8F25134100802ED5D71606410040DB9B8F2513410000DADED71606410080F29A8F251341000097E8D71606410040459A8F251341008060F2D716064100C0D3998F251341000032FCD716064100009E998F251341", std::back_inserter(wkb));
        bg::read_wkb(wkb.begin(), wkb.end(), buffer);
    }
    bg::correct(parcel);
    bg::correct(buffer);

    std::vector<polygon_type> pieces;
    bg::difference(parcel, buffer, pieces);

    std::vector<polygon_type> filled_out;
    bg::difference(parcel, pieces.back(), filled_out);

#if defined(TEST_OUTPUT)
    std::cout << bg::area(parcel) << std::endl;
    std::cout << bg::area(buffer) << std::endl;
    std::cout << pieces.size() << std::endl;
    std::cout << bg::area(pieces.front()) << std::endl;
    std::cout << filled_out.size() << std::endl;
    std::cout << std::setprecision(16) << bg::wkt(filled_out.front()) << std::endl;
    std::cout << bg::wkt(filled_out.front()) << std::endl;
    std::cout << bg::area(filled_out.front()) << std::endl;
    std::cout << bg::perimeter(filled_out.front()) << std::endl;
#endif

#if defined(TEST_WITH_SVG)
    {
        linestring_type cut_line;
        bg::read_wkt("linestring(180955 313700,180920 313740)", cut_line);

        std::ostringstream filename;
        filename << "difference_precision_"
            << string_from_type<T>::name()
            << ".svg";

        std::ofstream svg(filename.str().c_str());

        bg::svg_mapper<point_type> mapper(svg, 500, 500);

        mapper.add(cut_line);

        //mapper.map(parcel, "fill-opacity:0.5;fill:rgb(153,204,0);stroke:rgb(153,204,0);stroke-width:3");
        mapper.map(pieces.front(), "fill-opacity:0.5;fill:rgb(153,204,0);stroke:rgb(153,204,0);stroke-width:1");
        mapper.map(pieces.back(), "fill-opacity:0.5;fill:rgb(153,204,0);stroke:rgb(153,204,0);stroke-width:1");
        mapper.map(filled_out.front(), "fill-opacity:0.3;fill:rgb(51,51,153);stroke:rgb(51,51,153);stroke-width:3");

        mapper.map(cut_line, "opacity:0.8;fill:none;stroke:rgb(255,128,0);stroke-width:5;stroke-dasharray:1,7;stroke-linecap:round");
        //mapper.map(cut_line, "opacity:0.8;fill:none;stroke:rgb(255,128,0);stroke-width:2");
    }
#endif
}
*****/

int test_main(int, char* [])
{
    //test_difference_parcel_precision<float>();
    //test_difference_parcel_precision<double>();

    test_all<bg::model::d2::point_xy<double> >();

#if ! defined(BOOST_GEOMETRY_TEST_ONLY_ONE_TYPE)
    test_all<bg::model::d2::point_xy<float> >();

#ifdef HAVE_TTMATH
    test_all<bg::model::d2::point_xy<ttmath_big> >();
    //test_difference_parcel_precision<ttmath_big>();
#endif
#endif

    return 0;
}<|MERGE_RESOLUTION|>--- conflicted
+++ resolved
@@ -97,12 +97,9 @@
     typedef bg::model::ring<P> ring;
 
     typedef typename bg::coordinate_type<P>::type ct;
-<<<<<<< HEAD
-=======
 
     test_areal_linear<polygon, linestring>();
 
->>>>>>> 093427bd
 
     test_one<polygon, polygon, polygon>("simplex_normal",
         simplex_normal[0], simplex_normal[1],
@@ -279,14 +276,6 @@
         3, 0, 35723.8506317139,
         1, 0, 58456.4964294434
         );
-<<<<<<< HEAD
-
-    test_one<polygon, polygon, polygon>("ggl_list_20110820_christophe",
-        ggl_list_20110820_christophe[0], ggl_list_20110820_christophe[1],
-        1, 0, 2.8570121719168924,
-        1, 0, 64.498061986388564); 
-=======
->>>>>>> 093427bd
 
     test_one<polygon, polygon, polygon>("ggl_list_20110820_christophe",
         ggl_list_20110820_christophe[0], ggl_list_20110820_christophe[1],
@@ -312,24 +301,6 @@
         );
 #endif
 
-
-#ifdef _MSC_VER
-    // 2011-07-02
-    // Interesting FP-precision case.
-    // sql server gives: 6.62295817619452E-05
-    // PostGIS gives: 0.0 (no output)
-    // Boost.Geometry gives results depending on FP-type, and compiler, and operating system.
-    // For double, it is zero (skipped). On gcc/Linux, for float either.
-    // Because we cannot predict this, we only test for MSVC
-    test_one<polygon, polygon, polygon>("ggl_list_20110627_phillip",
-        ggl_list_20110627_phillip[0], ggl_list_20110627_phillip[1],
-        if_typed<ct, double>(0, 1), 0, 
-            if_typed_tt<ct>(0.0000000000001105367, 0.0), 
-        1, 0, 3577.40960816756,
-        0.01
-        );
-#endif
-
     // Other combi's
     {
         test_one<polygon, polygon, ring>(
