// Boost.Geometry (aka GGL, Generic Geometry Library)
// Unit Test

// Copyright (c) 2007-2012 Barend Gehrels, Amsterdam, the Netherlands.
// Use, modification and distribution is subject to the Boost Software License,
// Version 1.0. (See accompanying file LICENSE_1_0.txt or copy at
// http://www.boost.org/LICENSE_1_0.txt)

#ifndef BOOST_GEOMETRY_TEST_SIMPLIFY_HPP
#define BOOST_GEOMETRY_TEST_SIMPLIFY_HPP

// Test-functionality, shared between single and multi tests

#include <iomanip>
#include <sstream>
#include <geometry_test_common.hpp>
#include <boost/geometry/algorithms/simplify.hpp>
#include <boost/geometry/algorithms/distance.hpp>
#include <boost/geometry/strategies/strategies.hpp>
#include <boost/geometry/io/wkt/wkt.hpp>
#include <boost/variant/variant.hpp>

template <typename Tag, typename Geometry>
struct test_inserter
{
    static void apply(Geometry& , std::string const& , double )
    {}
};

template <typename Geometry>
struct test_inserter<bg::linestring_tag, Geometry>
{
    static void apply(Geometry& geometry, std::string const& expected, double distance)
    {
        Geometry simplified;
        bg::detail::simplify::simplify_insert(geometry,
            std::back_inserter(simplified), distance);

        std::ostringstream out;
        // TODO: instead of comparing the full string (with more or less decimal digits),
        // we should call something more robust to check the test for example geometry::equals
        out << std::setprecision(12) << bg::wkt(simplified);
        BOOST_CHECK_EQUAL(out.str(), expected);
    }
};


template <typename Geometry>
void check_geometry(Geometry const& geometry,
                    std::string const& expected,
                    double distance)
{
    Geometry simplified;
    bg::simplify(geometry, simplified, distance);

    std::ostringstream out;
    out << std::setprecision(12) << bg::wkt(simplified);
    BOOST_CHECK_EQUAL(out.str(), expected);
}

template <typename Geometry, typename Strategy>
void check_geometry(Geometry const& geometry,
                    std::string const& expected,
                    double distance,
                    Strategy const& strategy)
{
    Geometry simplified;
    bg::simplify(geometry, simplified, distance, strategy);

    std::ostringstream out;
    out << std::setprecision(12) << bg::wkt(simplified);
    BOOST_CHECK_EQUAL(out.str(), expected);
}

template <typename Geometry>
void test_geometry(std::string const& wkt, std::string const& expected, double distance)
{
    // Generate polygon using only integer coordinates and obvious results
    // Polygon is a hexagon, having one extra point (2,1) on a line which should be filtered out.
    Geometry geometry;
    bg::read_wkt(wkt, geometry);
    boost::variant<Geometry> v(geometry);

    check_geometry(geometry, expected, distance);
    check_geometry(v, expected, distance);

    // Check using user-specified strategy
    typedef typename bg::point_type<Geometry>::type point_type;
<<<<<<< HEAD
    typedef typename bg::cs_tag<point_type>::type tag;
=======
>>>>>>> 2ec55364
    typedef bg::strategy::distance::projected_point<double> strategy;
    typedef bg::strategy::simplify::douglas_peucker
        <
            point_type,
            strategy
        > simplify_strategy_type;

    BOOST_CONCEPT_ASSERT( (bg::concept::SimplifyStrategy<simplify_strategy_type, point_type>) );
<<<<<<< HEAD
    bg::simplify(geometry, simplified, distance, simplify_strategy_type());
=======
>>>>>>> 2ec55364

    check_geometry(geometry, expected, distance, simplify_strategy_type());
    check_geometry(v, expected, distance, simplify_strategy_type());

    // Check inserter (if applicable)
    test_inserter
        <
            typename bg::tag<Geometry>::type,
            Geometry
        >::apply(geometry, expected, distance);
}


#endif<|MERGE_RESOLUTION|>--- conflicted
+++ resolved
@@ -86,10 +86,6 @@
 
     // Check using user-specified strategy
     typedef typename bg::point_type<Geometry>::type point_type;
-<<<<<<< HEAD
-    typedef typename bg::cs_tag<point_type>::type tag;
-=======
->>>>>>> 2ec55364
     typedef bg::strategy::distance::projected_point<double> strategy;
     typedef bg::strategy::simplify::douglas_peucker
         <
@@ -98,10 +94,6 @@
         > simplify_strategy_type;
 
     BOOST_CONCEPT_ASSERT( (bg::concept::SimplifyStrategy<simplify_strategy_type, point_type>) );
-<<<<<<< HEAD
-    bg::simplify(geometry, simplified, distance, simplify_strategy_type());
-=======
->>>>>>> 2ec55364
 
     check_geometry(geometry, expected, distance, simplify_strategy_type());
     check_geometry(v, expected, distance, simplify_strategy_type());
