--- conflicted
+++ resolved
@@ -16,11 +16,11 @@
 
 test-suite boost-geometry-util
     :
-<<<<<<< HEAD
     [ run algorithm.cpp                 : : : : util_algorithm ]
     [ run calculation_type.cpp          : : : : util_calculation_type ]
     [ run for_each_coordinate.cpp       : : : : util_for_each_coordinate ]
     [ run math_abs.cpp                  : : : : util_math_abs ]
+    [ run math_divide.cpp               : : : : util_math_divide ]
     [ run math_equals.cpp               : : : : util_math_equals ]
     [ run math_sqrt.cpp                 : : : : util_math_sqrt ]
     [ run math_normalize_spheroidal.cpp : : : : util_math_normalize_spheroidal ]
@@ -30,19 +30,4 @@
     [ run select_most_precise.cpp       : : : : util_select_most_precise ]
     [ run tuples.cpp                    : : : : util_tuples ]
     [ run write_dsv.cpp                 : : : : util_write_dsv ]
-=======
-    [ run algorithm.cpp           : : : : util_algorithm ]
-    [ run calculation_type.cpp    : : : : util_calculation_type ]
-    [ run for_each_coordinate.cpp : : : : util_for_each_coordinate ]
-    [ run math_abs.cpp            : : : : util_math_abs ]
-    [ run math_divide.cpp         : : : : util_math_divide ]
-    [ run math_equals.cpp         : : : : util_math_equals ]
-    [ run math_sqrt.cpp           : : : : util_math_sqrt ]
-    [ run promote_integral.cpp    : : : : util_promote_integral ]
-    [ run range.cpp               : : : : util_range ]
-    [ run rational.cpp            : : : : util_rational ]
-    [ run select_most_precise.cpp : : : : util_select_most_precise ]
-    [ run tuples.cpp              : : : : util_tuples ]
-    [ run write_dsv.cpp           : : : : util_write_dsv ]
->>>>>>> 64803f39
     ;