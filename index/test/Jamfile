--- conflicted
+++ resolved
@@ -2,12 +2,8 @@
 #
 # Copyright (c) 2011-2013 Adam Wulkiewicz, Lodz, Poland.
 #
-<<<<<<< HEAD
-# Copyright (c) 2021, Oracle and/or its affiliates.
-=======
 # This file was modified by Oracle on 2021.
 # Modifications copyright (c) 2021 Oracle and/or its affiliates.
->>>>>>> 0f7f59f4
 # Contributed and/or modified by Adam Wulkiewicz, on behalf of Oracle
 #
 # Use, modification and distribution is subject to the Boost Software License,
